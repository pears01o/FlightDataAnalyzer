--- conflicted
+++ resolved
@@ -1,13 +1,8 @@
 import logging
 import numpy as np
 
-<<<<<<< HEAD
-from hdfaccess.parameter import P, Parameter
-from analysis.node import DerivedParameterNode
-=======
 from analysis.node import A, DerivedParameterNode, KPV, KTI, P, S
 
->>>>>>> e3e9ac00
 from analysis.library import (align, 
                               first_order_lag,
                               first_order_washout,
