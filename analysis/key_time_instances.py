import numpy as np

<<<<<<< HEAD
from analysis.library import hysteresis, index_at_value, time_at_value_wrapped
=======
from analysis.library import index_at_value
>>>>>>> a107dfc1

from analysis.node import KeyTimeInstanceNode, KTI, P, S

from settings import (CLIMB_THRESHOLD,
                      LANDING_ACCELERATION_THRESHOLD,
                      RATE_OF_CLIMB_FOR_LIFTOFF,
                      RATE_OF_CLIMB_FOR_TOUCHDOWN,
                      SLOPE_FOR_TOC_TOD,
                      TAKEOFF_ACCELERATION_THRESHOLD
                      )


def find_toc_tod(alt_data, ccd_slice, mode):
    '''
    :alt_data : numpy masked array of pressure altitude data
    : ccd_slice : slice of a climb/cruise/descent phase above FL100
    : mode : Either 'Climb' or 'Descent' to define which to select.
    '''
    
    # Find the maximum altitude in this slice to reduce the effort later
    peak_index = np.ma.argmax(alt_data[ccd_slice])
    
    if mode == 'Climb':
        section = slice(ccd_slice.start, ccd_slice.start+peak_index+1, None)
        slope = SLOPE_FOR_TOC_TOD
    else:
        section = slice(ccd_slice.start+peak_index, ccd_slice.stop, None)
        slope = -SLOPE_FOR_TOC_TOD
        
    # Quit if there is nothing to do here.
    if section.start == section.stop:
        raise ValueError, 'No range of data for top of climb or descent check'
        
    # Establish a simple monotonic timebase
    timebase = np.arange(len(alt_data[section]))
    # Then scale this to the required altitude data slope
    ramp = timebase * slope
    # For airborne data only, subtract the slope from the climb, then
    # the peak is at the top of climb or descent.
    return np.ma.argmax(alt_data[section] - ramp) + section.start


class BottomOfDescent(KeyTimeInstanceNode):
    def derive(self, alt_std=P('Altitude STD'),
               dlc=S('Descent Low Climb')):
        # In the case of descents without landing, this finds the minimum
        # point of the dip.
        for this_dlc in dlc:
            kti = np.ma.argmin(alt_std.array[this_dlc.slice])
            self.create_kti(kti + this_dlc.slice.start)
        
           
class ApproachAndLandingLowestPoint(KeyTimeInstanceNode):
    def derive(self, app_lands=S('Approach And Landing'),
               alt_std=P('Altitude STD')):
        # In the case of descents without landing, this finds the minimum
        # point of the dip.
        for app_land in app_lands:
            kti = np.ma.argmin(alt_std.array[app_land.slice])
            self.create_kti(kti + app_land.slice.start)
    

class ClimbStart(KeyTimeInstanceNode):
    def derive(self, alt_aal=P('Altitude AAL'), climbing=S('Climbing')):
        for climb in climbing:
            initial_climb_index = index_at_value(alt_aal.array, climb.slice,
                                                        CLIMB_THRESHOLD)
            self.create_kti(initial_climb_index)


class GoAround(KeyTimeInstanceNode):
    """
    In POLARIS we define a Go-Around as any descent below 3000ft followed by
    an increase of 500ft. This wide definition will identify more events than
    a tighter definition, however experience tells us that it is worth
    checking all these cases. For example, we have identified attemnpts to
    land on roads or at the wrong airport, EGPWS database errors etc from
    checking these cases.
    """
    
    # List the minimum acceptable parameters here
    @classmethod
    def can_operate(cls, available):
        # List the minimum required parameters. If 'Altitude Radio For Flight
        # Phases' is available, that's a bonus and we will use it, but it is
        # not required.
        if 'Altitude AAL For Flight Phases' in available \
           and 'Approach And Landing' in available \
           and 'Climb For Flight Phases' in available:
            return True
        else:
            return False
        
    # List the optimal parameter set here
    def derive(self, alt_AAL=P('Altitude AAL For Flight Phases'),
               alt_rad=P('Altitude Radio For Flight Phases'),
               approaches=S('Approach And Landing'),
               climb=P('Climb For Flight Phases')):
        for app in approaches:
            if np.ma.maximum(climb.array[app.slice]) > 500:
                # We must have been in an approach phase, then climbed at
                # least 500ft. Mark the lowest point.
                if alt_rad:
                    pit_index = np.ma.argmin(alt_rad.array[app.slice])
                else:
                    # In case this aircraft has no rad alt fitted
                    pit_index = np.ma.argmin(alt_AAL.array[app.slice])
                self.create_kti(app.slice.start+pit_index)


class LandingPeakDeceleration(KeyTimeInstanceNode):
    """
    The landing has been found already, including and the flare and a little
    of the turn off the runway. Here we find the point of maximum
    deceleration, as this should lie between the touchdown when the aircraft
    may be drifting and the turnoff which could be at high speed, but should
    be at a gentler deceleration. This is used to identify the heading and
    location of the landing, as these will be more stable at peak
    deceleration than at the actual point of touchdown where the aircraft may
    still be have drift on.
    """
    def derive(self, head=P('Heading Continuous'), landings=S('Landing'),  
               accel=P('Acceleration Forwards For Flight Phases')):
        for land in landings:
            peak_decel_index = np.ma.argmin(accel.array[land.slice])
            peak_decel_index += land.slice.start
            self.create_kti(peak_decel_index)


class TopOfClimb(KeyTimeInstanceNode):
    def derive(self, alt_std=P('Altitude STD'), 
               ccd=S('Climb Cruise Descent')):
        # This checks for the top of climb in each 
        # Climb/Cruise/Descent period of the flight.
        for ccd_phase in ccd:
            ccd_slice = ccd_phase.slice
            try:
                n_toc = find_toc_tod(alt_std.array, ccd_slice, 'Climb')
            except:
                # altitude data does not have an increasing section, so quit.
                break
            # if this is the first point in the slice, it's come from
            # data that is already in the cruise, so we'll ignore this as well
            if n_toc==0:
                break
            # Record the moment (with respect to this section of data)
            self.create_kti(n_toc)


class TopOfDescent(KeyTimeInstanceNode):
    def derive(self, alt_std=P('Altitude STD'), 
               ccd=S('Climb Cruise Descent')):
        # This checks for the top of descent in each 
        # Climb/Cruise/Descent period of the flight.
        for ccd_phase in ccd:
            ccd_slice = ccd_phase.slice
            try:
                n_tod = find_toc_tod(alt_std.array, ccd_slice, 'Descent')
            except:
                # altitude data does not have a decreasing section, so quit.
                break
            # if this is the last point in the slice, it's come from
            # data that ends in the cruise, so we'll ignore this too.
            if n_tod==ccd_slice.stop - 1:
                break
            # Record the moment (with respect to this section of data)
            self.create_kti(n_tod)


class FlapStateChanges(KeyTimeInstanceNode):
    NAME_FORMAT = 'Flap %(setting)d'
    
    def derive(self, flap=P('Flap')):
        # Mark all flap changes, irrespective of the aircraft type :o)
        previous = None
        for index, value in enumerate(flap.array):
            if value == previous:
                continue
            else:
                # Flap moved from previous setting, so record this change:
                self.create_kti(index, setting=value)


# ===============================================================

"""
Takeoff KTIs are derived from the Takeoff Phase
"""

class TakeoffTurnOntoRunway(KeyTimeInstanceNode):
    # The Takeoff flight phase is computed to start when the aircraft turns
    # onto the runway, so this KTI is just at the start of that phase.
    def derive(self, toffs=S('Takeoff')):
        for toff in toffs:
            self.create_kti(toff.slice.start)


class TakeoffStartAcceleration(KeyTimeInstanceNode):
    def derive(self, fwd_acc=P('Acceleration Forwards For Flight Phases'), toffs=S('Takeoff')):
        for toff in toffs:
            #start_accel = time_at_value_wrapped(fwd_acc, toff, 
                                                #TAKEOFF_ACCELERATION_THRESHOLD)
            start_accel = index_at_value(fwd_acc.array, toff.slice, 
                                                TAKEOFF_ACCELERATION_THRESHOLD)
<<<<<<< HEAD
            self.create_kti(toff.slice.start + start_accel)
=======
            self.create_kti(start_accel, 'Takeoff Start Acceleration')
>>>>>>> a107dfc1

            
class Liftoff(KeyTimeInstanceNode):
    # TODO: This should use the real rate of climb, but for the Hercules (and
    # old 146s) the data isn't good enough so need to use this parameter.
    def derive(self, roc=P('Rate Of Climb For Flight Phases'),
              toffs=S('Takeoff')):
        for toff in toffs:
            lift_index = index_at_value(roc.array, toff.slice, 
                                              RATE_OF_CLIMB_FOR_LIFTOFF)
<<<<<<< HEAD
            self.create_kti(toff.slice.start+lift_time)
=======
            self.create_kti(lift_index, 'Liftoff')
>>>>>>> a107dfc1
            

class InitialClimbStart(KeyTimeInstanceNode):
    # The Takeoff flight phase is computed to run up to the start of the
    # initial climb, so this KTI is just at the end of that phase.
    def derive(self, toffs=S('Takeoff')):
        for toff in toffs:
            self.create_kti(toff.slice.stop)


"""
Landing KTIs are derived from the Landing Phase
"""

class LandingStart(KeyTimeInstanceNode):
    # The Landing flight phase is computed to start passing through 50ft
    # (nominally), so this KTI is just at the end of that phase.
    def derive(self, landings=S('Landing')):
        for landing in landings:
            self.create_kti(landing.slice.start)


class TouchAndGo(KeyTimeInstanceNode):
    """
    In POLARIS we define a Touch and Go as a Go-Around that contacted the ground.
    """
    '''
    TODO: Write a proper version when we have a better landing condition.
    Written without tests, just to provide a node to get things going. 29/12/11 DJ
    '''

    def derive(self, alt_AAL=P('Altitude AAL For Flight Phases'),
               gas=S('Go Around')):
        for ga in gas:
            if np.ma.minimum(alt_AAL.array[ga.slice]) == 0.0:
                self.create_kti(ga.slice.start, 'Touch And Go')


class Touchdown(KeyTimeInstanceNode):
    # TODO: Establish whether this works satisfactorily. If there are
    # problems with this algorithm we could compute the rate of descent
    # backwards from the runway for greater accuracy.
    def derive(self, roc=P('Rate Of Climb'), landings=S('Landing')):
        for landing in landings:
<<<<<<< HEAD
            land_time = time_at_value_wrapped(roc, landing, 
                                              RATE_OF_CLIMB_FOR_TOUCHDOWN)
            self.create_kti(landing.slice.start+land_time)
=======
            land_index = index_at_value(roc.array, landing.slice, 
                                        RATE_OF_CLIMB_FOR_TOUCHDOWN)
            self.create_kti(land_index, 'Touchdown')
>>>>>>> a107dfc1


class LandingTurnOffRunway(KeyTimeInstanceNode):
    # The Landing phase is computed to end when the aircraft turns off the
    # runway, so this KTI is just at the start of that phase.
    def derive(self, landings=S('Landing')):
        for landing in landings:
            self.create_kti(landing.slice.stop)


class LandingStartDeceleration(KeyTimeInstanceNode):
    def derive(self, fwd_acc=P('Acceleration Forwards For Flight Phases'), landings=S('Landing')):
        for landing in landings:
            start_decel_index = index_at_value(fwd_acc.array, landing.slice, 
                                                LANDING_ACCELERATION_THRESHOLD)
<<<<<<< HEAD
            self.create_kti(landing.slice.start+start_accel)
=======
            self.create_kti(start_decel_index, 'Landing Start Deceleration')
>>>>>>> a107dfc1


#<<<< This style for all climbing events >>>>>


class AltitudeWhenClimbing(KeyTimeInstanceNode):
    '''
    Creates KTIs at certain altitudes when the aircraft is climbing.
    '''
    NAME_FORMAT = '%(altitude)d Ft Climbing'
    ALTITUDES = [10, 20, 35, 50, 75, 100, 150, 200, 300, 400, 500, 750, 1000,
                 1500, 2000, 2500, 3000, 3500, 4000, 5000, 6000, 7000, 8000, 
                 9000, 10000]
    NAME_VALUES = {'altitude': ALTITUDES}
    
    def derive(self, climbing=S('Climbing'), alt_aal=P('Altitude AAL')):
        alt_array = hysteresis(alt_aal.array, 10)
        for climb in climbing:
            for alt_threshold in self.ALTITUDES:
                # Will trigger a single KTI per height (if threshold is crossed)
                # per climbing phase.
                index = index_at_value(alt_array, climb.slice, alt_threshold)
                if index:
                    self.create_kti(index, altitude=alt_threshold)


class AltitudeWhenDescending(KeyTimeInstanceNode):
    '''
    Creates KTIs at certain heights when the aircraft is descending.
    '''
    NAME_FORMAT = '%(altitude)d Ft Descending'
    ALTITUDES = [10, 20, 35, 50, 75, 100, 150, 200, 300, 400, 500, 750, 1000,
                 1500, 2000, 3000, 3500, 4000, 5000, 6000, 7000, 8000, 9000,
                 10000]
    NAME_VALUES = {'altitude': ALTITUDES}
    
    def derive(self, descending=S('Descending'), alt_aal=P('Altitude AAL')):
        alt_array = hysteresis(alt_aal.array, 10)
        for descend in descending:
            for alt_threshold in self.ALTITUDES:
                # Will trigger a single KTI per height (if threshold is crossed)
                # per climbing phase.
                # Q: This will get the first index where the threshold is
                # crossed. Should we be getting the last?
                index = index_at_value(alt_array, descend.slice, alt_threshold)
                if index:
                    self.create_kti(index, altitude=alt_threshold)


class AltitudeInApproach(KeyTimeInstanceNode):
    '''
    Creates KTIs at certain altitudes when the aircraft is in the approach phase.
    '''
    NAME_FORMAT = '%(altitude)d Ft In Approach'
    ALTITUDES = [1000, 1500, 2000, 3000]
    NAME_VALUES = {'altitude': ALTITUDES}
    
    def derive(self, approaches=S('Approach And Landing'),
               alt_aal=P('Altitude AAL')):
        alt_array = hysteresis(alt_aal.array, 10)
        for approach in approaches:
            for alt_threshold in self.ALTITUDES:
                # Will trigger a single KTI per height (if threshold is crossed)
                # per climbing phase.
                index = index_at_value(alt_array, approach.slice, alt_threshold)
                if index:
                    self.create_kti(index, altitude=alt_threshold)


class AltitudeInFinalApproach(KeyTimeInstanceNode):
    '''
    Creates KTIs at certain heights when the aircraft is in the final approach.
    '''
    NAME_FORMAT = '%(altitude)d Ft In Final Approach'
    ALTITUDES = [100, 500]
    NAME_VALUES = {'altitude': ALTITUDES}
    
    def derive(self, approaches=S('Approach And Landing'),
               alt_aal=P('Altitude AAL')):
        # Attempt to smooth to avoid fluctuations triggering KTIs.
        # Q: Is this required?
        alt_array = hysteresis(alt_aal.array, 10)
        for approach in approaches:
            for alt_threshold in self.ALTITUDES:
                # Will trigger a single KTI per height (if threshold is crossed)
                # per climbing phase.
                index = index_at_value(alt_array, approach.slice, alt_threshold)
                if index:
                    self.create_kti(index, altitude=alt_threshold)


# Climb KTI does not yet exist.
#class AltitudeInClimb(KeyTimeInstanceNode):
    #'''
    #Creates KTIs at certain heights when the aircraft is in the climb phase.
    #'''
    #NAME_FORMAT = '%(height)d Ft In Approach'
    #HEIGHTS = [1000, 1500, 2000, 3500]
    #NAME_VALUES = {'height': HEIGHTS}
    
    #def derive(self, climbs=S('Climb'), alt_aal=P('Altitude AAL')):
        #alt = hysteresis(alt_aal.array, 10)
        #for climb in climbs:
            #for height in self.HEIGHTS:
                ## Will trigger a single KTI per height (if threshold is crossed)
                ## per climbing phase.
                #index = index_at_value(alt, descend.slice, height)
                #if index:
                    #self.create_kti(index, height=height)


class _10FtClimbing(KeyTimeInstanceNode):
    def derive(self, alt_aal=P('Altitude AAL')):
        return NotImplemented

    
class _20FtClimbing(KeyTimeInstanceNode):
    def derive(self, alt_aal=P('Altitude AAL')):
        return NotImplemented

    
class _35FtClimbing(KeyTimeInstanceNode):
    def derive(self, alt_aal=P('Altitude AAL')):
        return NotImplemented

    
class _50FtClimbing(KeyTimeInstanceNode):
    def derive(self, alt_aal=P('Altitude AAL')):
<<<<<<< HEAD
        ##for climb in climbing:
            ##index = time_at_value_wrapped(alt_aal,
                                          ##climb, 50)
            ##self.create_kti(index)
        return NotImplemented
=======
        for climb in climbing:
            index = start_decel_index(alt_aal.array,
                                          climb.index, 50)
            self.create_kti(index, '50 Ft In Initial Climb')
>>>>>>> a107dfc1


class _75FtClimbing(KeyTimeInstanceNode):
    def derive(self, alt_aal=P('Altitude AAL')):
<<<<<<< HEAD
        ##for climb in climbing:
            ##index = time_at_value_wrapped(alt_aal,
                                          ##climb, 75)
            ##self.create_kti(index)
        return NotImplemented
=======
        for climb in climbing:
            index = start_decel_index(alt_aal.array,
                                          climb.slice, 50)
            self.create_kti(index, '50 Ft In Initial Climb')
>>>>>>> a107dfc1


class _100FtClimbing(KeyTimeInstanceNode):
    def derive(self, alt_aal=P('Altitude AAL')):
        return NotImplemented


class _150FtClimbing(KeyTimeInstanceNode):
    def derive(self, alt_aal=P('Altitude AAL')):
        return NotImplemented


class _200FtClimbing(KeyTimeInstanceNode):
    def derive(self, alt_aal=P('Altitude AAL')):
        return NotImplemented


class _300FtClimbing(KeyTimeInstanceNode):
    def derive(self, alt_aal=P('Altitude AAL')):
        return NotImplemented


class _400FtClimbing(KeyTimeInstanceNode):
    def derive(self, alt_aal=P('Altitude AAL')):
        return NotImplemented


class _500FtClimbing(KeyTimeInstanceNode):
    def derive(self, alt_aal=P('Altitude AAL')):
        return NotImplemented


class _750FtClimbing(KeyTimeInstanceNode):
    def derive(self, alt_aal=P('Altitude AAL')):
        return NotImplemented


class _1000FtClimbing(KeyTimeInstanceNode):
    def derive(self, alt_aal=P('Altitude AAL')):
        return NotImplemented


class _1500FtClimbing(KeyTimeInstanceNode):
    def derive(self, alt_aal=P('Altitude AAL')):
        return NotImplemented


class _2000FtClimbing(KeyTimeInstanceNode):
    def derive(self, alt_aal=P('Altitude AAL')):
        return NotImplemented


class _2500FtClimbing(KeyTimeInstanceNode):
    def derive(self, alt_aal=P('Altitude AAL')):
        return NotImplemented


class _3000FtClimbing(KeyTimeInstanceNode):
    def derive(self, alt_aal=P('Altitude AAL')):
        return NotImplemented


class _3500FtClimbing(KeyTimeInstanceNode):
    def derive(self, alt_aal=P('Altitude AAL')):
        return NotImplemented


class _4000FtClimbing(KeyTimeInstanceNode):
    def derive(self, alt_aal=P('Altitude AAL')):
        return NotImplemented


class _5000FtClimbing(KeyTimeInstanceNode):
    def derive(self, alt_aal=P('Altitude AAL')):
        return NotImplemented


class _6000FtClimbing(KeyTimeInstanceNode):
    def derive(self, alt_aal=P('Altitude AAL')):
        return NotImplemented


class _7000FtClimbing(KeyTimeInstanceNode):
    def derive(self, alt_aal=P('Altitude AAL')):
        return NotImplemented


class _8000FtClimbing(KeyTimeInstanceNode):
    def derive(self, alt_aal=P('Altitude AAL')):
        return NotImplemented


class _9000FtClimbing(KeyTimeInstanceNode):
    def derive(self, alt_aal=P('Altitude AAL')):
        return NotImplemented


class _10000FtClimbing(KeyTimeInstanceNode):
    def derive(self, alt_aal=P('Altitude AAL')):
        return NotImplemented


'''
________Approach and Landing______________________________
'''
class _10000FtDescending(KeyTimeInstanceNode):
    def derive(self, alt_aal=P('Altitude AAL')):
        return NotImplemented


class _9000FtDescending(KeyTimeInstanceNode):
    def derive(self, alt_aal=P('Altitude AAL')):
        return NotImplemented


class _8000FtDescending(KeyTimeInstanceNode):
    def derive(self, alt_aal=P('Altitude AAL')):
        return NotImplemented


class _7000FtDescending(KeyTimeInstanceNode):
    def derive(self, alt_aal=P('Altitude AAL')):
        return NotImplemented


class _6000FtDescending(KeyTimeInstanceNode):
    def derive(self, alt_aal=P('Altitude AAL')):
        return NotImplemented


class _5000FtDescending(KeyTimeInstanceNode):
    def derive(self, alt_aal=P('Altitude AAL')):
        return NotImplemented


class _4000FtDescending(KeyTimeInstanceNode):
    def derive(self, alt_aal=P('Altitude AAL')):
        return NotImplemented


class _3500FtDescending(KeyTimeInstanceNode):
    def derive(self, alt_aal=P('Altitude AAL')):
        return NotImplemented


class _3000FtDescending(KeyTimeInstanceNode):
    def derive(self, alt_aal=P('Altitude AAL')):
        return NotImplemented


class _2000FtDescending(KeyTimeInstanceNode):
    def derive(self, alt_aal=P('Altitude AAL')):
        return NotImplemented


class _1500FtDescending(KeyTimeInstanceNode):
    def derive(self, alt_aal=P('Altitude AAL')):
        return NotImplemented


class _1000FtDescending(KeyTimeInstanceNode):
    def derive(self, alt_aal=P('Altitude AAL')):
        return NotImplemented


class _750FtDescending(KeyTimeInstanceNode):
    def derive(self, alt_aal=P('Altitude AAL')):
        return NotImplemented


class _500FtDescending(KeyTimeInstanceNode):
    def derive(self, alt_aal=P('Altitude AAL')):
        return NotImplemented


class _400FtDescending(KeyTimeInstanceNode):
    def derive(self, alt_aal=P('Altitude AAL')):
        return NotImplemented


class _300FtDescending(KeyTimeInstanceNode):
    def derive(self, alt_aal=P('Altitude AAL')):
        return NotImplemented


class _200FtDescending(KeyTimeInstanceNode):
    def derive(self, alt_aal=P('Altitude AAL')):
        return NotImplemented


class _150FtDescending(KeyTimeInstanceNode):
    def derive(self, alt_aal=P('Altitude AAL')):
        return NotImplemented


class _100FtDescending(KeyTimeInstanceNode):
    def derive(self, alt_aal=P('Altitude AAL')):
        return NotImplemented


class _75FtDescending(KeyTimeInstanceNode):
    def derive(self, alt_aal=P('Altitude AAL')):
        return NotImplemented


class _50FtToTouchdown(KeyTimeInstanceNode):
    def derive(self, touchdown=KTI('Touchdown')): # Q: Args?
        return NotImplemented


class _35FtDescending(KeyTimeInstanceNode):
    def derive(self, touchdown=KTI('Touchdown')): # Q: Args?
        return NotImplemented


class _20FtDescending(KeyTimeInstanceNode):
    def derive(self, touchdown=KTI('Touchdown')): # Q: Args?
        return NotImplemented


class _10FtDescending(KeyTimeInstanceNode):
    def derive(self, touchdown=KTI('Touchdown')): # Q: Args?
        return NotImplemented


class _5MinToTouchdown(KeyTimeInstanceNode):
    def derive(self, touchdown=KTI('Touchdown')): # Q: Args?
        return NotImplemented


class _4MinToTouchdown(KeyTimeInstanceNode):
    def derive(self, touchdown=KTI('Touchdown')): # Q: Args?
        return NotImplemented


class _3MinToTouchdown(KeyTimeInstanceNode):
    def derive(self, touchdown=KTI('Touchdown')): # Q: Args?
        return NotImplemented


class _2MinToTouchdown(KeyTimeInstanceNode):
    def derive(self, touchdown=KTI('Touchdown')): # Q: Args?
        return NotImplemented


class _90SecToTouchdown(KeyTimeInstanceNode):
    def derive(self, touchdown=KTI('Touchdown')): # Q: Args?
        return NotImplemented


class _1MinToTouchdown(KeyTimeInstanceNode):
    def derive(self, touchdown=KTI('Touchdown')): # Q: Args?
        return NotImplemented




class TriggerPassiveNodes(KeyTimeInstanceNode):
    # This class just lists nodes that have no dependencies and so would
    # otherwise remain inactive.
    def derive(self, ccbod=S('Climb From Bottom Of Descent'),
               cfbod=S('Climb From Bottom Of Descent'),
               fa=S('Final Approach'),
               ile=S('ILS Localizer Established'),
               og=S('On Ground'),
               hat=S('Heading At Takeoff'),
               hal=S('Heading At Landing'),
               halpoa=S('Heading At Low Point On Approach'),
               rodm=S('RateOfDescentMax'),
               f2ftt=S('Flare20FtToTouchdown'),
               ):
        pass
            <|MERGE_RESOLUTION|>--- conflicted
+++ resolved
@@ -1,11 +1,6 @@
 import numpy as np
 
-<<<<<<< HEAD
-from analysis.library import hysteresis, index_at_value, time_at_value_wrapped
-=======
-from analysis.library import index_at_value
->>>>>>> a107dfc1
-
+from analysis.library import hysteresis, index_at_value
 from analysis.node import KeyTimeInstanceNode, KTI, P, S
 
 from settings import (CLIMB_THRESHOLD,
@@ -205,15 +200,9 @@
 class TakeoffStartAcceleration(KeyTimeInstanceNode):
     def derive(self, fwd_acc=P('Acceleration Forwards For Flight Phases'), toffs=S('Takeoff')):
         for toff in toffs:
-            #start_accel = time_at_value_wrapped(fwd_acc, toff, 
-                                                #TAKEOFF_ACCELERATION_THRESHOLD)
             start_accel = index_at_value(fwd_acc.array, toff.slice, 
                                                 TAKEOFF_ACCELERATION_THRESHOLD)
-<<<<<<< HEAD
-            self.create_kti(toff.slice.start + start_accel)
-=======
-            self.create_kti(start_accel, 'Takeoff Start Acceleration')
->>>>>>> a107dfc1
+            self.create_kti(start_accel)
 
             
 class Liftoff(KeyTimeInstanceNode):
@@ -224,11 +213,7 @@
         for toff in toffs:
             lift_index = index_at_value(roc.array, toff.slice, 
                                               RATE_OF_CLIMB_FOR_LIFTOFF)
-<<<<<<< HEAD
-            self.create_kti(toff.slice.start+lift_time)
-=======
-            self.create_kti(lift_index, 'Liftoff')
->>>>>>> a107dfc1
+            self.create_kti(lift_index)
             
 
 class InitialClimbStart(KeyTimeInstanceNode):
@@ -273,15 +258,9 @@
     # backwards from the runway for greater accuracy.
     def derive(self, roc=P('Rate Of Climb'), landings=S('Landing')):
         for landing in landings:
-<<<<<<< HEAD
-            land_time = time_at_value_wrapped(roc, landing, 
-                                              RATE_OF_CLIMB_FOR_TOUCHDOWN)
-            self.create_kti(landing.slice.start+land_time)
-=======
             land_index = index_at_value(roc.array, landing.slice, 
                                         RATE_OF_CLIMB_FOR_TOUCHDOWN)
-            self.create_kti(land_index, 'Touchdown')
->>>>>>> a107dfc1
+            self.create_kti(land_index)
 
 
 class LandingTurnOffRunway(KeyTimeInstanceNode):
@@ -297,11 +276,7 @@
         for landing in landings:
             start_decel_index = index_at_value(fwd_acc.array, landing.slice, 
                                                 LANDING_ACCELERATION_THRESHOLD)
-<<<<<<< HEAD
-            self.create_kti(landing.slice.start+start_accel)
-=======
-            self.create_kti(start_decel_index, 'Landing Start Deceleration')
->>>>>>> a107dfc1
+            self.create_kti(start_decel_index)
 
 
 #<<<< This style for all climbing events >>>>>
@@ -429,35 +404,19 @@
 
     
 class _50FtClimbing(KeyTimeInstanceNode):
-    def derive(self, alt_aal=P('Altitude AAL')):
-<<<<<<< HEAD
-        ##for climb in climbing:
-            ##index = time_at_value_wrapped(alt_aal,
-                                          ##climb, 50)
-            ##self.create_kti(index)
-        return NotImplemented
-=======
+    def derive(self, climbing=S('Climbing'), alt_aal=P('Altitude AAL')):
         for climb in climbing:
             index = start_decel_index(alt_aal.array,
-                                          climb.index, 50)
+                                      climb.index, 50)
             self.create_kti(index, '50 Ft In Initial Climb')
->>>>>>> a107dfc1
 
 
 class _75FtClimbing(KeyTimeInstanceNode):
-    def derive(self, alt_aal=P('Altitude AAL')):
-<<<<<<< HEAD
-        ##for climb in climbing:
-            ##index = time_at_value_wrapped(alt_aal,
-                                          ##climb, 75)
-            ##self.create_kti(index)
-        return NotImplemented
-=======
+    def derive(self, climbing=S('Climbing'), alt_aal=P('Altitude AAL')):
         for climb in climbing:
             index = start_decel_index(alt_aal.array,
                                           climb.slice, 50)
             self.create_kti(index, '50 Ft In Initial Climb')
->>>>>>> a107dfc1
 
 
 class _100FtClimbing(KeyTimeInstanceNode):
