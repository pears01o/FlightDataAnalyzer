--- conflicted
+++ resolved
@@ -306,20 +306,6 @@
         boeing = set(base_for_lookup + ['Flap']).issubset(x)
         return existing_values or airbus or boeing
 
-<<<<<<< HEAD
-    def derive (self,
-                spd=P('Airspeed'),
-                gw=P('Gross Weight Smoothed'),
-                flap=P('Flap'),
-                conf=P('Configuration'),
-                vapp=P('Vapp'),
-                vref=P('VREF'),
-                fdr_vapp=A('FDR Vapp'),
-                fdr_vref=A('FDR Vref'),
-                apps=S('Approach'),
-                series=A('Series'),
-                family=A('Family')):
-=======
     def derive(self,
                spd=P('Airspeed'),
                gw=P('Gross Weight Smoothed'),
@@ -332,7 +318,7 @@
                apps=S('Approach'),
                series=A('Series'),
                family=A('Family')):
->>>>>>> 3dadfaac
+
         '''
         Currently a work in progress. We should use a recorded parameter if
         it's available, failing that a computed forumla reflecting the
