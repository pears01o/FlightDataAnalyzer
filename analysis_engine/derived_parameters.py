# -*- coding: utf-8 -*-

from __future__ import print_function

import geomag
import numpy as np
import six

from copy import deepcopy
from datetime import date
from math import radians
from operator import attrgetter
from scipy import interp
from scipy.interpolate import InterpolatedUnivariateSpline
from scipy.signal import medfilt

from flightdatautilities import aircrafttables as at, units as ut

from analysis_engine.exceptions import DataFrameError

from analysis_engine.node import (
    A, M, P, S, KPV, KTI, aeroplane, App, DerivedParameterNode, helicopter
)

from analysis_engine.library import (
    air_track,
    align,
    all_of,
    any_of,
    alt2press,
    alt2sat,
    alt_dev2alt,
    bearing_and_distance,
    bearings_and_distances,
    blend_parameters,
    blend_two_parameters,
    cas2dp,
    coreg,
    cycle_finder,
    dp2tas,
    dp_over_p2mach,
    filter_vor_ils_frequencies,
    first_valid_parameter,
    first_valid_sample,
    first_order_lag,
    first_order_washout,
    from_isa,
    ground_track,
    ground_track_precise,
    groundspeed_from_position,
    heading_diff,
    hysteresis,
    integrate,
    ils_localizer_align,
    index_at_value,
    interpolate,
    is_index_within_slice,
    last_valid_sample,
    latitudes_and_longitudes,
    localizer_scale,
    lookup_table,
    machsat2tat,
    machtat2sat,
    mask_inside_slices,
    mask_outside_slices,
    match_altitudes,
    max_value,
    mb2ft,
    merge_masks,
    most_common_value,
    moving_average,
    nearest_neighbour_mask_repair,
    np_ma_ones_like,
    np_ma_zeros,
    np_ma_masked_zeros,
    np_ma_masked_zeros_like,
    np_ma_zeros_like,
    offset_select,
    overflow_correction,
    peak_curvature,
    press2alt,
    power_floor,
    rate_of_change,
    rate_of_change_array,
    repair_mask,
    rms_noise,
    runs_of_ones,
    runway_deviation,
    runway_distances,
    runway_heading,
    runway_length,
    runway_snap_dict,
    second_window,
    shift_slice,
    slices_and,
    slices_of_runs,
    slices_between,
    slices_from_to,
    slices_from_ktis,
    slices_int,
    slices_not,
    slices_or,
    slices_remove_small_slices,
    slices_split,
    smooth_track,
    straighten_altitudes,
    straighten_headings,
    track_linking,
    value_at_index,
    vstack_params
)

from analysis_engine.settings import (
    AIRSPEED_THRESHOLD,
    ALTITUDE_RADIO_OFFSET_LIMIT,
    ALTITUDE_AAL_TRANS_ALT,
    AZ_WASHOUT_TC,
    BOUNCED_LANDING_THRESHOLD,
    CLIMB_THRESHOLD,
    HYSTERESIS_FPROC,
    GRAVITY_IMPERIAL,
    GRAVITY_METRIC,
    LANDING_THRESHOLD_HEIGHT,
    MIN_VALID_FUEL,
    VERTICAL_SPEED_LAG_TC
)

# There is no numpy masked array function for radians, so we just multiply thus:
deg2rad = radians(1.0)


class AccelerationLateralOffsetRemoved(DerivedParameterNode):
    '''
    This process attempts to remove datum errors in the lateral accelerometer.
    '''

    units = ut.G

    @classmethod
    def can_operate(cls, available):

        return 'Acceleration Lateral' in available

    def derive(self,
               acc=P('Acceleration Lateral'),
               offset=KPV('Acceleration Lateral Offset')):

        if offset:
            self.array = acc.array - offset[0].value
        else:
            self.array = acc.array


class AccelerationLateralSmoothed(DerivedParameterNode):
    '''
    Apply a moving average for two seconds (9 samples) to smooth out spikes
    caused by uneven surfaces - especially noticable during cornering.
    '''

    units = ut.G

    def derive(self, acc=P('Acceleration Lateral Offset Removed')):

        self.window = acc.hz * 2 + 1  # store for ease of testing
        self.array = moving_average(acc.array, window=self.window)


class AccelerationLongitudinalOffsetRemoved(DerivedParameterNode):
    '''
    This process attempts to remove datum errors in the longitudinal
    accelerometer.
    '''

    units = ut.G

    @classmethod
    def can_operate(cls, available, seg_type=A('Segment Type')):
        if seg_type and seg_type.value == 'GROUND_ONLY':
            return 'Acceleration Longitudinal' in available
        return all_of(('Acceleration Longitudinal',
                       'Acceleration Longitudinal Offset'), available)

    def derive(self,
               acc=P('Acceleration Longitudinal'),
               offset=KPV('Acceleration Longitudinal Offset')):

        if offset:
            self.array = acc.array - offset[0].value
        else:
            self.array = acc.array


class AccelerationNormalOffsetRemoved(DerivedParameterNode):
    '''
    This process attempts to remove datum errors in the normal accelerometer.
    '''

    units = ut.G

    @classmethod
    def can_operate(cls, available):
        return 'Acceleration Normal' in available

    def derive(self,
               acc=P('Acceleration Normal'),
               offset=KPV('Acceleration Normal Offset')):

        if offset:
            # 1.0 to reset datum.
            self.array = acc.array - offset[0].value + 1.0
        else:
            self.array = acc.array


class AccelerationVertical(DerivedParameterNode):
    """
    Resolution of three accelerations to compute the vertical
    acceleration (perpendicular to the earth surface). Result is in g,
    retaining the 1.0 datum and positive upwards.
    """

    units = ut.G

    def derive(self, acc_norm=P('Acceleration Normal Offset Removed'),
               acc_lat=P('Acceleration Lateral Offset Removed'),
               acc_long=P('Acceleration Longitudinal'),
               pitch=P('Pitch'), roll=P('Roll')):
        # FIXME: FloatingPointError: underflow encountered in multiply
        pitch_rad = pitch.array * deg2rad
        roll_rad = roll.array * deg2rad
        resolved_in_roll = acc_norm.array * np.ma.cos(roll_rad)\
            - acc_lat.array * np.ma.sin(roll_rad)
        self.array = resolved_in_roll * np.ma.cos(pitch_rad) \
                     + acc_long.array * np.ma.sin(pitch_rad)


class AccelerationForwards(DerivedParameterNode):
    """
    Resolution of three body axis accelerations to compute the forward
    acceleration, that is, in the direction of the aircraft centreline
    when projected onto the earth's surface.

    Forwards = +ve, Constant sensor errors not washed out.
    """

    units = ut.G

    def derive(self, acc_norm=P('Acceleration Normal Offset Removed'),
               acc_long=P('Acceleration Longitudinal'),
               pitch=P('Pitch')):
        pitch_rad = pitch.array * deg2rad
        self.array = acc_long.array * np.ma.cos(pitch_rad)\
                     - acc_norm.array * np.ma.sin(pitch_rad)


class AccelerationAcrossTrack(DerivedParameterNode):
    """
    The forward and sideways ground-referenced accelerations are resolved
    into along track and across track coordinates in preparation for
    groundspeed computations.
    """

    units = ut.G

    def derive(self, acc_fwd=P('Acceleration Forwards'),
               acc_side=P('Acceleration Sideways'),
               drift=P('Drift')):
        drift_rad = drift.array*deg2rad
        self.array = acc_side.array * np.ma.cos(drift_rad)\
            - acc_fwd.array * np.ma.sin(drift_rad)


class AccelerationAlongTrack(DerivedParameterNode):
    """
    The forward and sideways ground-referenced accelerations are resolved
    into along track and across track coordinates in preparation for
    groundspeed computations.
    """

    units = ut.G

    def derive(self, acc_fwd=P('Acceleration Forwards'),
               acc_side=P('Acceleration Sideways'),
               drift=P('Drift')):
        drift_rad = drift.array*deg2rad
        self.array = acc_fwd.array * np.ma.cos(drift_rad)\
                     + acc_side.array * np.ma.sin(drift_rad)


class AccelerationSideways(DerivedParameterNode):
    """
    Resolution of three body axis accelerations to compute the lateral
    acceleration, that is, in the direction perpendicular to the aircraft
    centreline when projected onto the earth's surface. Right = +ve.
    """

    units = ut.G

    def derive(self, acc_norm=P('Acceleration Normal Offset Removed'),
               acc_lat=P('Acceleration Lateral Offset Removed'),
               acc_long=P('Acceleration Longitudinal'),
               pitch=P('Pitch'), roll=P('Roll')):
        pitch_rad = pitch.array * deg2rad
        roll_rad = roll.array * deg2rad
        # Simple Numpy algorithm working on masked arrays
        resolved_in_pitch = (acc_long.array * np.ma.sin(pitch_rad)
                             + acc_norm.array * np.ma.cos(pitch_rad))
        self.array = (resolved_in_pitch * np.ma.sin(roll_rad)
                      + acc_lat.array * np.ma.cos(roll_rad))


class AirspeedTrue(DerivedParameterNode):
    """
    True airspeed is computed from the recorded airspeed and pressure
    altitude. We assume that the recorded airspeed is indicated or computed,
    and that the pressure altitude is on standard (1013mB = 29.92 inHg).

    There are a few aircraft still operating which do not record the air
    temperature, so only these two parameters are required for the algorithm
    to run.

    Where air temperature is available, we accept Static Air Temperature
    (SAT) and include this accordingly. If TAT is recorded, it will have
    already been converted by the SAT derive function.

    True airspeed is also extended to the ends of the takeoff and landing
    run, in particular so that we can estimate the minimum airspeed at which
    thrust reversers are used.

    -------------------------------------------------------------------------
    Thanks are due to Kevin Horton of Ottawa for permission to derive the
    code here from his AeroCalc library.
    -------------------------------------------------------------------------
    """

    units = ut.KT

    @classmethod
    def can_operate(cls, available):
        return 'Airspeed' in available and 'Altitude STD Smoothed' in available

    def derive(self, cas_p=P('Airspeed'), alt_std_p=P('Altitude STD Smoothed'),
               sat_p=P('SAT'), toffs=S('Takeoff'), lands=S('Landing'),
               rtos=S('Rejected Takeoff'),
               gspd=P('Groundspeed'), acc_fwd=P('Acceleration Forwards')):

        cas = cas_p.array
        alt_std = alt_std_p.array
        dp = cas2dp(cas)
        if sat_p:
            sat = sat_p.array
            tas = dp2tas(dp, alt_std, sat)
            combined_mask= np.logical_or(
                np.logical_or(np.ma.getmaskarray(cas_p.array),
                              np.ma.getmaskarray(alt_std_p.array)),
                np.ma.getmaskarray(sat_p.array))
        else:
            sat = alt2sat(alt_std)
            tas = dp2tas(dp, alt_std, sat)
            combined_mask= np.logical_or(cas_p.array.mask,alt_std_p.array.mask)

        tas_from_airspeed = np.ma.masked_less(
            np.ma.array(data=tas, mask=combined_mask), 50)
        tas_valids = np.ma.clump_unmasked(tas_from_airspeed)

        scale = ut.convert(GRAVITY_IMPERIAL, ut.FPS, ut.KT)

        if toffs:
            # Now see if we can extend this during the takeoff phase, using
            # either recorded groundspeed or failing that integrating
            # acceleration:
            for toff in toffs:
                for tas_valid in tas_valids:
                    tix = tas_valid.start
                    if is_index_within_slice(tix, toff.slice):
                        tas_0 = tas_from_airspeed[tix]
                        scope = slice(toff.slice.start, tix)
                        if gspd:
                            wind = tas_0 - gspd.array[tix]
                            tas_from_airspeed[scope] = gspd.array[scope] + wind
                        elif acc_fwd:
                            tas_from_airspeed[scope] = \
                                integrate(acc_fwd.array[scope],
                                          acc_fwd.frequency,
                                          initial_value=tas_0,
                                          scale=scale,
                                          extend=True,
                                          direction='backwards')

        if lands:
            # Then see if we can do the same for the landing phase:
            for land in lands:
                for tas_valid in tas_valids:
                    tix = tas_valid.stop - 1
                    if is_index_within_slice(tix, land.slice):
                        tas_0 = tas_from_airspeed[tix]
                        scope = slice(tix + 1, land.slice.stop)
                        if gspd:
                            wind = tas_0 - gspd.array[tix]
                            tas_from_airspeed[scope] = gspd.array[scope] + wind
                        elif acc_fwd:
                            tas_from_airspeed[scope] = \
                                integrate(acc_fwd.array[scope],
                                          acc_fwd.frequency,
                                          initial_value=tas_0,
                                          extend=True,
                                          scale=scale)

        if rtos and acc_fwd:
            for rto in rtos:
                for tas_valid in tas_valids:
                    tix = tas_valid.start
                    if is_index_within_slice(tix, rto.slice):
                        tas_0 = tas_from_airspeed[tix]
                        scope = slice(rto.slice.start, tix)
                        tas_from_airspeed[scope] = \
                            integrate(acc_fwd.array[scope],
                                      acc_fwd.frequency,
                                      initial_value=tas_0,
                                      scale=scale,
                                      extend=True,
                                      direction='backwards')
                    tix = tas_valid.stop - 1
                    if is_index_within_slice(tix, rto.slice):
                        tas_0 = tas_from_airspeed[tix]
                        scope = slice(tix + 1, rto.slice.stop)
                        tas_from_airspeed[scope] = \
                            integrate(acc_fwd.array[scope],
                                      acc_fwd.frequency,
                                      initial_value=tas_0,
                                      extend=True,
                                      scale=scale)

        self.array = tas_from_airspeed


class AltitudeAAL(DerivedParameterNode):
    '''
    This is the main altitude measure used during flight analysis.

    Where radio altimeter data is available, this is used for altitudes up to
    100ft and thereafter the pressure altitude signal is used. The two are
    "joined" together at the sample above 100ft in the climb or descent as
    appropriate.

    If no radio altitude signal is available, the simple measure based on
    pressure altitude only is used, which provides workable solutions except
    that the point of takeoff and landing may be inaccurate.

    This parameter includes a rejection of bounced landings of less than 35ft
    height.
    '''

    name = 'Altitude AAL'
    align_frequency = 2
    align_offset = 0
    units = ut.FT

    @classmethod
    def can_operate(cls, available, ac_type=A('Aircraft Type')):
        required = all_of(('Fast', 'Altitude STD Smoothed'), available)
        if ac_type == helicopter:
            if not 'Altitude Radio Offset Removed' in available:
                return required and ('Gear On Ground' in available)
        return required

    def find_liftoff_start(self, alt_std):
        # Test case => NAX_8_LN-NOE_20120109063858_02_L3UQAR___dev__sdb.002.hdf5
        # Look over the first 500ft of climb (or less if the data doesn't get that high).
        first_val = first_valid_sample(alt_std).value
        to = index_at_value(alt_std, min(first_val+500, np.ma.max(alt_std)))
        if to is not None:
            to = int(to)
        # Seek the point where the altitude first curves upwards.
        first_curve = int(peak_curvature(repair_mask(alt_std[:to]),
                                         curve_sense='Concave',
                                         gap = 7,
                                         ttp = 10))

        # or where the rate of climb is > 20ft per second?
        climbing = rate_of_change_array(alt_std, self.frequency)
        climbing[climbing<20] = np.ma.masked
        idx = min(first_curve, first_valid_sample(climbing[:to]).index)
        return idx

    def shift_alt_std(self, alt_std, land_pitch):
        '''
        Return Altitude STD Smoothed shifted relative to 0 for cases where we do not
        have a reliable Altitude Radio.
        '''
        if land_pitch is None:

            # This is a takeoff case where we ideally recognise the reduction
            # in pressure at liftoff as the aircraft rotates and the static
            # pressure field around the aircraft changes.
            try:
                idx = self.find_liftoff_start(alt_std)

                # The liftoff most probably arose in the preceding 10
                # seconds. Allow 3 seconds afterwards for luck.
                rotate = slice(max(idx-10*self.frequency,0),
                               idx+3*self.frequency)
                # Draw a straight line across this period with a ruler.
                p,m,c = coreg(alt_std[rotate])
                ruler = np.ma.arange(rotate.stop-rotate.start)*m+c
                # Measure how far the altitude is below the ruler.
                delta = alt_std[rotate] - ruler
                # The liftoff occurs where the gap is biggest because this is
                # where the wing lift has caused the local pressure to
                # increase, hence the altitude appears to decrease.
                pit = alt_std[np.ma.argmin(delta)+rotate.start]

                '''
                # Quick visual check of the operation of the takeoff point detection.
                import matplotlib.pyplot as plt
                plt.plot(alt_std)
                xnew = np.linspace(rotate.start,rotate.stop,num=2)
                ynew = (xnew-rotate.start)*m + c
                plt.plot(xnew,ynew,'-')
                plt.plot(np.ma.argmin(delta)+rotate.start, pit, 'dg')
                plt.plot(idx, alt_std[idx], 'dr')
                plt.show()
                plt.clf()
                plt.close()
                '''

            except:
                # If something odd about the data causes a problem with this
                # technique, use a simpler solution. This can give
                # significantly erroneous results in the case of sloping
                # runways, but it's the most robust technique.
                pit = np.ma.min(alt_std)

        else:

            # This is a landing case where we use the pitch attitude to
            # identify the touchdown point.

            # First find the lowest point
            lowest_index = np.ma.argmin(alt_std)
            lowest_height = alt_std[lowest_index]
            # and go up 50ft
            still_airborne = index_at_value(alt_std[lowest_index:],
                                            lowest_height + 50.0,
                                            endpoint='closing')
            check_slice = slices_int(lowest_index, lowest_index + still_airborne)
            # What was the maximum pitch attitude reached in the last 50ft of the descent?
            max_pitch = max(land_pitch[check_slice])
            # and the last index at this attitude is given by:
            max_pch_idx = (land_pitch[check_slice] == max_pitch).nonzero()[-1][0]
            pit = alt_std[lowest_index + max_pch_idx]

            '''
            # Quick visual check of the operation of the takeoff point detection.
            import matplotlib.pyplot as plt
            show_slice = slice(0, lowest_index + still_airborne)
            plt.plot(alt_std[show_slice] - pit)
            plt.plot(land_pitch[show_slice]*10.0)
            plt.plot(lowest_index + max_pch_idx, 0.0, 'dg')
            plt.show()
            plt.close()
            '''

        return np.ma.maximum(alt_std - pit, 0.0)

    def compute_aal(self, mode, alt_std, low_hb, high_gnd, alt_rad=None,
                    land_pitch=None):

        alt_result = np_ma_zeros_like(alt_std)
        if alt_rad is None or np.ma.count(alt_rad)==0:
            # This backstop trap for negative values is necessary as aircraft
            # without rad alts will indicate negative altitudes as they land.
            if mode != 'land':
                return alt_std - high_gnd
            else:
                return self.shift_alt_std(alt_std, land_pitch)

        if mode=='over_gnd' and (low_hb-high_gnd)>100.0:
            return alt_std - high_gnd

        if mode != 'air':
            # We pretend the aircraft can't go below ground level for altitude AAL:
            alt_rad_aal = np.ma.maximum(alt_rad, 0.0)
            ralt_sections = np.ma.clump_unmasked(
                np.ma.masked_outside(alt_rad_aal, 0.1, ALTITUDE_AAL_TRANS_ALT))
            if len(ralt_sections) == 0:
                # No useful radio altitude signals, so just use pressure altitude
                # and pitch data.
                return self.shift_alt_std(alt_std, land_pitch)

        if mode == 'land':
            # We refine our definition of the radio altimeter sections to
            # take account of bounced landings and altimeters which read
            # small positive values on the ground.
            bounce_sections = [y for y in ralt_sections if np.ma.max(alt_rad[y]) > BOUNCED_LANDING_THRESHOLD]
            if bounce_sections:
                bounce_end = bounce_sections[0].start
                hundred_feet = bounce_sections[-1].stop

                alt_result[bounce_end:hundred_feet] = alt_rad_aal[bounce_end:hundred_feet]
                alt_result[:bounce_end] = 0.0
                ralt_sections = [slice(0, hundred_feet)]

        elif mode=='over_gnd':

            ralt_sections = np.ma.clump_unmasked(
                np.ma.masked_outside(alt_rad_aal, 0.0, ALTITUDE_AAL_TRANS_ALT))
            if len(ralt_sections)==0:
                # Altitude Radio did not drop below ALTITUDE_AAL_TRANS_ALT,
                # so we are better off working with just the pressure altitude signal.
                return self.shift_alt_std(alt_std, land_pitch)

        elif mode=='air':
            return alt_std

        baro_sections = slices_not(ralt_sections, begin_at=0,
                                   end_at=len(alt_std))

        for ralt_section in ralt_sections:
            # Note: below check commented out as multiple commercial airports
            # have an elevation of more than 10000ft. If the use case for
            # this check is dicovered it needs to be documented - 2015/03/20

            #if np.ma.mean(alt_std[ralt_section] -
            # alt_rad_aal[ralt_section]) > 10000:
                ## Difference between Altitude STD and Altitude Radio should not
                ## be greater than 10000 ft when Altitude Radio is recording below
                ## 100 ft. This will not fix cases when Altitude Radio records
                ## spurious data at lower altitudes.
                # continue

            if mode=='over_gnd':
                # land mode is handled above so just need to set rad alt as
                # aal for over ground sections
                alt_result[ralt_section] = alt_rad_aal[ralt_section]

            for baro_section in baro_sections:
                # I know there must be a better way to code these symmetrical processes, but this works :o)
                link_baro_rad_fwd(baro_section, ralt_section, alt_rad_aal, alt_std, alt_result)
                link_baro_rad_rev(baro_section, ralt_section, alt_rad_aal, alt_std, alt_result)

        return alt_result

    def derive(self, alt_rad=P('Altitude Radio Offset Removed'),
               alt_std=P('Altitude STD Smoothed'),
               speedies=S('Fast'),
               pitch=P('Pitch'),
               gog=P('Gear On Ground'),
               ac_type=A('Aircraft Type')):
        # Altitude Radio taken as the prime reference to ensure the minimum
        # ground clearance passing peaks is accurately reflected. Alt AAL
        # forced to 2htz

        # alt_aal will be zero on the airfield, so initialise to zero.
        alt_aal = np_ma_zeros_like(alt_std.array)

        for speedy in speedies:
            quick = speedy.slice
            if quick == slice(None, None, None):
                self.array = alt_aal
                return

            # We set the minimum height for detecting flights to 500 ft. This
            # ensures that low altitude "hops" are still treated as complete
            # flights while more complex flights are processed as climbs and
            # descents of 500 ft or more.
            alt_idxs, alt_vals = cycle_finder(alt_std.array[quick],
                                              min_step=500)

            # Reference to start of arrays for simplicity hereafter.
            if alt_idxs is None:
                continue

            alt_idxs += quick.start or 0

            n = 0
            dips = []
            # List of dicts, with each sublist containing:

            # 'type' of item 'land' or 'over_gnd' or 'high'

            # 'slice' for this part of the data
            # if 'type' is 'land' the land section comes at the beginning of the
            # slice (i.e. takeoff slices are normal, landing slices are
            # reversed)
            # 'over_gnd' or 'air' are normal slices.

            # 'alt_std' as:
            # 'land' = the pressure altitude on the ground
            # 'over_gnd' = the pressure altitude when flying closest to the
            #              ground
            # 'air' = the lowest pressure altitude in this slice

            # 'highest_ground' in this area
            # 'land' = the pressure altitude on the ground
            # 'over_gnd' = the pressure altitude minus the radio altitude when
            #              flying closest to the ground
            # 'air' = None (the aircraft was too high for the radio altimeter to
            #         register valid data

            n_vals = len(alt_vals)
            while n < n_vals - 1:
                alt = alt_vals[n]
                alt_idx = alt_idxs[n]
                next_alt = alt_vals[n + 1]
                next_alt_idx = alt_idxs[n + 1]

                if next_alt > alt:
                    # Rising section.
                    dips.append({
                        'type': 'land',
                        'slice': slice(quick.start, next_alt_idx),
                        # was 'slice': slice(alt_idx, next_alt_idx),
                        'alt_std': alt,
                        'highest_ground': alt,
                    })
                    n += 1
                    continue

                if n + 2 >= n_vals:
                    # Falling section. Slice it backwards to use the same code
                    # as for takeoffs.
                    dips.append({
                        'type': 'land',
                        'slice': slice(quick.stop, (alt_idx or 1) - 1, -1),
                        # was 'slice': slice(next_alt_idx - 1, alt_idx - 1, -1),
                        'alt_std': next_alt,
                        'highest_ground': next_alt,
                    })
                    n += 1
                    continue

                if alt_vals[n + 2] > next_alt:
                    # A down and up section.
                    down_up = slice(alt_idx, alt_idxs[n + 2])
                    # Is radio altimeter data both supplied and valid in this
                    # range?
                    if alt_rad and np.ma.count(alt_rad.array[down_up]) > 0:
                        # Let's find the lowest rad alt reading
                        # (this may not be exactly the highest ground, but
                        # it was probably the point of highest concern!)
                        ##arg_hg_max = \
                            ##np.ma.argmin(alt_rad.array[down_up]) + \
                            ##alt_idxs[n]
                        ##hg_max = alt_std.array[arg_hg_max] - \
                            ##alt_rad.array[arg_hg_max]
                        hb_min = np.ma.min(alt_std.array[down_up])
                        hr_min = np.ma.min(alt_rad.array[down_up])
                        hg_max = hb_min - hr_min
                        if hg_max and hg_max < 20000:
                            # The rad alt measured height above a peak...
                            dips.append({
                                'type': 'over_gnd',
                                'slice': down_up,
                                'alt_std': hb_min,
                                'highest_ground': hg_max,
                            })
                        else:
                            dips.append({
                                'type': 'air',
                                'slice': down_up,
                                'alt_std': hb_min,
                                'highest_ground': None,
                            })
                    else:
                        # We have no rad alt data we can use.
                        # TODO: alt_std code needs careful checking.
                        if dips:
                            prev_dip = dips[-1]
                        if dips and prev_dip['type'] == 'high':
                            # Join this dip onto the previous one
                            prev_dip['slice'] = \
                                slice(prev_dip['slice'].start,
                                      alt_idxs[n + 2])
                            prev_dip['alt_std'] = \
                                min(prev_dip['alt_std'],
                                    next_alt)
                        elif ac_type == helicopter and gog and any(gog.array[down_up] == 'Ground'):
                            dips.append({
                                'type': 'over_gnd',
                                'slice': down_up,
                                'alt_std': next_alt,
                                'highest_ground':  next_alt,
                            })
                        else:
                            dips.append({
                                'type': 'high',
                                'slice': down_up,
                                'alt_std': next_alt,
                                'highest_ground': next_alt,
                            })
                    n += 2
                else:
                    raise ValueError('Problem in Altitude AAL where data '
                                     'should dip, but instead has a peak.')

            for n, dip in enumerate(dips):
                if dip['type'] == 'high':
                    if n == 0:
                        if len(dips) == 1:
                            # Arbitrary offset in indeterminate case.
                            dip['alt_std'] = dip['highest_ground']+1000.0
                        else:
                            next_dip = dips[n + 1]
                            dip['highest_ground'] = \
                                dip['alt_std'] - next_dip['alt_std'] + \
                                next_dip['highest_ground']
                    elif n == len(dips) - 1:
                        prev_dip = dips[n - 1]
                        dip['highest_ground'] = \
                            dip['alt_std'] - prev_dip['alt_std'] + \
                            prev_dip['highest_ground']
                    else:
                        # Here is the most commonly used, and somewhat
                        # arbitrary code. For a dip where no radio
                        # measurement of the ground is available, what height
                        # can you use as the datum? The lowest ground
                        # elevation in the preceding and following sections
                        # is practical, a little optimistic perhaps, but
                        # useable until we find a case otherwise.

                        # This was modified to ensure the minimum height was
                        # 1000ft as we had a case where the lowest dips were
                        # below the takeoff and landing airfields.
                        next_dip = dips[n + 1]
                        prev_dip = dips[n - 1]
                        if ac_type == helicopter and gog and not alt_rad:
                            on_ground = slices_and(runs_of_ones(gog.array == 'Ground'), [dip['slice']])
                            if on_ground:
                                on_ground = max(on_ground, key=lambda p: p.stop-p.start)
                                dip['highest_ground'] = np.ma.median(alt_std.array[on_ground])
                            else:
                                dip['highest_ground'] = min(prev_dip['highest_ground'],
                                                        next_dip['highest_ground'])
                        else:
                            dip['highest_ground'] = min(prev_dip['highest_ground'],
                                                        dip['alt_std']-1000.0,
                                                        next_dip['highest_ground'])

            for dip in dips:
                if alt_rad and np.ma.count(alt_rad.array[dip['slice']]):
                    alt_rad_section = repair_mask(alt_rad.array[dip['slice']])
                else:
                    alt_rad_section = None

                if (dip['type']=='land') and (alt_rad_section is None) and \
                   (dip['slice'].stop<dip['slice'].start) and pitch:
                    land_pitch=pitch.array[dip['slice']]
                else:
                    land_pitch=None

                alt_aal[dip['slice']] = self.compute_aal(
                    dip['type'],
                    alt_std.array[dip['slice']],
                    dip['alt_std'],
                    dip['highest_ground'],
                    alt_rad=alt_rad_section,
                    land_pitch=land_pitch)

            # Reset end sections only if Altitude STD is not masked for these sections
            if len(alt_idxs):
                if quick.start != alt_idxs[0]+1 and np.ma.count(alt_std.array[quick.start:alt_idxs[0]+1]) > (alt_idxs[0]+1 - quick.start)/2:
                    alt_aal[quick.start:alt_idxs[0]+1] = 0.0
                if alt_idxs[-1]+1 != quick.stop and np.ma.count(alt_std.array[alt_idxs[-1]+1:quick.stop]) > (quick.stop - alt_idxs[-1]+1)/2:
                    alt_aal[alt_idxs[-1]+1:quick.stop] = 0.0

        '''
        # Quick visual check of the altitude aal.
        import matplotlib.pyplot as plt
        plt.plot(alt_aal, 'b-')
        plt.plot(alt_std.array, 'y-')
        if alt_rad:
            plt.plot(alt_rad.array, 'r-')
        plt.show()
        '''

        self.array = alt_aal


def link_baro_rad_fwd(baro_section, ralt_section, alt_rad, alt_std, alt_result):
    begin_index = baro_section.start

    if ralt_section.stop == begin_index:
        start_plus_60 = min(begin_index + 60, len(alt_std))
        alt_diff = (alt_std[begin_index:start_plus_60] -
                    alt_rad[begin_index:start_plus_60])
        slip, up_diff = first_valid_sample(alt_diff)
        if slip is None:
            up_diff = 0.0
        else:
            # alt_std is invalid at the point of handover
            # so stretch the radio signal until we can
            # handover.
            fix_slice = slice(begin_index,
                              begin_index + slip)
            alt_result[fix_slice] = alt_rad[fix_slice]
            begin_index += slip

        alt_result[begin_index:] = \
            alt_std[begin_index:] - up_diff

def link_baro_rad_rev(baro_section, ralt_section, alt_rad, alt_std, alt_result):
    end_index = baro_section.stop

    if ralt_section.start == end_index:
        end_minus_60 = max(end_index-60, 0)
        alt_diff = (alt_std[end_minus_60:end_index] -
                    alt_rad[end_minus_60:end_index])
        slip, up_diff = first_valid_sample(alt_diff[::-1])
        if slip is None:
            up_diff = 0.0
        else:
            # alt_std is invalid at the point of handover
            # so stretch the radio signal until we can
            # handover.
            fix_slice = slice(end_index-slip,
                              end_index)
            alt_result[fix_slice] = alt_rad[fix_slice]
            end_index -= slip

        alt_result[:end_index] = \
            alt_std[:end_index] - up_diff


class AltitudeAALForFlightPhases(DerivedParameterNode):
    '''
    This parameter repairs short periods of masked data, making it suitable for
    detecting altitude bands on the climb and descent. The parameter should not
    be used to compute KPV values themselves, to avoid using interpolated
    values in an event.
    '''

    name = 'Altitude AAL For Flight Phases'
    units = ut.FT

    def derive(self, alt_aal=P('Altitude AAL')):

        self.array = np.ma.maximum(repair_mask(alt_aal.array, repair_duration=None),
                                   0.0)


class AltitudeRadio(DerivedParameterNode):
    '''
    There is a wide variety of radio altimeter installations with one, two or
    three sensors recorded - each with different timing, sample rate and
    inaccuracies to be compensated. Each will have been independently validated
    and so samples, or groups of sample, from each may be masked where they are
    identified as invalid.

    This derive process gathers all the available data and passes the blending
    task to blend_parameters where multiple cubic splines are joined,
    with variable weighting to provide an optimal combination of the available data.
    '''

    """
    :returns Altitude Radio with values typically taken as the mean between
    two valid sensors.
    :type parameter object.
    """

    align = False
    units = ut.FT

    @classmethod
    def can_operate(cls, available):
        alt_rads = [n for n in cls.get_dependency_names() if n.startswith('Altitude Radio')]
        return 'Fast' in available and any_of(alt_rads, available)
    
    def derive(self,
               source_A=P('Altitude Radio (A)'),
               source_B=P('Altitude Radio (B)'),
               source_C=P('Altitude Radio (C)'),
               source_L=P('Altitude Radio (L)'),
               source_R=P('Altitude Radio (R)'),
               source_efis=P('Altitude Radio (EFIS)'),
               source_efis_L=P('Altitude Radio (EFIS) (L)'),
               source_efis_R=P('Altitude Radio (EFIS) (R)'),
               pitch=P('Pitch'),
               fast=S('Fast'),
               family=A('Family')):

        # Reminder: If you add parameters here, they need limits adding in the
        # database !!!

        sources = [source_A, source_B, source_C, source_L, source_R,
                   source_efis, source_efis_L, source_efis_R]

        self.offset = 0.0
        self.frequency = 4.0

        osources = []
        for source in sources:
            if source is None:
                continue
            # correct for overflow, aligning the fast slice to each source
            aligned_fast = fast.get_aligned(source)

            source.array = overflow_correction(source.array, 
                                               fast=aligned_fast, 
                                               hz=source.frequency)
            osources.append(source)
        
        sources = osources
        # Blend parameters was written around the Boeing 737NG frames where three sources
        # are available with different sample rates and latency. Some airbus aircraft
        # have three altimeters but one of the sensors can give signals that appear to be 
        # valid in the cruise, hence the alternative validity level. Finally, the overflow
        # correction algorithms can be out of step, giving differences of the order of 
<<<<<<< HEAD
        # 1,000ft between two sensors. The tolerance threshold ensures these are rejected 
        # (a wide tolerance ensures we don't react to normal levels of noise between altimeters).
=======
        # 1,000ft between two sensors. The tolerance threshold ensures these are rejected.
>>>>>>> fb3e5f6d
        self.array = blend_parameters(sources,
                                      offset=self.offset,
                                      frequency=self.frequency,
                                      small_slice_duration=10,
                                      mode='cubic',
                                      validity='all_but_one',
<<<<<<< HEAD
                                      tolerance=500.0)
=======
                                      tolerance=100.0)
>>>>>>> fb3e5f6d

        # For aircraft where the antennae are placed well away from the main
        # gear, and especially where it is aft of the main gear, compensation
        # is necessary.

        #TODO: Implement this type of correction on other types and embed
        #coefficients in a database table.

        if family and family.value in ['CL-600'] and pitch:

            assert pitch.frequency == 4.0
            # There is no alignment process for this small correction term,
            # but it relies upon pitch being sampled at 4Hz and the blended
            # radio altimeter signal also being fixed at 4Hz.

            # These figures are derived from analysis of 14 sectors of
            # different CRJ 900 aircraft. They are equivalent to the antennae
            # being 21ft aft of the main wheels, which is a little more than
            # the 16ft indicated by the operator.

            scaling = 0.365 #ft/deg, +ve for altimeters aft of the main wheels.
            offset = -1.5 #ft at pitch=0
            self.array = self.array + (scaling * pitch.array) + offset
            

class AltitudeRadioOffsetRemoved(DerivedParameterNode):
    """
    Remove the offset form Altitude Radio parameters so that it averages 0ft on
    the ground.
    """
    def derive(self, alt_rad=P('Altitude Radio'), fasts=S('Fast')):
        self.array = alt_rad.array
        smoothed = np.ma.copy(alt_rad.array)
        smoothed = np.ma.array(medfilt(smoothed, 21), mask=alt_rad.array.mask)
        smoothed = np.ma.masked_greater(smoothed, 20)
        smoothed = mask_outside_slices(smoothed, fasts.get_slices())
        if not np.ma.count(smoothed):
            return
        #offset = mode(smoothed.compressed())[0][0] # TODO: is there a nicer way to index???
        offset = np.ma.median(smoothed)
        if 0 < offset < ALTITUDE_RADIO_OFFSET_LIMIT:
            self.array = alt_rad.array - offset



class AltitudeSTDSmoothed(DerivedParameterNode):
    """
    This applies various smoothing functions depending upon the quality of the source data, then
    in all cases applies a local average smoothing. In particular, this ensures that the derived
    Vertical Speed parameter matches the response seen by the pilot and is not excesively affected
    by turbulence.
    """

    '''
    :param frame: The frame attribute, e.g. '737-i'
    :type frame: An attribute

    :returns Altitude STD Smoothed as a local average where the original source is unacceptable, but unchanged otherwise.
    :type parameter object.
    '''

    name = 'Altitude STD Smoothed'
    align = False
    units = ut.FT

    @classmethod
    def can_operate(cls, available):

        return ('Frame' in available and
                (('Altitude STD' in available) or
                 all_of(('Altitude STD (Capt)', 'Altitude STD (FO)'), available)))

    def derive(self, fine=P('Altitude STD (Fine)'),
               alt=P('Altitude STD'),
               alt_capt=P('Altitude STD (Capt)'),
               alt_fo=P('Altitude STD (FO)'),
               frame=A('Frame')):

        frame_name = frame.value if frame else ''

        if frame_name in ['737-i', '757-DHL', '767-3A', 'L382-Hercules', '1900D-SS542A'] or \
           frame_name.startswith('737-6'):
            # The altitude signal is measured in steps of 32 ft so needs
            # smoothing. A 5-point Gaussian distribution was selected as a
            # balance between smoothing effectiveness and excessive
            # manipulation of the data.
            gauss = [0.054488683, 0.244201343, 0.402619948, 0.244201343, 0.054488683]
            self.array = moving_average(alt.array, window=5, weightings=gauss)
            return

        elif frame_name in ['E135-145']:
            # Here two sources are sampled alternately, so this form of
            # weighting merges the two to create a smoothed average.
            self.array = moving_average(alt.array, window=3,
                                        weightings=[0.25,0.5,0.25])
            return

        elif frame_name.startswith('747-200-') or \
             frame_name in ['A300-203-B4']:
            # The fine recording is used to compute altitude, and here we
            # match the fine part to the coarse part to get the altitudes
            # right.
            altitude = align(alt, fine)
            self.array = match_altitudes(straighten_altitudes(fine.array, None,5000),
                                         altitude)

        elif alt_capt and alt_fo:
            # Merge alternate sources if they are available from the LFL
            # Note: The LFL will still need a separate "Altitude STD" parameter
            # to allow the data validation processes to establish flight phases.
            self.array, self.frequency, self.offset = blend_two_parameters(alt_capt, alt_fo)

        else:
            self.array = alt.array

        # Applying moving_window of a moving_window to avoid a large weighting/
        # window size which would skew sharp curves.
        self.array = moving_average(moving_average(self.array))


class AltitudeQNH(DerivedParameterNode):
    '''
    This computes the displayed pressure altitude for aircraft where the datum pressure
    setting ("Baro Correction") has been recorded.
    '''

    name = 'Altitude QNH'
    units = ut.FT

    @classmethod
    def can_operate(cls, available):
        baro = any_of(('Baro Correction (Capt)', 'Baro Correction (FO)',
                       'Baro Correction'), available)
        return baro and 'Altitude STD' in available

    def derive(self,
               alt_std=P('Altitude STD'),
               baro_capt=P('Baro Correction (Capt)'),
               baro_fo=P('Baro Correction (FO)'),
               baro=P('Baro Correction')):

        baro_param = [p for p in [baro, baro_capt, baro_fo] if p and np.ma.count(p.array)]

        if baro_param and len(baro_param) > 0:
            baro_correction = baro_param[0]
            baro_fixed = nearest_neighbour_mask_repair(baro_correction.array)

            alt_qnh = np_ma_masked_zeros_like(alt_std.array)

            for value_mb, slices in slices_of_runs(baro_fixed):
                value_ft = mb2ft(value_mb)
                for s in slices:
                    alt_qnh[s] = alt_std.array[s] - value_ft

            self.array = np.ma.array(data=alt_qnh, mask=alt_std.array.mask)
        else:
            baro_correction = baro or baro_capt or baro_fo
            self.array = np.ma.array(data=baro_correction.array.data, mask=True)


# TODO: Account for 'Touch & Go' - need to adjust QNH for additional airfields!
class AltitudeVisualizationWithGroundOffset(DerivedParameterNode):
    '''
    This altitude is above mean sea level. From the takeoff airfield to the
    highest altitude above airfield, the altitude Visualization is referenced
    to the takeoff airfield elevation, and from that point onwards it is
    referenced to the landing airfield elevation.

    If we can only determine the takeoff elevation, the landing elevation
    will using the same value as the error will be the difference in pressure
    altitude between the takeoff and landing airports on the day which is
    likely to be less than forcing it to 0. Therefore landing elevation is
    used if the takeoff elevation cannot be determined.

    If we are unable to determine either the takeoff or landing elevations,
    we use the Altitude AAL parameter.
    '''

    units = ut.FT

    @classmethod
    def can_operate(cls, available):
        return 'Altitude AAL' in available

    @classmethod
    def _qnh_adjust(cls, aal, std, elev, mode):
        if mode == 'climb':
            datum = CLIMB_THRESHOLD
        elif mode == 'descent':
            datum = LANDING_THRESHOLD_HEIGHT
        else:
            raise ValueError('Unrecognised mode in %s._qnh_adjust()'
                             % cls.__name__)

        press_offset = std[0] - elev - datum
        if abs(press_offset) > 4000.0:
            raise ValueError(
                'Excessive difference between pressure altitude '
                '(%.1f) and airport elevation (%.1f) of %.1f '
                'implies incorrect altimeter scaling.' %
                (std[0], elev, press_offset)
            )
        return np.linspace(elev, std[-1] - aal[-1], num=len(aal))

    def derive(self,
               alt_aal=P('Altitude AAL'),
               alt_std=P('Altitude STD Smoothed'),
               l_apt=A('FDR Landing Airport'),
               t_apt=A('FDR Takeoff Airport'),
               climbs=S('Climb'),
               descends=S('Descent')):

        # Attempt to determine elevations at takeoff and landing:
        t_elev = t_apt.value.get('elevation') if t_apt else None
        l_elev = l_apt.value.get('elevation') if l_apt else None

        if t_elev is None or l_elev is None:
            self.warning('No takeoff or landing elevation, using Altitude AAL.')
            self.array = np.ma.copy(alt_aal.array)
            return
        elif t_elev is None and l_elev is not None:
            self.warning('No takeoff elevation, using %d ft from landing airport.', l_elev)
            t_elev = l_elev
        elif l_elev is None and t_elev is not None:
            self.warning("No landing elevation, using %d ft from takeoff airport.", t_elev)
            l_elev = t_elev
        else:
            pass

        # We adjust the height during the climb and descent so that the cruise is at pressure altitudes.

        # TODO: Improvement would be to adjust to half the difference if the cruise is below 10,000ft

        alt_qnh = np_ma_masked_zeros_like(alt_aal.array)

        if climbs:
            # Climb phase adjustment
            t_elev = t_elev or 0
            first_climb = slice(climbs[0].slice.start, climbs[0].slice.stop + 1)
            adjust_up = self._qnh_adjust(alt_aal.array[first_climb],
                                         alt_std.array[first_climb],
                                         t_elev, 'climb')
            # Before first climb
            alt_qnh[:first_climb.start] = alt_aal.array[:first_climb.start] + t_elev

            # First climb adjusted
            alt_qnh[first_climb] = alt_aal.array[first_climb] + adjust_up

        if descends:
            # Descent phase adjustment
            l_elev = l_elev or 0
            last_descent = slice(descends[-1].slice.stop + 1, descends[-1].slice.start, -1)
            adjust_down = self._qnh_adjust(alt_aal.array[last_descent],
                                           alt_std.array[last_descent],
                                           l_elev, 'descent')
            # Last descent adjusted
            alt_qnh[last_descent] = alt_aal.array[last_descent] + adjust_down

            # After last descent
            alt_qnh[last_descent.start:] = alt_aal.array[last_descent.start:] + l_elev

        # Use pressure altitude in the cruise
        cruise_start = first_climb.stop if climbs else 0
        cruise_stop = last_descent.stop + 1 if descends else len(alt_std.array)
        alt_qnh[cruise_start:cruise_stop] = alt_std.array[cruise_start:cruise_stop]

        self.array = np.ma.array(data=alt_qnh, mask=alt_aal.array.mask)

class AltitudeVisualizationWithoutGroundOffset(DerivedParameterNode):
    '''
    Excludes the jump in Altitude AAL by blending with Altitude STD in the Cruises.
    Helicopters use Altitude AGL instead of Altitude AAL.
    '''
    name = 'Altitude Visualization Without Ground Offset'
    units = ut.FT

    @classmethod
    def can_operate(cls, available, ac_type=A('Aircraft Type')):
        return 'Altitude STD Smoothed' in available \
               and (('Altitude AGL' in available and ac_type == helicopter) \
               or ('Altitude AAL' in available and ac_type != helicopter))

    def derive(self,
               alt_agl=P('Altitude AGL'),
               alt_aal=P('Altitude AAL'),
               alt_std=P('Altitude STD Smoothed'),
               cruises=S('Cruise')):

        try:
            if alt_agl.array.any(): alt_aal = alt_agl
        except AttributeError:
            pass

        alt_qnh = np_ma_masked_zeros_like(alt_aal.array)

        first_iter = True

        while True:
            if cruises:
                start_idx = cruises[-1].slice.start
                stop_idx = cruises.pop().slice.stop - 1

                if cruises:
                    previous_start_idx = cruises[-1].slice.start
                    previous_stop_idx = cruises[-1].slice.stop - 1
            else:
                max_alt_std = max_value(alt_std.array)
                start_idx = max_alt_std.index
                stop_idx = max_alt_std.index

            start_offset = alt_std.array[start_idx] - alt_aal.array[start_idx]
            stop_offset = alt_std.array[stop_idx] - alt_aal.array[stop_idx]

            if len(cruises) >= 1:
                alt_qnh[previous_stop_idx:start_idx] = alt_aal.array[previous_stop_idx:start_idx]
            else:
                alt_qnh[:start_idx] = alt_aal.array[:start_idx]

            if first_iter:
                alt_qnh[stop_idx:] = alt_aal.array[stop_idx:]

            alt_qnh[start_idx:stop_idx] = alt_std.array[start_idx:stop_idx] - np.linspace(start_offset, stop_offset, stop_idx - start_idx)

            first_iter = False
            if not cruises: break

        self.array = alt_qnh


'''
class AltitudeSTD(DerivedParameterNode):
    """
    This section allows for manipulation of the altitude recordings from
    different types of aircraft. Problems often arise due to combination of
    the fine and coarse parts of the data and many different types of
    correction have been developed to cater for these cases.
    """
    name = 'Altitude STD'
    units = ut.FT
    @classmethod
    def can_operate(cls, available):
        high_and_low = 'Altitude STD (Coarse)' in available and \
            'Altitude STD (Fine)' in available
        coarse_and_ivv = 'Altitude STD (Coarse)' in available and \
            'Vertical Speed' in available
        return high_and_low or coarse_and_ivv

    def _high_and_low(self, alt_std_high, alt_std_low, top=18000, bottom=17000):
        # Create empty array to write to.
        alt_std = np.ma.empty(len(alt_std_high.array))
        alt_std.mask = np.ma.mask_or(alt_std_high.array.mask,
                                     alt_std_low.array.mask)
        difference = top - bottom
        # Create average of high and low. Where average is above crossover,
        # source value from alt_std_high. Where average is below crossover,
        # source value from alt_std_low.
        average = (alt_std_high.array + alt_std_low.array) / 2
        source_from_high = average > top
        alt_std[source_from_high] = alt_std_high.array[source_from_high]
        source_from_low = average < bottom
        alt_std[source_from_low] = alt_std_low.array[source_from_low]
        source_from_high_or_low = np.ma.logical_or(source_from_high,
                                                   source_from_low)
        crossover = np.ma.logical_not(source_from_high_or_low)
        crossover_indices = np.ma.where(crossover)[0]
        high_values = alt_std_high.array[crossover]
        low_values = alt_std_low.array[crossover]
        for index, high_value, low_value in zip(crossover_indices,
                                                high_values,
                                                low_values):
            average_value = average[index]
            high_multiplier = (average_value - bottom) / float(difference)
            low_multiplier = abs(1 - high_multiplier)
            crossover_value = (high_value * high_multiplier) + \
                (low_value * low_multiplier)
            alt_std[index] = crossover_value
        return alt_std

    def _coarse_and_ivv(self, alt_std_coarse, ivv):
        alt_std_with_lag = first_order_lag(alt_std_coarse.array, 10,
                                           alt_std_coarse.hz)
        mask = np.ma.mask_or(alt_std_with_lag.mask, ivv.array.mask)
        return np.ma.masked_array(alt_std_with_lag + (ivv.array / 60.0),
                                  mask=mask)

    def derive(self, alt_std_coarse=P('Altitude STD (Coarse)'),
               alt_std_fine=P('Altitude STD (Fine)'),
               ivv=P('Vertical Speed')):
        if alt_std_high and alt_std_low:
            self.array = self._high_and_low(alt_std_coarse, alt_std_fine)
            ##crossover = np.ma.logical_and(average > 17000, average < 18000)
            ##crossover_indices = np.ma.where(crossover)
            ##for crossover_index in crossover_indices:

            ##top = 18000
            ##bottom = 17000
            ##av = (alt_std_high + alt_std_low) / 2
            ##ratio = (top - av) / (top - bottom)
            ##if ratio > 1.0:
                ##ratio = 1.0
            ##elif ratio < 0.0:
                ##ratio = 0.0
            ##alt = alt_std_low * ratio + alt_std_high * (1.0 - ratio)
            ##alt_std  = alt_std * 0.8 + alt * 0.2

            #146-300 945003 (01)
            #-------------------
            ##Set the thresholds for changeover from low to high scales.
            #top = 18000
            #bottom = 17000
            #
            #av = (ALT_STD_HIGH + ALT_STD_LOW) /2
            #ratio = (top - av) / (top - bottom)
            #
            #IF (ratio > 1.0) THEN ratio = 1.0 ENDIF
            #IF (ratio < 0.0) THEN ratio = 0.0 ENDIF
            #
            #alt = ALT_STD_LOW * ratio + ALT_STD_HIGH * (1.0 - ratio)
            #
            ## Smoothing to reduce unsightly noise in the signal. DJ
            #ALT_STDC = ALT_STDC * 0.8 + alt * 0.2
        elif alt_std_coarse and ivv:
            self.array = self._coarse_and_ivv(alt_std_coarse, ivv)
            #ALT_logical_orSTDC = (last_alt_std * 0.9) + (ALT_STD * 0.1) + (IVVR / 60.0)
            '''


class AltitudeTail(DerivedParameterNode):
    """
    This derived parameter computes the height of the tail above the runway,
    as a measure of the likelyhood of a tailscrape.

    We are only interested in the takeoff, go-around and landing phases,
    where the tail may be close to scraping the runway. For this reason, we
    don't use pressure altitmetry as this suffers too badly from pressure
    variations at the point of liftoff and touchdown.

    The parameter dist_gear_to_tail is measured in metres and is the
    horizontal distance aft from the main gear to the point on the tail most
    likely to scrape the runway.

    Parameter ground_to_tail is the height of the point most likely to
    scrape. Ideally this is computed from the manufacturer-provided
    tailscrape attitude at the point of liftoff:

    ground_to_tail = dist_gear_to_tail*tan(tailscrape attitude at liftoff)
    """

    units = ut.FT

    def derive(self, alt_rad=P('Altitude Radio'), pitch=P('Pitch'),
               toffs=S('Takeoff'), gas=S('Go Around And Climbout'),
               lands=S('Landing'),
               ground_to_tail=A('Ground To Lowest Point Of Tail'),
               dist_gear_to_tail=A('Main Gear To Lowest Point Of Tail')):

        # Collect the periods we are interested in:
        phases=slices_or([t.slice for t in toffs],
                         [g.slice for g in gas],
                         [l.slice for l in lands],
                         )

        # Scale the aircraft geometry into feet to match aircraft altimetry.
        gear2tail = ut.convert(dist_gear_to_tail.value, ut.METER, ut.FT)
        ground2tail = ut.convert(ground_to_tail.value, ut.METER, ut.FT)

        result = np_ma_masked_zeros_like(alt_rad.array)
        # The tail clearance is the value with the aircraft settled on its
        # wheels plus radio atimetry minus the pitch attitude change at that
        # tail arm.
        for phase in phases:
            result[phase] = alt_rad.array[phase] + ground2tail - \
                np.ma.tan(pitch.array[phase]*deg2rad) * gear2tail
        self.array = result


##############################################################################
# Automated Systems


class CabinAltitude(DerivedParameterNode):
    '''
    Some aircraft record the cabin altitude in feet, while others record the
    cabin pressure (normally in psi). This function converts the pressure
    reading to altitude equivalent, so that the KPVs can operate only in
    altitude units. After all, the crew set the cabin altitude, not the
    pressure.

    Typically aircraft also have the 'Cabin Altitude Warning' discrete parameter.
    '''

    units = ut.FT

    def derive(self, cp=P('Cabin Press')):

        # assert cp.units=='psi' # Would like to assert units as 'psi'
        self.array = press2alt(cp.array)


class ClimbForFlightPhases(DerivedParameterNode):
    '''
    This computes climb segments, and resets to zero as soon as the aircraft
    descends. Very useful for measuring climb after an aborted approach etc.
    '''

    units = ut.FT

    def derive(self, alt_std=P('Altitude STD Smoothed'), airs=S('Fast')):

        self.array = np_ma_zeros(len(alt_std.array))
        repair_mask(alt_std.array) # Remove small sections of corrupt data
        for air in airs:
            deltas = np.ma.ediff1d(alt_std.array[air.slice], to_begin=0.0)
            ups = np.ma.clump_unmasked(np.ma.masked_less(deltas,0.0))
            for up in ups:
                self.array[air.slice][up] = np.ma.cumsum(deltas[up])


class DescendForFlightPhases(DerivedParameterNode):
    '''
    This computes descent segments, and resets to zero as soon as the aircraft
    climbs Used for measuring descents, e.g. following a suspected level bust.
    '''

    units = ut.FT

    def derive(self, alt_std=P('Altitude STD Smoothed'), airs=S('Fast')):

        self.array = np_ma_zeros(len(alt_std.array))
        repair_mask(alt_std.array) # Remove small sections of corrupt data
        for air in airs:
            deltas = np.ma.ediff1d(alt_std.array[air.slice], to_begin=0.0)
            downs = np.ma.clump_unmasked(np.ma.masked_greater(deltas,0.0))
            for down in downs:
                self.array[air.slice][down] = np.ma.cumsum(deltas[down])


class AOA(DerivedParameterNode):
    '''
    Angle of Attack - averages Left and Right signals to account for side slip.
    See Bombardier AOM-1281 document for further details.
    '''

    name = 'AOA'
    units = ut.DEGREE

    @classmethod
    def can_operate(cls, available):
        return any_of(('AOA (L)', 'AOA (R)'), available)

    def derive(self, aoa_l=P('AOA (L)'), aoa_r=P('AOA (R)'),
               family=A('Family')):

        if aoa_l and aoa_r:
            # Average angle of attack to compensate for sideslip.
            self.array = (aoa_l.array + aoa_r.array) / 2
        else:
            # only one available
            aoa = aoa_l or aoa_r
            self.array = aoa.array

        if family and family.value == 'CL-600':
            # The Angle of Attack recorded in the FDR is "filtered" Body AoA
            # and is not compensated for sideslip, it must be converted back to
            # Vane before it can be used. See Bombardier AOM-1281 document.
            self.array = self.array * 1.661 - 1.404


class ControlColumn(DerivedParameterNode):
    '''
    The position of the control column blended from the position of the captain
    and first officer's control columns.
    '''

    align = False
    units = ut.DEGREE  # FIXME: Or should this be ut.PERCENT?

    def derive(self,
               posn_capt=P('Control Column (Capt)'),
               posn_fo=P('Control Column (FO)')):

        self.array, self.frequency, self.offset = \
            blend_two_parameters(posn_capt, posn_fo)


class ControlColumnCapt(DerivedParameterNode):
    '''
    Special functions for the ATR series aircraft where potentiometer or
    synchro transducers may be installed. This process selects the most
    likely signal source.
    '''

    name = 'Control Column (Capt)'
    units = ut.DEGREE  # FIXME: Or should this be ut.PERCENT?

    @classmethod
    def can_operate(cls, available):
        return any_of(cls.get_dependency_names(), available)

    def derive(self,
               pot=P('Control Column (Capt) Potentiometer'),
               synchro=P('Control Column (Capt) Synchro')):

        synchro_samples = 0
        if synchro:
            synchro_samples = np.ma.count(synchro.array)
            self.array = synchro.array
        if pot:
            pot_samples = np.ma.count(pot.array)
            if pot_samples > synchro_samples:
                self.array = pot.array


class ControlColumnFO(DerivedParameterNode):
    '''
    Special functions for the ATR series aircraft where potentiometer or
    synchro transducers may be installed. This process selects the most
    likely signal source.
    '''

    name = 'Control Column (FO)'
    units = ut.DEGREE  # FIXME: Or should this be ut.PERCENT?

    @classmethod
    def can_operate(cls, available):
        return any_of(cls.get_dependency_names(), available)

    def derive(self,
               pot=P('Control Column (FO) Potentiometer'),
               synchro=P('Control Column (FO) Synchro')):

        synchro_samples = 0
        if synchro:
            synchro_samples = np.ma.count(synchro.array)
            self.array = synchro.array
        if pot:
            pot_samples = np.ma.count(pot.array)
            if pot_samples > synchro_samples:
                self.array = pot.array


class ControlColumnForce(DerivedParameterNode):
    '''
    The combined force from the captain and the first officer.
    '''

    units = ut.DECANEWTON

    def derive(self,
               force_capt=P('Control Column Force (Capt)'),
               force_fo=P('Control Column Force (FO)')):

        self.array = np.ma.vstack([force_capt.array, force_fo.array]).sum(axis=0)


class ControlWheel(DerivedParameterNode):
    '''
    The position of the control wheel blended from the position of the captain
    and first officer's control wheels.

    On the ATR42 there is the option of potentiometer or synchro input.
    '''

    align = False
    units = ut.DEGREE

    @classmethod
    def can_operate(cls, available):

        return all_of((
            'Control Wheel (Capt)',
            'Control Wheel (FO)',
        ), available) or any_of((
            'Control Wheel Synchro',
            'Control Wheel Potentiometer',
        ), available)

    def derive(self,
               posn_capt=P('Control Wheel (Capt)'),
               posn_fo=P('Control Wheel (FO)'),
               synchro=P('Control Wheel Synchro'),
               pot=P('Control Wheel Potentiometer')):

        # Usually we are blending two sensors
        if posn_capt and posn_fo:
            self.array, self.frequency, self.offset = \
                blend_two_parameters(posn_capt, posn_fo)
            return
        # Less commonly we are selecting from a single source
        synchro_samples = 0
        if synchro:
            synchro_samples = np.ma.count(synchro.array)
            self.array = synchro.array
        if pot:
            pot_samples = np.ma.count(pot.array)
            if pot_samples>synchro_samples:
                self.array = pot.array


class ControlWheelForce(DerivedParameterNode):
    '''
    The combined force from the captain and the first officer.
    '''

    units = ut.DECANEWTON

    def derive(self,
               force_capt=P('Control Wheel Force (Capt)'),
               force_fo=P('Control Wheel Force (FO)')):

        self.array = force_capt.array + force_fo.array
        # TODO: Check this summation is correct in amplitude and phase.
        # Compare with Boeing charts for the 737NG.


class SidestickAngleCapt(DerivedParameterNode):
    '''
    Angle of the captain's side stick.

    This parameter calcuates the combined angle from the separate pitch and
    roll component angles of the sidestick for the captain.

    Reference was made to the following documentation to assist with the
    development of this algorithm:

    - A320 Flight Profile Specification
    - A321 Flight Profile Specification
    '''

    name = 'Sidestick Angle (Capt)'
    units = ut.DEGREE

    def derive(self,
               pitch_capt=M('Sidestick Pitch (Capt)'),
               roll_capt=M('Sidestick Roll (Capt)')):

        pitch_repaired = repair_mask(pitch_capt.array, pitch_capt.frequency)
        roll_repaired = repair_mask(roll_capt.array, roll_capt.frequency)
        self.array = np.ma.sqrt(pitch_repaired ** 2 + roll_repaired ** 2)


class SidestickAngleFO(DerivedParameterNode):
    '''
    Angle of the first officer's side stick.

    This parameter calcuates the combined angle from the separate pitch and
    roll component angles of the sidestick for the first officer.

    Reference was made to the following documentation to assist with the
    development of this algorithm:

    - A320 Flight Profile Specification
    - A321 Flight Profile Specification
    '''

    name = 'Sidestick Angle (FO)'
    units = ut.DEGREE

    def derive(self,
               pitch_fo=M('Sidestick Pitch (FO)'),
               roll_fo=M('Sidestick Roll (FO)')):

        pitch_repaired = repair_mask(pitch_fo.array, pitch_fo.frequency)
        roll_repaired = repair_mask(roll_fo.array, roll_fo.frequency)
        self.array = np.ma.sqrt(pitch_repaired ** 2 + roll_repaired ** 2)


class DistanceToLanding(DerivedParameterNode):
    '''
    Ground distance to cover before touchdown.

    Note: This parameter gets closer to zero approaching each touchdown,
    but then increases as the aircraft decelerates on the runway after the
    final touchdown.

    This does not reflect go-arounds at the present time.
    '''

    units = ut.NM

    def derive(self, dist=P('Distance Travelled'), tdwns=KTI('Touchdown')):
        self.array = np.zeros_like(dist.array)
        if tdwns:
            last_tdwn = 0
            for tdwn in tdwns.get_ordered_by_index():
                this_tdwn = int(tdwn.index)
                self.array[last_tdwn:this_tdwn+1] = np.ma.abs(dist.array[last_tdwn:this_tdwn+1] - (value_at_index(dist.array, this_tdwn) or np.ma.masked))
                last_tdwn = this_tdwn+1
            self.array[last_tdwn:] = np.ma.abs(dist.array[last_tdwn:] - dist.array[this_tdwn])
        else:
            self.array.mask = True


class DistanceFlown(DerivedParameterNode):
    '''
    Distance flown in Nautical Miles. Calculated using integral of
    Airspeed True.
    '''

    units = ut.NM

    def derive(self, tas=P('Airspeed True'), airs=S('Airborne')):

        self.array = np_ma_zeros_like(tas.array)
        if airs.get_first():
            start = airs.get_first().slice.start
            stop = airs.get_last().slice.stop
            _slice = slice(start, stop)
            self.array[_slice] = integrate(tas.array[_slice], tas.frequency, scale=1.0 / 3600.0)
            self.array[_slice.stop:] = self.array[_slice.stop-1]


class DistanceTravelled(DerivedParameterNode):
    '''
    Distance travelled in Nautical Miles. Calculated using integral of
    Groundspeed.
    '''

    units = ut.NM

    def derive(self, gspd=P('Groundspeed')):
        gspdarray = repair_mask(gspd.array, gspd.frequency,
                                repair_duration=None)
        self.array = integrate(gspdarray, gspd.frequency, scale=1.0 / 3600.0)


class Drift(DerivedParameterNode):
    '''
    '''

    align = False
    units = ut.DEGREE

    @classmethod
    def can_operate(cls, available):

        return any_of(('Drift (1)', 'Drift (2)'), available) \
            or all_of(('Heading Continuous', 'Track'), available)

    def derive(self,
               drift_1=P('Drift (1)'),
               drift_2=P('Drift (2)'),
               track=P('Track'),
               heading=P('Heading Continuous')):

        if drift_1 or drift_2:
            self.array, self.frequency, self.offset = \
                blend_two_parameters(drift_1, drift_2)
        else:
            self.frequency = track.frequency
            self.offset = track.offset
            self.array = track.array - align(heading, track)


##############################################################################
# Brakes


class BrakePressure(DerivedParameterNode):
    '''
    Gather the recorded brake parameters and convert into a single analogue.

    This node allows for expansion for different types, and possibly
    operation in primary and standby modes.
    '''

    align = False
    units = ut.PSI

    @classmethod
    def can_operate(cls, available):

        return all_of((
            'Brake (L) Press',
            'Brake (R) Press',
        ), available) or all_of((
            'Brake (L) Inboard Press',
            'Brake (L) Outboard Press',
            'Brake (R) Inboard Press',
            'Brake (R) Outboard Press',
        ), available)

    def derive(self,
               brake_L=P('Brake (L) Press'),
               brake_R=P('Brake (R) Press'),
               brake_L_ib=P('Brake (L) Inboard Press'),
               brake_L_ob=P('Brake (L) Outboard Press'),
               brake_R_ib=P('Brake (R) Inboard Press'),
               brake_R_ob=P('Brake (R) Outboard Press')):

        if brake_L and brake_R:
            self.array, self.frequency, self.offset = \
                blend_two_parameters(brake_L, brake_R)
        else:
            sources = [brake_L_ib, brake_L_ob, brake_R_ib, brake_R_ob]
            self.offset = 0.0
            self.frequency = brake_L_ib.frequency * 4.0
            self.array = blend_parameters(sources, offset=self.offset,
                                          frequency=self.frequency)


class Brake_TempAvg(DerivedParameterNode):
    '''
    The Average recorded Brake Temperature across all Brake sources.

    offset used is the mean of all parameters used
    '''

    name = 'Brake (*) Temp Avg'
    align = False
    units = ut.CELSIUS

    @classmethod
    def can_operate(cls, available):
        return any_of(cls.get_dependency_names(), available)

    def derive(self,
               brake1=P('Brake (1) Temp'),
               brake2=P('Brake (2) Temp'),
               brake3=P('Brake (3) Temp'),
               brake4=P('Brake (4) Temp'),
               brake5=P('Brake (5) Temp'),
               brake6=P('Brake (6) Temp'),
               brake7=P('Brake (7) Temp'),
               brake8=P('Brake (8) Temp')):

        brake_params = (brake1, brake2, brake3, brake4, brake5, brake6, brake7, brake8)
        brakes = vstack_params(*brake_params)
        self.array = np.ma.average(brakes, axis=0)
        self.offset = offset_select('mean', brake_params)


class Brake_TempMax(DerivedParameterNode):
    '''
    The Maximum recorded Brake Temperature across all Brake sources.

    offset used is the mean of all parameters used
    '''

    name = 'Brake (*) Temp Max'
    align = False
    units = ut.CELSIUS

    @classmethod
    def can_operate(cls, available):

        return any_of(cls.get_dependency_names(), available)

    def derive(self,
               brake1=P('Brake (1) Temp'),
               brake2=P('Brake (2) Temp'),
               brake3=P('Brake (3) Temp'),
               brake4=P('Brake (4) Temp'),
               brake5=P('Brake (5) Temp'),
               brake6=P('Brake (6) Temp'),
               brake7=P('Brake (7) Temp'),
               brake8=P('Brake (8) Temp')):

        brake_params = (brake1, brake2, brake3, brake4, brake5, brake6, brake7, brake8)
        brakes = vstack_params(*brake_params)
        self.array = np.ma.max(brakes, axis=0)
        self.offset = offset_select('mean', brake_params)


class Brake_TempMin(DerivedParameterNode):
    '''
    The Minimum recorded Brake Temperature across all Brake sources.

    offset used is the mean of all parameters used
    '''

    name = 'Brake (*) Temp Min'
    align = False
    units = ut.CELSIUS

    @classmethod
    def can_operate(cls, available):

        return any_of(cls.get_dependency_names(), available)

    def derive(self,
               brake1=P('Brake (1) Temp'),
               brake2=P('Brake (2) Temp'),
               brake3=P('Brake (3) Temp'),
               brake4=P('Brake (4) Temp'),
               brake5=P('Brake (5) Temp'),
               brake6=P('Brake (6) Temp'),
               brake7=P('Brake (7) Temp'),
               brake8=P('Brake (8) Temp')):

        brake_params = (brake1, brake2, brake3, brake4, brake5, brake6, brake7, brake8)
        brakes = vstack_params(*brake_params)
        self.array = np.ma.min(brakes, axis=0)
        self.offset = offset_select('mean', brake_params)

##############################################################################
# Engine EPR


class Eng_EPRAvg(DerivedParameterNode):
    '''
    '''

    name = 'Eng (*) EPR Avg'
    align = False
    units = None

    @classmethod
    def can_operate(cls, available):

        return any_of(cls.get_dependency_names(), available)

    def derive(self,
               eng1=P('Eng (1) EPR'),
               eng2=P('Eng (2) EPR'),
               eng3=P('Eng (3) EPR'),
               eng4=P('Eng (4) EPR')):

        engines = vstack_params(eng1, eng2, eng3, eng4)
        self.array = np.ma.average(engines, axis=0)
        self.offset = offset_select('mean', [eng1, eng2, eng3, eng4])


class Eng_EPRMax(DerivedParameterNode):
    '''
    '''

    name = 'Eng (*) EPR Max'
    align = False
    units = None

    @classmethod
    def can_operate(cls, available):

        return any_of(cls.get_dependency_names(), available)

    def derive(self,
               eng1=P('Eng (1) EPR'),
               eng2=P('Eng (2) EPR'),
               eng3=P('Eng (3) EPR'),
               eng4=P('Eng (4) EPR')):

        engines = vstack_params(eng1, eng2, eng3, eng4)
        self.array = np.ma.max(engines, axis=0)
        self.offset = offset_select('mean', [eng1, eng2, eng3, eng4])


class Eng_EPRMin(DerivedParameterNode):
    '''
    '''

    name = 'Eng (*) EPR Min'
    align = False
    units = None

    @classmethod
    def can_operate(cls, available):

        return any_of(cls.get_dependency_names(), available)

    def derive(self,
               eng1=P('Eng (1) EPR'),
               eng2=P('Eng (2) EPR'),
               eng3=P('Eng (3) EPR'),
               eng4=P('Eng (4) EPR')):

        engines = vstack_params(eng1, eng2, eng3, eng4)
        self.array = np.ma.min(engines, axis=0)
        self.offset = offset_select('mean', [eng1, eng2, eng3, eng4])


class Eng_EPRMinFor5Sec(DerivedParameterNode):
    '''
    Returns the lowest EPR for up to four engines over five seconds.
    '''

    name = 'Eng (*) EPR Min For 5 Sec'
    align_frequency = 2
    align_offset = 0
    units = None

    def derive(self, eng_epr_min=P('Eng (*) EPR Min')):
        self.array = second_window(eng_epr_min.array, self.frequency, 5)


class Eng_EPRAvgFor10Sec(DerivedParameterNode):
    '''
    Returns the average EPR for up to four engines over 10 seconds.
    '''

    name = 'Eng (*) EPR Avg For 10 Sec'
    align_frequency = 1  # force odd freq for 10 sec window
    units = None

    def derive(self, eng_epr_avg=P('Eng (*) EPR Avg')):
        self.array = second_window(eng_epr_avg.array, self.frequency, 10)


class EngTPRLimitDifference(DerivedParameterNode):
    '''
    '''

    name = 'Eng TPR Limit Difference'
    units = None

    def derive(self,
               eng_tpr_max=P('Eng (*) TPR Max'),
               eng_tpr_limit=P('Eng TPR Limit Max')):

        self.array = eng_tpr_max.array - eng_tpr_limit.array


class Eng_TPRMax(DerivedParameterNode):
    '''
    '''

    name = 'Eng (*) TPR Max'
    align = False
    units = None

    @classmethod
    def can_operate(cls, available):

        return any_of(cls.get_dependency_names(), available)

    def derive(self,
               eng1=P('Eng (1) TPR'),
               eng2=P('Eng (2) TPR'),
               eng3=P('Eng (3) TPR'),
               eng4=P('Eng (4) TPR')):

        engines = vstack_params(eng1, eng2, eng3, eng4)
        self.array = np.ma.max(engines, axis=0)
        self.offset = offset_select('mean', [eng1, eng2, eng3, eng4])


class Eng_TPRMin(DerivedParameterNode):
    '''
    '''

    name = 'Eng (*) TPR Min'
    align = False
    units = None

    @classmethod
    def can_operate(cls, available):

        return any_of(cls.get_dependency_names(), available)

    def derive(self,
               eng1=P('Eng (1) TPR'),
               eng2=P('Eng (2) TPR'),
               eng3=P('Eng (3) TPR'),
               eng4=P('Eng (4) TPR')):

        engines = vstack_params(eng1, eng2, eng3, eng4)
        self.array = np.ma.min(engines, axis=0)
        self.offset = offset_select('mean', [eng1, eng2, eng3, eng4])


##############################################################################
# Engine Fuel Flow


class Eng_FuelFlow(DerivedParameterNode):
    '''
    '''

    name = 'Eng (*) Fuel Flow'
    align = False
    units = ut.KG_H

    @classmethod
    def can_operate(cls, available):

        return any_of(cls.get_dependency_names(), available)

    def derive(self,
               eng1=P('Eng (1) Fuel Flow'),
               eng2=P('Eng (2) Fuel Flow'),
               eng3=P('Eng (3) Fuel Flow'),
               eng4=P('Eng (4) Fuel Flow')):

        # assume all engines Fuel Flow are record at the same frequency
        engines = vstack_params(eng1, eng2, eng3, eng4)
        self.array = np.ma.sum(engines, axis=0)
        self.offset = offset_select('mean', [eng1, eng2, eng3, eng4])


class Eng_FuelFlowMin(DerivedParameterNode):
    '''
    The minimum recorded Fuel Flow across all engines.

    All engines data aligned (using interpolation) and forced the frequency to
    be a higher 4Hz to protect against smoothing of peaks.
    '''

    name = 'Eng (*) Fuel Flow Min'
    align_frequency = 4
    align_offset = 0
    units = ut.KG_H

    @classmethod
    def can_operate(cls, available):

        return any_of(cls.get_dependency_names(), available)

    def derive(self,
               eng1=P('Eng (1) Fuel Flow'),
               eng2=P('Eng (2) Fuel Flow'),
               eng3=P('Eng (3) Fuel Flow'),
               eng4=P('Eng (4) Fuel Flow')):

        engines = vstack_params(eng1, eng2, eng3, eng4)
        self.array = np.ma.min(engines, axis=0)


class Eng_FuelFlowMax(DerivedParameterNode):
    '''
    The maximum recorded Fuel Flow across all engines.

    All engines data aligned (using interpolation) and forced the frequency to
    be a higher 4Hz to protect against smoothing of peaks.
    '''

    name = 'Eng (*) Fuel Flow Max'
    align_frequency = 4
    align_offset = 0
    units = ut.KG_H

    @classmethod
    def can_operate(cls, available):

        return any_of(cls.get_dependency_names(), available)

    def derive(self,
               eng1=P('Eng (1) Fuel Flow'),
               eng2=P('Eng (2) Fuel Flow'),
               eng3=P('Eng (3) Fuel Flow'),
               eng4=P('Eng (4) Fuel Flow')):

        engines = vstack_params(eng1, eng2, eng3, eng4)
        self.array = np.ma.max(engines, axis=0)


##############################################################################
# Fuel Burn


class Eng_1_FuelBurn(DerivedParameterNode):
    '''
    Amount of fuel burnt since the start of the data.
    '''

    name = 'Eng (1) Fuel Burn'
    units = ut.KG

    def derive(self, ff=P('Eng (1) Fuel Flow')):

        flow = repair_mask(ff.array)
        flow = np.ma.where(flow.mask, 0.0, flow)
        self.array = np.ma.array(integrate(flow / 3600.0, ff.frequency))


class Eng_2_FuelBurn(DerivedParameterNode):
    ''''
    Amount of fuel burnt since the start of the data.
    '''

    name = 'Eng (2) Fuel Burn'
    units = ut.KG

    def derive(self, ff=P('Eng (2) Fuel Flow')):

        flow = repair_mask(ff.array)
        flow = np.ma.where(flow.mask, 0.0, flow)
        self.array = np.ma.array(integrate(flow / 3600.0, ff.frequency))


class Eng_3_FuelBurn(DerivedParameterNode):
    '''
    Amount of fuel burnt since the start of the data.
    '''

    name = 'Eng (3) Fuel Burn'
    units = ut.KG

    def derive(self, ff=P('Eng (3) Fuel Flow')):

        flow = repair_mask(ff.array)
        flow = np.ma.where(flow.mask, 0.0, flow)
        self.array = np.ma.array(integrate(flow / 3600.0, ff.frequency))


class Eng_4_FuelBurn(DerivedParameterNode):
    '''
    Amount of fuel burnt since the start of the data.
    '''

    name = 'Eng (4) Fuel Burn'
    units = ut.KG

    def derive(self, ff=P('Eng (4) Fuel Flow')):

        flow = repair_mask(ff.array)
        flow = np.ma.where(flow.mask, 0.0, flow)
        self.array = np.ma.array(integrate(flow / 3600.0, ff.frequency))


class Eng_FuelBurn(DerivedParameterNode):
    '''
    '''

    name = 'Eng (*) Fuel Burn'
    align = False
    units = ut.KG

    @classmethod
    def can_operate(cls, available):

        return any_of(cls.get_dependency_names(), available)

    def derive(self,
               eng1=P('Eng (1) Fuel Burn'),
               eng2=P('Eng (2) Fuel Burn'),
               eng3=P('Eng (3) Fuel Burn'),
               eng4=P('Eng (4) Fuel Burn')):

        engines = vstack_params(eng1, eng2, eng3, eng4)
        self.array = np.ma.sum(engines, axis=0)
        self.offset = offset_select('mean', [eng1, eng2, eng3, eng4])


##############################################################################
# Engine Gas Temperature


class Eng_GasTempAvg(DerivedParameterNode):
    '''
    '''

    name = 'Eng (*) Gas Temp Avg'
    align = False
    units = ut.CELSIUS

    @classmethod
    def can_operate(cls, available):

        return any_of(cls.get_dependency_names(), available)

    def derive(self,
               eng1=P('Eng (1) Gas Temp'),
               eng2=P('Eng (2) Gas Temp'),
               eng3=P('Eng (3) Gas Temp'),
               eng4=P('Eng (4) Gas Temp')):

        engines = vstack_params(eng1, eng2, eng3, eng4)
        self.array = np.ma.average(engines, axis=0)
        self.offset = offset_select('mean', [eng1, eng2, eng3, eng4])


class Eng_GasTempMax(DerivedParameterNode):
    '''
    '''

    name = 'Eng (*) Gas Temp Max'
    align = False
    units = ut.CELSIUS

    @classmethod
    def can_operate(cls, available):

        return any_of(cls.get_dependency_names(), available)

    def derive(self,
               eng1=P('Eng (1) Gas Temp'),
               eng2=P('Eng (2) Gas Temp'),
               eng3=P('Eng (3) Gas Temp'),
               eng4=P('Eng (4) Gas Temp')):

        engines = vstack_params(eng1, eng2, eng3, eng4)
        self.array = np.ma.max(engines, axis=0)
        self.offset = offset_select('mean', [eng1, eng2, eng3, eng4])


class Eng_GasTempMin(DerivedParameterNode):
    '''
    '''

    name = 'Eng (*) Gas Temp Min'
    align = False
    units = ut.CELSIUS

    @classmethod
    def can_operate(cls, available):

        return any_of(cls.get_dependency_names(), available)

    def derive(self,
               eng1=P('Eng (1) Gas Temp'),
               eng2=P('Eng (2) Gas Temp'),
               eng3=P('Eng (3) Gas Temp'),
               eng4=P('Eng (4) Gas Temp')):

        engines = vstack_params(eng1, eng2, eng3, eng4)
        self.array = np.ma.min(engines, axis=0)
        self.offset = offset_select('mean', [eng1, eng2, eng3, eng4])


##############################################################################
# Engine N1


class Eng_N1Avg(DerivedParameterNode):
    '''
    This returns the avaerage N1 in any sample period for up to four engines.

    All engines data aligned (using interpolation) and forced the frequency to
    be a higher 4Hz to protect against smoothing of peaks.
    '''

    name = 'Eng (*) N1 Avg'
    align_frequency = 4
    align_offset = 0
    units = ut.PERCENT

    @classmethod
    def can_operate(cls, available):

        return any_of(cls.get_dependency_names(), available)

    def derive(self,
               eng1=P('Eng (1) N1'),
               eng2=P('Eng (2) N1'),
               eng3=P('Eng (3) N1'),
               eng4=P('Eng (4) N1')):

        engines = vstack_params(eng1, eng2, eng3, eng4)
        self.array = np.ma.average(engines, axis=0)


class Eng_N1AvgFor10Sec(DerivedParameterNode):
    '''
    Returns the average N1 for up to four engines over 10 seconds.
    '''

    name = 'Eng (*) N1 Avg For 10 Sec'
    align_frequency = 1  # force odd freq for 10 sec window
    units = ut.PERCENT

    def derive(self, eng_n1_avg=P('Eng (*) N1 Avg')):
        self.array = second_window(eng_n1_avg.array, self.frequency, 10)


class Eng_N1Max(DerivedParameterNode):
    '''
    This returns the highest N1 in any sample period for up to four engines.

    All engines data aligned (using interpolation) and forced the frequency to
    be a higher 4Hz to protect against smoothing of peaks.
    '''

    name = 'Eng (*) N1 Max'
    align_frequency = 4
    align_offset = 0
    units = ut.PERCENT

    @classmethod
    def can_operate(cls, available):

        return any_of(cls.get_dependency_names(), available)

    def derive(self,
               eng1=P('Eng (1) N1'),
               eng2=P('Eng (2) N1'),
               eng3=P('Eng (3) N1'),
               eng4=P('Eng (4) N1')):

        engines = vstack_params(eng1, eng2, eng3, eng4)
        self.array = np.ma.max(engines, axis=0)


class Eng_N1Min(DerivedParameterNode):
    '''
    This returns the lowest N1 in any sample period for up to four engines.

    All engines data aligned (using interpolation) and forced the frequency to
    be a higher 4Hz to protect against smoothing of peaks.
    '''

    name = 'Eng (*) N1 Min'
    align_frequency = 4
    align_offset = 0
    units = ut.PERCENT

    @classmethod
    def can_operate(cls, available):

        return any_of(cls.get_dependency_names(), available)

    def derive(self,
               eng1=P('Eng (1) N1'),
               eng2=P('Eng (2) N1'),
               eng3=P('Eng (3) N1'),
               eng4=P('Eng (4) N1')):

        engines = vstack_params(eng1, eng2, eng3, eng4)
        self.array = np.ma.min(engines, axis=0)


class Eng_N1Split(DerivedParameterNode):
    '''
    Simple detection of largest engine speed mismatch.
    '''

    name = 'Eng (*) N1 Split'
    align_frequency = 1
    align_offset = 0
    units = ut.PERCENT

    @classmethod
    def can_operate(cls, available):
        return all_of(cls.get_dependency_names(), available)

    def derive(self,
               n1max=P('Eng (*) N1 Max'),
               n1min=P('Eng (*) N1 Min')):

        '''
        Clinky way of making sure the masked arrays hold zeros, just to make debugging easier.
        '''
        zeros = np_ma_masked_zeros_like(n1max.array)
        diff = n1max.array - n1min.array
        self.array = np.ma.where(diff.mask, zeros, diff)


class Eng_N1MinFor5Sec(DerivedParameterNode):
    '''
    Returns the lowest N1 for up to four engines over five seconds.
    '''

    name = 'Eng (*) N1 Min For 5 Sec'
    align_frequency = 2
    align_offset = 0
    units = ut.PERCENT

    def derive(self, eng_n1_min=P('Eng (*) N1 Min')):
        self.array = second_window(eng_n1_min.array, self.frequency, 5, extend_window=True)


##############################################################################
# Engine N2


class Eng_N2Avg(DerivedParameterNode):
    '''
    This returns the avaerage N2 in any sample period for up to four engines.

    All engines data aligned (using interpolation) and forced the frequency to
    be a higher 4Hz to protect against smoothing of peaks.
    '''

    name = 'Eng (*) N2 Avg'
    align_frequency = 4
    align_offset = 0
    units = ut.PERCENT

    @classmethod
    def can_operate(cls, available):

        return any_of(cls.get_dependency_names(), available)

    def derive(self,
               eng1=P('Eng (1) N2'),
               eng2=P('Eng (2) N2'),
               eng3=P('Eng (3) N2'),
               eng4=P('Eng (4) N2')):

        engines = vstack_params(eng1, eng2, eng3, eng4)
        self.array = np.ma.average(engines, axis=0)


class Eng_N2Max(DerivedParameterNode):
    '''
    This returns the highest N2 in any sample period for up to four engines.

    All engines data aligned (using interpolation) and forced the frequency to
    be a higher 4Hz to protect against smoothing of peaks.
    '''

    name = 'Eng (*) N2 Max'
    align_frequency = 4
    align_offset = 0
    units = ut.PERCENT

    @classmethod
    def can_operate(cls, available):

        return any_of(cls.get_dependency_names(), available)

    def derive(self,
               eng1=P('Eng (1) N2'),
               eng2=P('Eng (2) N2'),
               eng3=P('Eng (3) N2'),
               eng4=P('Eng (4) N2')):

        engines = vstack_params(eng1, eng2, eng3, eng4)
        self.array = np.ma.max(engines, axis=0)


class Eng_N2Min(DerivedParameterNode):
    '''
    This returns the lowest N2 in any sample period for up to four engines.

    All engines data aligned (using interpolation) and forced the frequency to
    be a higher 4Hz to protect against smoothing of peaks.
    '''

    name = 'Eng (*) N2 Min'
    align_frequency = 4
    align_offset = 0
    units = ut.PERCENT

    @classmethod
    def can_operate(cls, available):

        return any_of(cls.get_dependency_names(), available)

    def derive(self,
               eng1=P('Eng (1) N2'),
               eng2=P('Eng (2) N2'),
               eng3=P('Eng (3) N2'),
               eng4=P('Eng (4) N2')):

        engines = vstack_params(eng1, eng2, eng3, eng4)
        self.array = np.ma.min(engines, axis=0)


##############################################################################
# Engine N3


class Eng_N3Avg(DerivedParameterNode):
    '''
    This returns the average N3 in any sample period for up to four engines.

    All engines data aligned (using interpolation) and forced the frequency to
    be a higher 4Hz to protect against smoothing of peaks.
    '''

    name = 'Eng (*) N3 Avg'
    align_frequency = 4
    align_offset = 0
    units = ut.PERCENT

    @classmethod
    def can_operate(cls, available):

        return any_of(cls.get_dependency_names(), available)

    def derive(self,
               eng1=P('Eng (1) N3'),
               eng2=P('Eng (2) N3'),
               eng3=P('Eng (3) N3'),
               eng4=P('Eng (4) N3')):

        engines = vstack_params(eng1, eng2, eng3, eng4)
        self.array = np.ma.average(engines, axis=0)


class Eng_N3Max(DerivedParameterNode):
    '''
    This returns the highest N3 in any sample period for up to four engines.

    All engines data aligned (using interpolation) and forced the frequency to
    be a higher 4Hz to protect against smoothing of peaks.
    '''

    name = 'Eng (*) N3 Max'
    align_frequency = 4
    align_offset = 0
    units = ut.PERCENT

    @classmethod
    def can_operate(cls, available):

        return any_of(cls.get_dependency_names(), available)

    def derive(self,
               eng1=P('Eng (1) N3'),
               eng2=P('Eng (2) N3'),
               eng3=P('Eng (3) N3'),
               eng4=P('Eng (4) N3')):

        engines = vstack_params(eng1, eng2, eng3, eng4)
        self.array = np.ma.max(engines, axis=0)


class Eng_N3Min(DerivedParameterNode):
    '''
    This returns the lowest N3 in any sample period for up to four engines.

    All engines data aligned (using interpolation) and forced the frequency to
    be a higher 4Hz to protect against smoothing of peaks.
    '''

    name = 'Eng (*) N3 Min'
    align_frequency = 4
    align_offset = 0
    units = ut.PERCENT

    @classmethod
    def can_operate(cls, available):

        return any_of(cls.get_dependency_names(), available)

    def derive(self,
               eng1=P('Eng (1) N3'),
               eng2=P('Eng (2) N3'),
               eng3=P('Eng (3) N3'),
               eng4=P('Eng (4) N3')):

        engines = vstack_params(eng1, eng2, eng3, eng4)
        self.array = np.ma.min(engines, axis=0)


##############################################################################
# Engine Np


class Eng_NpAvg(DerivedParameterNode):
    '''
    This returns the average Np in any sample period for up to four engines.

    All engines data aligned (using interpolation) and forced the frequency to
    be a higher 4Hz to protect against smoothing of peaks.
    '''

    name = 'Eng (*) Np Avg'
    align_frequency = 4
    align_offset = 0
    units = ut.PERCENT

    @classmethod
    def can_operate(cls, available):

        return any_of(cls.get_dependency_names(), available)

    def derive(self,
               eng1=P('Eng (1) Np'),
               eng2=P('Eng (2) Np'),
               eng3=P('Eng (3) Np'),
               eng4=P('Eng (4) Np')):

        engines = vstack_params(eng1, eng2, eng3, eng4)
        self.array = np.ma.average(engines, axis=0)


class Eng_NpMax(DerivedParameterNode):
    '''
    This returns the highest Np in any sample period for up to four engines.

    All engines data aligned (using interpolation) and forced the frequency to
    be a higher 4Hz to protect against smoothing of peaks.
    '''

    name = 'Eng (*) Np Max'
    align_frequency = 4
    align_offset = 0
    units = ut.PERCENT

    @classmethod
    def can_operate(cls, available):

        return any_of(cls.get_dependency_names(), available)

    def derive(self,
               eng1=P('Eng (1) Np'),
               eng2=P('Eng (2) Np'),
               eng3=P('Eng (3) Np'),
               eng4=P('Eng (4) Np')):

        engines = vstack_params(eng1, eng2, eng3, eng4)
        self.array = np.ma.max(engines, axis=0)


class Eng_NpMin(DerivedParameterNode):
    '''
    This returns the lowest Np in any sample period for up to four engines.

    All engines data aligned (using interpolation) and forced the frequency to
    be a higher 4Hz to protect against smoothing of peaks.
    '''

    name = 'Eng (*) Np Min'
    align_frequency = 4
    align_offset = 0
    units = ut.PERCENT

    @classmethod
    def can_operate(cls, available):

        return any_of(cls.get_dependency_names(), available)

    def derive(self,
               eng1=P('Eng (1) Np'),
               eng2=P('Eng (2) Np'),
               eng3=P('Eng (3) Np'),
               eng4=P('Eng (4) Np')):

        engines = vstack_params(eng1, eng2, eng3, eng4)
        self.array = np.ma.min(engines, axis=0)


##############################################################################
# Engine Oil Pressure


class Eng_OilPressAvg(DerivedParameterNode):
    '''
    '''

    name = 'Eng (*) Oil Press Avg'
    align = False
    units = ut.PSI

    @classmethod
    def can_operate(cls, available):

        return any_of(cls.get_dependency_names(), available)

    def derive(self,
               eng1=P('Eng (1) Oil Press'),
               eng2=P('Eng (2) Oil Press'),
               eng3=P('Eng (3) Oil Press'),
               eng4=P('Eng (4) Oil Press')):

        engines = vstack_params(eng1, eng2, eng3, eng4)
        self.array = np.ma.average(engines, axis=0)
        self.offset = offset_select('mean', [eng1, eng2, eng3, eng4])


class Eng_OilPressMax(DerivedParameterNode):
    '''
    '''

    name = 'Eng (*) Oil Press Max'
    align = False
    units = ut.PSI

    @classmethod
    def can_operate(cls, available):

        return any_of(cls.get_dependency_names(), available)

    def derive(self,
               eng1=P('Eng (1) Oil Press'),
               eng2=P('Eng (2) Oil Press'),
               eng3=P('Eng (3) Oil Press'),
               eng4=P('Eng (4) Oil Press')):

        engines = vstack_params(eng1, eng2, eng3, eng4)
        self.array = np.ma.max(engines, axis=0)
        self.offset = offset_select('mean', [eng1, eng2, eng3, eng4])


class Eng_OilPressMin(DerivedParameterNode):
    '''
    '''

    name = 'Eng (*) Oil Press Min'
    align = False
    units = ut.PSI

    @classmethod
    def can_operate(cls, available):

        return any_of(cls.get_dependency_names(), available)

    def derive(self,
               eng1=P('Eng (1) Oil Press'),
               eng2=P('Eng (2) Oil Press'),
               eng3=P('Eng (3) Oil Press'),
               eng4=P('Eng (4) Oil Press')):

        engines = vstack_params(eng1, eng2, eng3, eng4)
        self.array = np.ma.min(engines, axis=0)
        self.offset = offset_select('mean', [eng1, eng2, eng3, eng4])


##############################################################################
# Engine Oil Quantity


class Eng_OilQtyAvg(DerivedParameterNode):
    '''
    '''

    name = 'Eng (*) Oil Qty Avg'
    align = False
    units = ut.QUART

    @classmethod
    def can_operate(cls, available):

        return any_of(cls.get_dependency_names(), available)

    def derive(self,
               eng1=P('Eng (1) Oil Qty'),
               eng2=P('Eng (2) Oil Qty'),
               eng3=P('Eng (3) Oil Qty'),
               eng4=P('Eng (4) Oil Qty')):

        engines = vstack_params(eng1, eng2, eng3, eng4)
        self.array = np.ma.average(engines, axis=0)
        self.offset = offset_select('mean', [eng1, eng2, eng3, eng4])


class Eng_OilQtyMax(DerivedParameterNode):
    '''
    '''

    name = 'Eng (*) Oil Qty Max'
    align = False
    units = ut.QUART

    @classmethod
    def can_operate(cls, available):

        return any_of(cls.get_dependency_names(), available)

    def derive(self,
               eng1=P('Eng (1) Oil Qty'),
               eng2=P('Eng (2) Oil Qty'),
               eng3=P('Eng (3) Oil Qty'),
               eng4=P('Eng (4) Oil Qty')):

        engines = vstack_params(eng1, eng2, eng3, eng4)
        self.array = np.ma.max(engines, axis=0)
        self.offset = offset_select('mean', [eng1, eng2, eng3, eng4])


class Eng_OilQtyMin(DerivedParameterNode):
    '''
    '''

    name = 'Eng (*) Oil Qty Min'
    align = False
    units = ut.QUART

    @classmethod
    def can_operate(cls, available):

        return any_of(cls.get_dependency_names(), available)

    def derive(self,
               eng1=P('Eng (1) Oil Qty'),
               eng2=P('Eng (2) Oil Qty'),
               eng3=P('Eng (3) Oil Qty'),
               eng4=P('Eng (4) Oil Qty')):

        engines = vstack_params(eng1, eng2, eng3, eng4)
        self.array = np.ma.min(engines, axis=0)
        self.offset = offset_select('mean', [eng1, eng2, eng3, eng4])


##############################################################################
# Engine Oil Temperature


class Eng_OilTempAvg(DerivedParameterNode):
    '''
    '''

    name = 'Eng (*) Oil Temp Avg'
    align = False
    units = ut.CELSIUS

    @classmethod
    def can_operate(cls, available):

        return any_of(cls.get_dependency_names(), available)

    def derive(self,
               eng1=P('Eng (1) Oil Temp'),
               eng2=P('Eng (2) Oil Temp'),
               eng3=P('Eng (3) Oil Temp'),
               eng4=P('Eng (4) Oil Temp')):

        engines = vstack_params(eng1, eng2, eng3, eng4)
        avg_array = np.ma.average(engines, axis=0)
        if np.ma.count(avg_array) != 0:
            self.array = avg_array
            self.offset = offset_select('mean', [eng1, eng2, eng3, eng4])
        else:
            # Some aircraft have no oil temperature sensors installed, so
            # quit now if there is no valid result.
            self.array = np_ma_masked_zeros_like(avg_array)


class Eng_OilTempMax(DerivedParameterNode):
    '''
    '''

    name = 'Eng (*) Oil Temp Max'
    align = False
    units = ut.CELSIUS

    @classmethod
    def can_operate(cls, available):

        return any_of(cls.get_dependency_names(), available)

    def derive(self,
               eng1=P('Eng (1) Oil Temp'),
               eng2=P('Eng (2) Oil Temp'),
               eng3=P('Eng (3) Oil Temp'),
               eng4=P('Eng (4) Oil Temp')):

        engines = vstack_params(eng1, eng2, eng3, eng4)
        max_array = np.ma.max(engines, axis=0)
        if np.ma.count(max_array) != 0:
            self.array = max_array
            self.offset = offset_select('mean', [eng1, eng2, eng3, eng4])
        else:
            # Some aircraft have no oil temperature sensors installed, so
            # quit now if there is no valid result.
            self.array = np_ma_masked_zeros_like(max_array)


class Eng_OilTempMin(DerivedParameterNode):
    '''
    '''

    name = 'Eng (*) Oil Temp Min'
    align = False
    units = ut.CELSIUS

    @classmethod
    def can_operate(cls, available):

        return any_of(cls.get_dependency_names(), available)

    def derive(self,
               eng1=P('Eng (1) Oil Temp'),
               eng2=P('Eng (2) Oil Temp'),
               eng3=P('Eng (3) Oil Temp'),
               eng4=P('Eng (4) Oil Temp')):

        engines = vstack_params(eng1, eng2, eng3, eng4)
        min_array = np.ma.min(engines, axis=0)
        if np.ma.count(min_array) != 0:
            self.array = min_array
            self.offset = offset_select('mean', [eng1, eng2, eng3, eng4])
        else:
            # Some aircraft have no oil temperature sensors installed, so
            # quit now if there is no valid result.
            self.array = np_ma_masked_zeros_like(min_array)


##############################################################################
# Engine Torque


class Eng_TorqueAvg(DerivedParameterNode):
    '''
    '''

    name = 'Eng (*) Torque Avg'
    align = False
    units = ut.PERCENT

    @classmethod
    def can_operate(cls, available):

        return any_of(cls.get_dependency_names(), available)

    def derive(self,
               eng1=P('Eng (1) Torque'),
               eng2=P('Eng (2) Torque'),
               eng3=P('Eng (3) Torque'),
               eng4=P('Eng (4) Torque')):

        engines = vstack_params(eng1, eng2, eng3, eng4)
        self.array = np.ma.average(engines, axis=0)
        self.offset = offset_select('mean', [eng1, eng2, eng3, eng4])


class Eng_TorqueMax(DerivedParameterNode):
    '''
    '''

    name = 'Eng (*) Torque Max'
    align = False
    units = ut.PERCENT

    @classmethod
    def can_operate(cls, available):

        return any_of(cls.get_dependency_names(), available)

    def derive(self,
               eng1=P('Eng (1) Torque'),
               eng2=P('Eng (2) Torque'),
               eng3=P('Eng (3) Torque'),
               eng4=P('Eng (4) Torque')):

        engines = vstack_params(eng1, eng2, eng3, eng4)
        self.array = np.ma.max(engines, axis=0)
        self.offset = offset_select('mean', [eng1, eng2, eng3, eng4])


class Eng_TorqueMin(DerivedParameterNode):
    '''
    '''

    name = 'Eng (*) Torque Min'
    align = False
    units = ut.PERCENT

    @classmethod
    def can_operate(cls, available):
        return any_of(cls.get_dependency_names(), available)

    def derive(self,
               eng1=P('Eng (1) Torque'),
               eng2=P('Eng (2) Torque'),
               eng3=P('Eng (3) Torque'),
               eng4=P('Eng (4) Torque')):

        engines = vstack_params(eng1, eng2, eng3, eng4)
        self.array = np.ma.min(engines, axis=0)
        self.offset = offset_select('mean', [eng1, eng2, eng3, eng4])


##############################################################################
# Engine Vibration (N1)


class Eng_VibN1Max(DerivedParameterNode):
    '''
    This derived parameter condenses all the available first shaft order
    vibration measurements into a single consolidated value.
    '''

    name = 'Eng (*) Vib N1 Max'
    align = False
    units = None

    @classmethod
    def can_operate(cls, available):

        return any_of(cls.get_dependency_names(), available)

    def derive(self,
               eng1=P('Eng (1) Vib N1'),
               eng2=P('Eng (2) Vib N1'),
               eng3=P('Eng (3) Vib N1'),
               eng4=P('Eng (4) Vib N1'),
               fan1=P('Eng (1) Vib N1 Fan'),
               fan2=P('Eng (2) Vib N1 Fan'),
               fan3=P('Eng (3) Vib N1 Fan'),
               fan4=P('Eng (4) Vib N1 Fan'),
               lpt1=P('Eng (1) Vib N1 Turbine'),
               lpt2=P('Eng (2) Vib N1 Turbine'),
               lpt3=P('Eng (3) Vib N1 Turbine'),
               lpt4=P('Eng (4) Vib N1 Turbine'),
               comp1=P('Eng (1) Vib N1 Compressor'),
               comp2=P('Eng (2) Vib N1 Compressor'),
               gear1=P('Eng (1) Vib N1 Gearbox'),
               gear2=P('Eng (2) Vib N1 Gearbox')):

        params = eng1, eng2, eng3, eng4, fan1, fan2, fan3, fan4, lpt1, lpt2, lpt3, lpt4, comp1, comp2, gear1, gear2
        engines = vstack_params(*params)
        self.array = np.ma.max(engines, axis=0)
        self.offset = offset_select('mean', params)


##############################################################################
# Engine Vibration (N2)


class Eng_VibN2Max(DerivedParameterNode):
    '''
    This derived parameter condenses all the available second shaft order
    vibration measurements into a single consolidated value.
    '''

    name = 'Eng (*) Vib N2 Max'
    align = False
    units = None

    @classmethod
    def can_operate(cls, available):

        return any_of(cls.get_dependency_names(), available)

    def derive(self,
               eng1=P('Eng (1) Vib N2'),
               eng2=P('Eng (2) Vib N2'),
               eng3=P('Eng (3) Vib N2'),
               eng4=P('Eng (4) Vib N2'),
               hpc1=P('Eng (1) Vib N2 Compressor'),
               hpc2=P('Eng (2) Vib N2 Compressor'),
               hpt1=P('Eng (1) Vib N2 Turbine'),
               hpt2=P('Eng (2) Vib N2 Turbine'),
               hpt3=P('Eng (3) Vib N2 Turbine'),
               hpt4=P('Eng (4) Vib N2 Turbine')):

        params = eng1, eng2, eng3, eng4, hpc1, hpc2, hpt1, hpt2, hpt3, hpt4
        engines = vstack_params(*params)
        self.array = np.ma.max(engines, axis=0)
        self.offset = offset_select('mean', params)


##############################################################################
# Engine Vibration (N3)


class Eng_VibN3Max(DerivedParameterNode):
    '''
    This derived parameter condenses all the available third shaft order
    vibration measurements into a single consolidated value.
    '''

    name = 'Eng (*) Vib N3 Max'
    align = False
    units = None

    @classmethod
    def can_operate(cls, available):

        return any_of(cls.get_dependency_names(), available)

    def derive(self,
               eng1=P('Eng (1) Vib N3'),
               eng2=P('Eng (2) Vib N3'),
               eng3=P('Eng (3) Vib N3'),
               eng4=P('Eng (4) Vib N3'),
               hpt1=P('Eng (1) Vib N3 Turbine'),
               hpt2=P('Eng (2) Vib N3 Turbine'),
               hpt3=P('Eng (3) Vib N3 Turbine'),
               hpt4=P('Eng (4) Vib N3 Turbine')):

        params = eng1, eng2, eng3, eng4, hpt1, hpt2, hpt3, hpt4
        engines = vstack_params(*params)
        self.array = np.ma.max(engines, axis=0)
        self.offset = offset_select('mean', params)


##############################################################################
# Engine Vibration (Broadband)


class Eng_VibBroadbandMax(DerivedParameterNode):
    '''
    This derived parameter condenses all the available third shaft order
    vibration measurements into a single consolidated value.
    '''

    name = 'Eng (*) Vib Broadband Max'
    align = False
    units = None

    @classmethod
    def can_operate(cls, available):

        return any_of(cls.get_dependency_names(), available)

    def derive(self,
               eng1=P('Eng (1) Vib Broadband'),
               eng2=P('Eng (2) Vib Broadband'),
               eng3=P('Eng (3) Vib Broadband'),
               eng4=P('Eng (4) Vib Broadband'),
               lpt1=P('Eng (1) Vib Broadband Turbine'),
               lpt2=P('Eng (2) Vib Broadband Turbine'),
               comp1=P('Eng (1) Vib Broadband Compressor'),
               comp2=P('Eng (2) Vib Broadband Compressor'),
               gear1=P('Eng (1) Vib Broadband Gearbox'),
               gear2=P('Eng (2) Vib Broadband Gearbox'),
               eng1_accel_a=P('Eng (1) Vib Broadband Accel A'),
               eng2_accel_a=P('Eng (2) Vib Broadband Accel A'),
               eng3_accel_a=P('Eng (3) Vib Broadband Accel A'),
               eng4_accel_a=P('Eng (4) Vib Broadband Accel A'),
               eng1_accel_b=P('Eng (1) Vib Broadband Accel B'),
               eng2_accel_b=P('Eng (2) Vib Broadband Accel B'),
               eng3_accel_b=P('Eng (3) Vib Broadband Accel B'),
               eng4_accel_b=P('Eng (4) Vib Broadband Accel B')):

        params = (eng1, eng2, eng3, eng4, lpt1, lpt2, comp1, comp2, gear1, gear2,
                  eng1_accel_a, eng2_accel_a, eng3_accel_a, eng4_accel_a,
                  eng1_accel_b, eng2_accel_b, eng3_accel_b, eng4_accel_b)

        engines = vstack_params(*params)
        self.array = np.ma.max(engines, axis=0)
        self.offset = offset_select('mean', params)


class Eng_VibNpMax(DerivedParameterNode):
    '''
    This derived parameter condenses all the available first shaft order
    vibration measurements into a single consolidated value.
    '''

    name = 'Eng (*) Vib Np Max'
    align = False
    units = None

    @classmethod
    def can_operate(cls, available):

        return any_of(cls.get_dependency_names(), available)

    def derive(self,
               eng1=P('Eng (1) Vib Np'),
               eng2=P('Eng (2) Vib Np'),
               fan1=P('Eng (1) Vib Np Fan'),
               fan2=P('Eng (2) Vib Np Fan'),
               lpt1=P('Eng (1) Vib Np Turbine'),
               lpt2=P('Eng (2) Vib Np Turbine'),
               comp1=P('Eng (1) Vib Np Compressor'),
               comp2=P('Eng (2) Vib Np Compressor'),
               gear1=P('Eng (1) Vib Np Gearbox'),
               gear2=P('Eng (2) Vib Np Gearbox')):

        params = eng1, eng2, fan1, fan2, lpt1, lpt2, comp1, comp2, gear1, gear2
        engines = vstack_params(*params)
        self.array = np.ma.max(engines, axis=0)
        self.offset = offset_select('mean', params)

##############################################################################
# Engine Vibration (A)


class Eng_VibAMax(DerivedParameterNode):
    '''
    This derived parameter condenses all the available first shaft order
    vibration measurements into a single consolidated value.
    '''

    name = 'Eng (*) Vib A Max'
    align = False
    units = None

    @classmethod
    def can_operate(cls, available):

        return any_of(cls.get_dependency_names(), available)

    def derive(self,
               eng1=P('Eng (1) Vib (A)'),
               eng2=P('Eng (2) Vib (A)'),
               eng3=P('Eng (3) Vib (A)'),
               eng4=P('Eng (4) Vib (A)')):

        params = eng1, eng2, eng3, eng4
        engines = vstack_params(*params)
        self.array = np.ma.max(engines, axis=0)
        self.offset = offset_select('mean', params)


##############################################################################
# Engine Vibration (B)


class Eng_VibBMax(DerivedParameterNode):
    '''
    This derived parameter condenses all the available second shaft order
    vibration measurements into a single consolidated value.
    '''

    name = 'Eng (*) Vib B Max'
    align = False
    units = None

    @classmethod
    def can_operate(cls, available):

        return any_of(cls.get_dependency_names(), available)

    def derive(self,
               eng1=P('Eng (1) Vib (B)'),
               eng2=P('Eng (2) Vib (B)'),
               eng3=P('Eng (3) Vib (B)'),
               eng4=P('Eng (4) Vib (B)')):

        params = eng1, eng2, eng3, eng4
        engines = vstack_params(*params)
        self.array = np.ma.max(engines, axis=0)
        self.offset = offset_select('mean', params)


##############################################################################
# Engine Vibration (C)


class Eng_VibCMax(DerivedParameterNode):
    '''
    This derived parameter condenses all the available third shaft order
    vibration measurements into a single consolidated value.
    '''

    name = 'Eng (*) Vib C Max'
    align = False
    units = None

    @classmethod
    def can_operate(cls, available):

        return any_of(cls.get_dependency_names(), available)

    def derive(self,
               eng1=P('Eng (1) Vib (C)'),
               eng2=P('Eng (2) Vib (C)'),
               eng3=P('Eng (3) Vib (C)'),
               eng4=P('Eng (4) Vib (C)')):

        params = eng1, eng2, eng3, eng4
        engines = vstack_params(*params)
        self.array = np.ma.max(engines, axis=0)
        self.offset = offset_select('mean', params)




##############################################################################
class FuelQty(DerivedParameterNode):
    '''
    May be supplanted by an LFL parameter of the same name if available.

    Sum of fuel in left, right, centre and other tanks where available.
    '''

    # XXX: Enabling alignment because different frequency
    #align = False
    units = ut.KG

    @classmethod
    def can_operate(cls, available):
        fuel_l_and_r = ('Fuel Qty (L)', 'Fuel Qty (R)')
        if any_of(fuel_l_and_r, available):
            return all_of(fuel_l_and_r, available)
        else:
            return any_of(
                [d for d in cls.get_dependency_names() if d != 'Airborne'],
                available
            )

    def derive(self,
               fuel_qty_l=P('Fuel Qty (L)'),
               fuel_qty_c=P('Fuel Qty (C)'),
               fuel_qty_r=P('Fuel Qty (R)'),
               fuel_qty_trim=P('Fuel Qty (Trim)'),
               fuel_qty_aux=P('Fuel Qty (Aux)'),
               fuel_qty_tail=P('Fuel Qty (Tail)'),
               fuel_qty_stab=P('Fuel Qty (Stab)'),
               airbornes=S('Airborne')):
        params = []
        deps = (fuel_qty_l, fuel_qty_c, fuel_qty_r,  fuel_qty_trim,
                      fuel_qty_aux, fuel_qty_tail, fuel_qty_stab)
        for param in deps:
            if not param:
                continue

            if airbornes:
                valid_samples = 0
                invalid_samples = 0
                for airborne in airbornes:
                    array = param.array[airborne.slice]
                    valid_samples += np.ma.count(array)
                    invalid_samples += len(array)
                if valid_samples / float(invalid_samples) < MIN_VALID_FUEL:
                    continue

            # Repair array masks to ensure that the summed values are not too small
            # because they do not include masked values.
            try:
                param.array = repair_mask(param.array)
            except ValueError as err:
                # Q: Should we be creating a summed Fuel Qty parameter when
                # omitting a masked parameter? The resulting array will contain
                # values lower than expected. The same problem will occur if
                # a parameter has been marked invalid, though we will not
                # be aware of the problem within a derive method.
                self.warning('Skipping %s while calculating %s: %s. Summed '
                             'fuel quantity may be lower than expected.',
                             param, self, err)
            else:
                params.append(param)

        try:
            stacked_params = vstack_params(*params)
            self.array = np.ma.sum(stacked_params, axis=0)
            self.array.mask = merge_masks([p.array.mask for p in params])
            self.offset = offset_select('mean', params)
        except:
            # In the case where params are all invalid or empty, return an
            # empty array like the last (inherently recorded) array.
            param = first_valid_parameter(*deps)
            self.array = np_ma_masked_zeros_like(param.array)
            self.offset = 0.0


class FuelQtyC(DerivedParameterNode):
    '''
    Total fuel quantity measured in the centre tanks.

    Note: A340 has up to 4 centre tanks!
    '''
    name = 'Fuel Qty (C)'

    @classmethod
    def can_operate(cls, available):
        return any_of(cls.get_dependency_names(), available)

    def derive(self, fuel_qty_c_1=P('Fuel Qty (C) (1)'),
               fuel_qty_c_2=P('Fuel Qty (C) (2)'),
               fuel_qty_c_3=P('Fuel Qty (C) (3)'),
               fuel_qty_c_4=P('Fuel Qty (C) (4)')):
        # Sum all the available measurements!
        #  Repair masks to cover data spikes we dont want Fuel Qty dropping by the value of a tank.
        #  count arinc as 0 as instances of arinc have only been found when tanks are missing/not installed.
        #  5 mins chosen as individual Fuel Qty tank params are often 1/64hz
        params = (fuel_qty_c_1, fuel_qty_c_2, fuel_qty_c_3, fuel_qty_c_4)
        repair_kwargs = {'repair_duration':500, 'raise_entirely_masked':False}

        repaired_arrays = [repair_mask(p.array, frequency=p.frequency, **repair_kwargs) for p in params if p is not None]
        stacked_params = np.ma.vstack(repaired_arrays)
        self.array = np.ma.sum(stacked_params, axis=0)


class FuelQtyL(DerivedParameterNode):
    '''
    Total fuel quantity measured in the left wing.
    '''
    name = 'Fuel Qty (L)'

    @classmethod
    def can_operate(cls, available):
        return any_of(cls.get_dependency_names(), available)

    def derive(self, fuel_qty_l_1=P('Fuel Qty (L) (1)'),
               fuel_qty_l_2=P('Fuel Qty (L) (2)'),
               fuel_qty_l_3=P('Fuel Qty (L) (3)'),
               fuel_qty_l_4=P('Fuel Qty (L) (4)'),
               fuel_qty_l_5=P('Fuel Qty (L) (5)')):
        # Sum all the available measurements!
        #  Repair masks to cover data spikes we dont want Fuel Qty dropping by the value of a tank.
        #  count arinc as 0 as instances of arinc have only been found when tanks are missing/not installed.
        #  5 mins chosen as individual Fuel Qty tank params are often 1/64hz
        params = (fuel_qty_l_1, fuel_qty_l_2,fuel_qty_l_3, fuel_qty_l_4, fuel_qty_l_5)
        repair_kwargs = {'repair_duration':500, 'raise_entirely_masked':False}

        repaired_arrays = [repair_mask(p.array, frequency=p.frequency, **repair_kwargs) for p in params if p is not None]
        stacked_params = np.ma.vstack(repaired_arrays)
        self.array = np.ma.sum(stacked_params, axis=0)


class FuelQtyR(DerivedParameterNode):
    '''
    Total fuel quantity measured in the right wing.
    '''
    name = 'Fuel Qty (R)'

    @classmethod
    def can_operate(cls, available):
        return any_of(cls.get_dependency_names(), available)

    def derive(self, fuel_qty_r_1=P('Fuel Qty (R) (1)'),
               fuel_qty_r_2=P('Fuel Qty (R) (2)'),
               fuel_qty_r_3=P('Fuel Qty (R) (3)'),
               fuel_qty_r_4=P('Fuel Qty (R) (4)'),
               fuel_qty_r_5=P('Fuel Qty (R) (5)')):
        # Sum all the available measurements!
        #  Repair masks to cover data spikes we dont want Fuel Qty dropping by the value of a tank.
        #  count arinc as 0 as instances of arinc have only been found when tanks are missing/not installed.
        #  5 mins chosen as individual Fuel Qty tank params are often 1/64hz
        params = (fuel_qty_r_1, fuel_qty_r_2, fuel_qty_r_3, fuel_qty_r_4, fuel_qty_r_5)
        repair_kwargs = {'repair_duration':500, 'raise_entirely_masked':False}

        repaired_arrays = [repair_mask(p.array, frequency=p.frequency, **repair_kwargs) for p in params if p is not None]
        stacked_params = np.ma.vstack(repaired_arrays)
        self.array = np.ma.sum(stacked_params, axis=0)


class FuelQtyAux(DerivedParameterNode):
    '''
    Total fuel quantity from multiple aux sources.
    '''

    name = 'Fuel Qty (Aux)'

    @classmethod
    def can_operate(cls, available):
        return any_of(cls.get_dependency_names(), available)

    def derive(self,
               fuel_qty_1=P('Fuel Qty (Aux) (1)'),
               fuel_qty_2=P('Fuel Qty (Aux) (2)')):
        # Sum all the available measurements!
        #  Repair masks to cover data spikes we dont want Fuel Qty dropping by the value of a tank.
        #  count arinc as 0 as instances of arinc have only been found when tanks are missing/not installed.
        #  5 mins chosen as individual Fuel Qty tank params are often 1/64hz
        params = (fuel_qty_1, fuel_qty_2)
        repair_kwargs = {'repair_duration':500, 'raise_entirely_masked':False}

        repaired_arrays = [repair_mask(p.array, frequency=p.frequency, **repair_kwargs) for p in params if p is not None]
        stacked_params = np.ma.vstack(repaired_arrays)
        self.array = np.ma.sum(stacked_params, axis=0)


##############################################################################

class GrossWeight(DerivedParameterNode):
    '''
    Derive gross weight from Zero Fuel Weight and Fuel Qty.
    '''
    align_frequency = 1
    align_offset = 0
    units = ut.KG

    @classmethod
    def can_operate(cls, available):
        return (all_of(('AFR Landing Gross Weight', 'HDF Duration'), available) or
                all_of(('AFR Takeoff Gross Weight', 'HDF Duration', 'AFR Takeoff Fuel', 'AFR Landing Fuel'), available) or
                all_of(('Zero Fuel Weight', 'Fuel Qty'), available))

    def derive(self, zfw=P('Zero Fuel Weight'), fq=P('Fuel Qty'),
               hdf_duration=A('HDF Duration'),
               afr_land_wgt=A('AFR Landing Gross Weight'),
               afr_takeoff_wgt=A('AFR Takeoff Gross Weight'),
               afr_land_fuel=A('AFR Landing Fuel'),
               afr_takeoff_fuel=A('AFR Takeoff Fuel'),
               touchdowns=KTI('Touchdown'),
               liftoffs=KTI('Liftoff')):

        land_weight = afr_land_wgt.value if afr_land_wgt else None
        takeoff_weight = afr_takeoff_wgt.value if afr_takeoff_wgt else None
        land_fuel = afr_land_fuel.value if afr_land_fuel else None
        takeoff_fuel = afr_takeoff_fuel.value if afr_takeoff_fuel else None
        duration = hdf_duration.value * self.frequency if hdf_duration else None

        if land_weight and duration:
            self.array = np_ma_zeros(duration)
            if (liftoffs and touchdowns and takeoff_weight):
                liftoff_index = int(liftoffs.get_first().index)
                touchdown_index = int(touchdowns.get_last().index)
                self.array[:liftoff_index] = np.ma.masked
                self.array[touchdown_index:] = np.ma.masked
                index_difference = touchdown_index+1 - liftoff_index
                self.array[liftoff_index:touchdown_index+1] = \
                    np.linspace(takeoff_weight, land_weight, index_difference)
            else:
                self.array.fill(land_weight)

        elif takeoff_weight and land_fuel and takeoff_fuel and duration:
            self.array = np_ma_zeros(duration)
            land_weight = takeoff_weight - takeoff_fuel + land_fuel
            if liftoffs and touchdowns:
                liftoff_index = int(liftoffs.get_first().index)
                touchdown_index = int(touchdowns.get_last().index)
                self.array[:liftoff_index] = np.ma.masked
                self.array[touchdown_index:] = np.ma.masked
                index_difference = touchdown_index+1 - liftoff_index
                self.array[liftoff_index:touchdown_index+1] = \
                    np.linspace(takeoff_weight, land_weight, index_difference)
            else:
                self.array.fill(land_weight)
        else:
            zfw_value = np.bincount(zfw.array.compressed().astype(np.int)).argmax()
            self.array = fq.array + zfw_value


class ZeroFuelWeight(DerivedParameterNode):
    '''
    The aircraft zero fuel weight is computed from the recorded gross weight
    and fuel data.

    See also the GrossWeightSmoothed calculation which uses fuel flow data to
    obtain a higher sample rate solution to the aircraft weight calculation,
    with a best fit to the available weight data.

    TODO: Move to a FlightAttribute which is stored in the database.
    '''

    units = ut.KG
    # Force align for cases when only attribute dependencies are available.
    align_frequency = 1
    align_offset = 0

    @classmethod
    def can_operate(cls, available):
        return ('HDF Duration' in available and
                ('Dry Operating Weight' in available or
                 all_of(('Fuel Qty', 'Gross Weight'), available)))

    def derive(self, fuel_qty=P('Fuel Qty'), gross_wgt=P('Gross Weight'),
               dry_operating_wgt=A('Dry Operating Weight'),
               payload=A('Payload'), duration=A('HDF Duration')):
        if gross_wgt and fuel_qty:
            weight = np.ma.median(gross_wgt.array - fuel_qty.array)
        else:
            weight = dry_operating_wgt.value
            if payload and payload.value:
                weight += payload.value
        self.array = np.ma.ones(int(duration.value * self.frequency)) * weight


class GrossWeightSmoothed(DerivedParameterNode):
    '''
    Gross weight is usually sampled at a low rate and can be very poor in the
    climb, often indicating an increase in weight at takeoff and this effect
    may not end until the aircraft levels in the cruise. Also some aircraft
    weight data saturates at high AUW values, and while the POLARIS Analysis
    Engine can mask this data a subsitute is needed for takeoff weight (hence
    V2) calculations. This can only be provided by extrapolation backwards
    from data available later in the flight.

    This routine uses fuel flow to compute short term changes in weight and
    ties this to the last valid measurement before landing. This is used
    because we need to accurately reflect the landing weight for events
    relating to landing (errors introduced by extrapolating to the takeoff
    weight are less significant).

    We avoid using the recorded fuel weight in this calculation, however it
    is used in the Zero Fuel Weight calculation.

    If we do not have Fuel Flow we fall back to the unsmoothed Gross Weight.
    '''

    units = ut.KG

    @classmethod
    def can_operate(cls, available):
        return 'Gross Weight' in available

    def derive(self,
               ff=P('Eng (*) Fuel Flow'),
               gw=P('Gross Weight'),
               climbs=S('Climbing'),
               descends=S('Descending'),
               airs=S('Airborne')):

        gw_masked = gw.array.copy()

        if ff and airs:

            # From the entire flight, we remove the periods we are not interested in...

            # We are not interested in matching the data to taxi periods
            gw_masked = mask_outside_slices(gw_masked, airs.get_slices())
            # You can get really silly numbers on some aircraft in the climb
            gw_masked = mask_inside_slices(gw_masked, climbs.get_slices())
            # And we really don't believe that the weight can increase
            gw_masked = np.ma.masked_where(np.ma.ediff1d(gw_masked, to_end=0.0) > 0.0, gw_masked)

            flow = repair_mask(ff.array)
            fuel_to_burn = np.ma.array(integrate(flow / 3600.0, ff.frequency,
                                                 direction='reverse'))

            try:
                # Find the last point where the two arrays intercept
                valid_index = np.ma.intersect1d(gw_masked.nonzero()[0],
                                                fuel_to_burn.nonzero()[0])[-1]
            except IndexError:
                self.warning(
                    "'%s' had no valid samples. Reverting to '%s'.", self.name,
                    gw.name)
                self.array = gw.array
                return

            offset = gw_masked[valid_index] - fuel_to_burn[valid_index]

            self.array = fuel_to_burn + offset

            # Test that the resulting array is sensible compared with Gross Weight.
            where_array = np.ma.where(self.array)[0]
            test_index = where_array[len(where_array) // 2]
            test_difference = \
                abs(gw.array[test_index] - self.array[test_index]) > 1000
            if test_difference > 1000: # Q: Is 1000 too large?
                raise ValueError(
                    "'%s' difference from '%s' at half-way point is greater than "
                    "'%s': '%s'." % self.name, gw.name, 1000, test_difference)
        else:
            self.array = gw.array


class Groundspeed(DerivedParameterNode):
    '''
    This caters for cases where some preprocessing is required.

    :param frame: The frame attribute, e.g. '737-i'
    :type frame: An attribute
    :returns groundspeed as the mean between two valid sensors.
    :type parameter object.
    '''

    align = False
    units = ut.KT

    @classmethod
    def can_operate(cls, available, ac_type=A('Aircraft Type'),
                    precise=A('Precise Positioning')):
        gspd_sources = any_of(('Groundspeed (1)', 'Groundspeed (2)'),
                              available)
        lat_lon = all_of(('Latitude Prepared', 'Longitude Prepared'),
                         available)
        return gspd_sources or (lat_lon and ac_type == helicopter
                                and precise.value)

    def derive(self,
               # aeroplane
               source_A=P('Groundspeed (1)'),
               source_B=P('Groundspeed (2)'),
               # helicopter
               lat=P('Latitude Prepared'),
               lon=P('Longitude Prepared'),
               ac_type=A('Aircraft Type')):

        if source_A or source_B:
            self.array, self.frequency, self.offset = \
                blend_two_parameters(source_A, source_B)
        elif ac_type == helicopter:
            '''
            Calculation of Groundspeed from latitude and longitude

            Made frame dependent to avoid inadvertant use of this code
            where a groundspeed signal may be available under a different name.
            '''
            gs = groundspeed_from_position(lat.array, lon.array, lat.frequency)

            # In some data segments, e.g. ground runs, the data is all masked, so don't create a derived parameter.
            if np.ma.count(gs):
                self.array = np.ma.masked_greater(gs, 400)
            else:
                self.array = np_ma_zeros_like(lat.array)
            self.frequency = lat.frequency
            self.offset = (lat.offset + lon.offset) / 2.0


class GroundspeedSigned(DerivedParameterNode):
    '''
    Adds a negative sign to the pushback movement off the gate to improve ground track computations.

    Also checks the taxi groundspeeds against the recorded position data.
    '''

    units = ut.KT

    def derive(self,
               gspd=P('Groundspeed'),
               power=P('Eng (*) Any Running'),
               ac_type=A('Aircraft Type'),
               precise=A('Precise Positioning'),
               taxis=S('Taxiing'),
               lat=P('Latitude Prepared'),
               lon=P('Longitude Prepared'),
               ):

        self.array = gspd.array
        # Ignore the pushback, when the aircraft can have a groundspeed
        # recorded, but in effect it's negative.
        no_power = np.ma.clump_masked(np.ma.masked_less(power.array, 1))
        pushbacks = slices_remove_small_slices(no_power)
        if pushbacks:
            # We sometimes see engines started while the aircraft is being pushed back, so
            # we scan forwards for the faster movement forward and back to find the end of
            # the stationary period.
            move_off = index_at_value(gspd.array, 10.0, _slice=slice(pushbacks[0].stop,None))
            end_stationary = index_at_value(gspd.array, 0.0, _slice=slice(move_off, pushbacks[0].stop, -1))
            if end_stationary:
                self.array[slices_int(pushbacks[0].start, end_stationary)]*=(-1.0)
            else:
                self.array[pushbacks[0]]*=(-1.0)

        if ac_type == aeroplane and precise.value:
            # We will also check the taxi speeds against the groundspeed, as some aircraft overreport
            # the speed on the ground. Note we are not altering the in-flight data here.
            for taxi in taxis:
                tx = taxi.slice
                gsp = groundspeed_from_position(lat.array[tx], lon.array[tx], lat.frequency)
                self.array[tx] = np.ma.minimum(gspd.array[tx], gsp)


class FlapAngle(DerivedParameterNode):
    '''
    Gather the recorded flap angle parameters and convert into a single
    analogue.

    Interleaves each of the available flap angle signals into one array, uses
    the sampling offsets (parameters do not need to be evenly sampled in the
    frame) to integrate the resulting array at the combined frequency.
    '''

    align = False
    units = ut.DEGREE

    apply_median_filter = True

    @classmethod
    def can_operate(cls, available):

        return any_of((
            'Flap Angle (L)', 'Flap Angle (R)',
            'Flap Angle (C)', 'Flap Angle (MCP)',
            'Flap Angle (L) Inboard', 'Flap Angle (R) Inboard',
        ), available)

    def derive(self,
               flap_A=P('Flap Angle (L)'),
               flap_B=P('Flap Angle (R)'),
               flap_C=P('Flap Angle (C)'),
               flap_D=P('Flap Angle (MCP)'),
               flap_A_inboard=P('Flap Angle (L) Inboard'),
               flap_B_inboard=P('Flap Angle (R) Inboard')):
        flap_A = flap_A or flap_A_inboard
        flap_B = flap_B or flap_B_inboard

        sources = [f for f in (flap_A, flap_B, flap_C, flap_D) if f]

        # if only one parameter, align and use that parameter - easy
        if len(sources) == 1:
            self.array = sources[0].array
            self.offset = sources[0].offset
            self.frequency = sources[0].frequency
            return

        if len(sources) == 3:
            # we can only work with 2 or 4 sources to make the math easier on
            # the hz and interpolation
            sources = sources[:2]


        # sort parameters into ascending offsets
        sources = sorted(sources, key=lambda f: f.offset)

        # interleave data sources so that the x axes is in the correct order
        self.hz = sources[0].hz * len(sources)
        self.offset = sources[0].offset
        if self.offset > 1./self.hz:
            # offset appears too late into the data; make it as late as allowed
            self.warning("Flap Angle sources have similar offsets - " \
                         "check the frame to see if the L and R sources are " \
                         "worth merging or are taken from the same sensors.")
            self.offset = 1./self.hz - 0.00001
        base_hz = sources[0].hz
        duration = len(sources[0].array) / float(sources[0].hz)  # duration of flight in seconds

        xx = []
        yy = []
        for flap in sources:
            assert flap.hz == base_hz, "Can only operate with same flap " \
                   "signals at same frequencies (reshape requires same " \
                   "length arrays). We have: %s which should be at the base " \
                   "frequency of %sHz" % (flap, base_hz)
            xaxis = np.arange(duration, step=1/flap.hz) + flap.offset
            xx.append(xaxis)
            yy.append(repair_mask(flap.array, repair_duration=None, extrapolate=True))
            ##scatter(xaxis, flap.array, edgecolor='none', c=col) # col was in zip with sources in for loop

        # if all have the same frequency, offsets are a multiple of the
        # values and they complete they are all equally spaced, we don't need
        # to do any interpolation
        ##TODO: Couldn't work out how to do this in a pretty way!


        # else we have an incomplete set of parameters or are unequally
        # spaced, we need to resample the data with linear interpolation
        # between all of the signals to obtain equally spaced data.

        # create new x axis same length in time but with twice the frequency (step)
        new_xaxis = np.arange(duration, step=1/self.hz) + self.offset # check *2

        # rearrange data into order using ravel/reshape
        new_yaxis = interp(new_xaxis,
                           np.vstack(xx).ravel(order='F'),  # numpy array works
                           np.ma.vstack(yy).data.ravel(order='F'),
                           ##np.ma.vstack(yy).reshape(len(flap.array)*2, order='F'),  # masked array doesn't support order argument yet!
                           )
        # apply median filter to remove spikes where interpolating between
        # two similar but different values and convert to masked array
        if self.apply_median_filter:
            self.array = np.ma.array(medfilt(new_yaxis, 5))
        else:
            self.array = np.ma.array(new_yaxis)
        ##scatter(new_xaxis, self.array, edgecolor='none', c='r')

        if len(sources) == 2:
            self.array, self.frequency, self.offset = blend_two_parameters(*sources)


class FlapSynchroAsymmetry(DerivedParameterNode):
    '''
    Flap Synchro Asymmetry angle.

    Shows an absolute value of difference between Left and Right Flap Synchros.
    Note: this is not a difference in flap angle.
    '''

    units = ut.DEGREE

    @classmethod
    def can_operate(cls, available):
        return all_of(('Flap Angle (L) Synchro', 'Flap Angle (R) Synchro',), available)

    def derive(self, synchro_l=P('Flap Angle (L) Synchro'), synchro_r=P('Flap Angle (R) Synchro'),):
        self.array = np.abs(synchro_l.array - synchro_r.array)


'''
class SlatAngle(DerivedParameterNode):

    s1f = M('Slat (1) Fully Extended'),
    s1t = M('Slat (1) In Transit'),
    s1m = M('Slat (1) Mid Extended'),

    s1f = M('Slat (1) Fully Extended'),
    s1t = M('Slat (1) In Transit'),
    s1m = M('Slat (1) Mid Extended'),

    s1f = M('Slat (1) Fully Extended'),
    s1t = M('Slat (1) In Transit'),
    s1m = M('Slat (1) Mid Extended'),

    s1f = M('Slat (1) Fully Extended'),
    s1t = M('Slat (1) In Transit'),
    s1m = M('Slat (1) Mid Extended'),

    s1f = M('Slat (1) Fully Extended'),
    s1t = M('Slat (1) In Transit'),
    s1m = M('Slat (1) Mid Extended'),

    s1f = M('Slat (1) Fully Extended'),
    s1t = M('Slat (1) In Transit'),
    s1m = M('Slat (1) Mid Extended'),
'''


class SlatAngle(DerivedParameterNode):
    '''
    Combines Slat Angle (L) and Slat Angle (R) if available alternativly
    looks up appropriate slat angles for discrete slat positions.
    '''

    align = False
    units = ut.DEGREE

    @classmethod
    def can_operate(cls, available,
                    model=A('Model'), series=A('Series'), family=A('Family')):

        if any_of(('Slat Angle (L)', 'Slat Angle (R)'), available):
            return True
        elif 'Slat Angle Recorded' in available:
            return True
        else:
            if not all_of(('Slat Fully Extended', 'Model', 'Series', 'Family'), available):
                return False
            try:
                at.get_slat_map(model.value, series.value, family.value)
            except KeyError:
                cls.debug("No slat mapping available for '%s', '%s', '%s'.",
                          model.value, series.value, family.value)
                return False

            return True

    def derive(self, slat_l=P('Slat Angle (L)'), slat_r=P('Slat Angle (R)'),
               slat_full=M('Slat Fully Extended'), slat_part=M('Slat Part Extended'),
               slat_retracted=M('Slat Retracted'), slat_angle_rec=P('Slat Angle Recorded'),
               model=A('Model'), series=A('Series'), family=A('Family')):

        if slat_l or slat_r:
            self.array, self.frequency, self.offset = \
                blend_two_parameters(slat_l, slat_r)
        elif slat_angle_rec:
            # Spikey Slat Angle parameter renamed to Slat Angle Recorded to
            # allow removal of single spikes
            self.frequency = slat_angle_rec.frequency
            self.offset = slat_angle_rec.offset
            self.array = second_window(slat_angle_rec.array, 1, 2) # 3 sample smoothing
        else:
            detents = sorted(at.get_slat_map(model.value, series.value, family.value).keys())
            # align
            master = first_valid_parameter(slat_full, slat_part, slat_retracted)
            self.frequency = master.frequency
            self.offset = master.offset
            if slat_retracted:
                # If Retracted parameter use it
                array = np_ma_masked_zeros_like(master.array)
                slat_retracted = slat_retracted.get_aligned(master)
                array[slat_retracted.array == 'Retracted'] = detents[0]
            else:
                # If no explicit Retracted parameter default to Retracted
                array = np_ma_zeros_like(master.array)
            if slat_full:
                array[slat_full.array == 'Extended'] = detents[-1]
            if slat_part:
                part_extended = slat_part.get_aligned(master)
                array[part_extended.array == 'Part Extended'] = detents[1]
            # TODO: Handle slat in transit parameter
            self.array = nearest_neighbour_mask_repair(array)


class SlopeToLanding(DerivedParameterNode):
    '''
    This parameter was developed as part of the Artificical Intelligence
    analysis of approach profiles, 'Identifying Abnormalities in Aircraft
    Flight Data and Ranking their Impact on the Flight' by Dr Edward Smart,
    Institute of Industrial Research, University of Portsmouth.
    http://eprints.port.ac.uk/4141/

    Amended July 2017 to allow for changes in SAT from ISA standard.
    '''

    units = None # This is computed as a ratio of distances, so the tangent of the descent path angle.

    def derive(self, alt_aal=P('Altitude AAL'),
               dist=P('Distance To Landing'),
               sat=P('SAT'),
               apps=S('Approach And Landing')):

        self.array = np_ma_masked_zeros_like(alt_aal.array)
        for app in apps:
            if not np.ma.count(alt_aal.array[app.slice]):
                continue
            # What's the temperature deviation from ISA at landing?
            dev = from_isa(last_valid_sample(alt_aal.array[app.slice]).value,
                           last_valid_sample(sat.array[app.slice]).value)
            # now correct the altitude for temperature deviation.
            alt = alt_dev2alt(alt_aal.array[app.slice], dev)
            self.array[app.slice] = alt / ut.convert(dist.array[app.slice], ut.NM, ut.FT)


class SlopeAngleToLanding(DerivedParameterNode):
    '''
    This parameter calculates the slope angle in degrees.
    '''

    units = ut.DEGREE

    def derive(self, slope_to_ldg=P('Slope To Landing')):

        self.array = np.degrees(np.arctan(slope_to_ldg.array))


class SlopeToAimingPoint(DerivedParameterNode):
    '''

    '''

    units = None

    def derive(self, alt_aal=P('Altitude AAL'), dist=P('Aiming Point Range')):

        self.array = alt_aal.array / ut.convert(dist.array, ut.NM, ut.FT)


class SlopeAngleToAimingPoint(DerivedParameterNode):
    '''
    This parameter calculates the slope angle in degrees.
    '''

    units = ut.DEGREE

    def derive(self, slope_to_ldg=P('Slope To Aiming Point')):

        self.array = np.degrees(np.arctan(slope_to_ldg.array))


class ApproachFlightPathAngle(DerivedParameterNode):
    '''
    This parameter calculates the slope angle (in degrees) of a landing.

    The Altitude AAL is adjusted according to the ISA standard using SAT at landing.
    Parameter is calculated from the start of the approach phase to 200ft to avoid
    spike as the angle rapidly changes when passing over the aiming point.
    At 500-200 Coreg (correlation and linear regression) calculations is used
    to further straighten the path to a point between the aiming point and the
    landing point. This means both 'Aiming Point Range' and 'Distance To Landing'.
    The distance to the aiming point (piano keys) is used in preference but can
    fallback to using landing point distance.
    '''
    units = ut.DEGREE

    @classmethod
    def can_operate(cls, available):
        return all_of(('Altitude AAL', 'SAT', 'Approach And Landing'),
                      available) and \
               any_of(('Aiming Point Range', 'Distance To Landing'), available)

    def derive(self, alt_aal=P('Altitude AAL'),
               dist_aim=P('Aiming Point Range'),
               dist_land=P('Distance To Landing'),
               sat=P('SAT'),
               apps=S('Approach And Landing')):
        dist = dist_aim or dist_land
        self.array = np_ma_masked_zeros_like(alt_aal.array)
        for app in apps:
            if not np.ma.count(alt_aal.array[app.slice]):
                continue
            # What's the temperature deviation from ISA at landing?
            try:
                dev = from_isa(alt_aal.array[app.slice].compressed()[-1],
                               sat.array[app.slice].compressed()[-1])
            except IndexError:
                continue  # either array is entirely masked during slice

            # now correct the altitude for temperature deviation.
            alt = alt_dev2alt(alt_aal.array[app.slice], dev)

            if np.ma.any(alt>=200.0):
                alt_cropped = mask_outside_slices(alt, runs_of_ones(alt >= 200.0))
            else:
                # Altitude too low to calculate angle
                continue

            if np.min(alt_cropped) > 500:
                # Can occur in an approach to a go-around
                continue

            alt_band = runs_of_ones(alt_cropped < 500)[0]

            corr, slope, offset = coreg(
                alt_aal.array[shift_slice(alt_band, app.slice.start)],
                indep_var=dist.array[shift_slice(alt_band, app.slice.start)]
            )

            dist_adj = -offset/slope
            slope_to_ldg = alt_cropped / ut.convert(
                dist.array[app.slice]-dist_adj, ut.NM, ut.FT
            )
            self.array[app.slice] = np.degrees(np.arctan(slope_to_ldg))


'''

TODO: Revise computation of sliding motion

class GroundspeedAlongTrack(DerivedParameterNode):
    """
    Inertial smoothing provides computation of groundspeed data when the
    recorded groundspeed is unreliable. For example, during sliding motion on
    a runway during deceleration. This is not good enough for long period
    computation, but is an improvement over aircraft where the groundspeed
    data stops at 40kn or thereabouts.
    """
    def derive(self, gndspd=P('Groundspeed'),
               at=P('Acceleration Along Track'),
               alt_aal=P('Altitude AAL'),
               glide = P('ILS Glideslope')):
        at_washout = first_order_washout(at.array, AT_WASHOUT_TC, gndspd.hz,
                                         gain=GROUNDSPEED_LAG_TC*GRAVITY_METRIC)
        self.array = first_order_lag(ut.convert(gndspd.array, ut.KT, ut.METER_S) + at_washout,
                                     GROUNDSPEED_LAG_TC,gndspd.hz)


        """
        #-------------------------------------------------------------------
        # TEST OUTPUT TO CSV FILE FOR DEBUGGING ONLY
        # TODO: REMOVE THIS SECTION BEFORE RELEASE
        #-------------------------------------------------------------------
        import csv
        spam = csv.writer(open('beans.csv', 'wb'))
        spam.writerow(['at', 'gndspd', 'at_washout', 'self', 'alt_aal','glide'])
        for showme in range(0, len(at.array)):
            spam.writerow([at.array.data[showme],
                           ut.convert(gndspd.array.data[showme], ut.KT, ut.FPS),
                           at_washout[showme],
                           self.array.data[showme],
                           alt_aal.array[showme],glide.array[showme]])
        #-------------------------------------------------------------------
        # TEST OUTPUT TO CSV FILE FOR DEBUGGING ONLY
        # TODO: REMOVE THIS SECTION BEFORE RELEASE
        #-------------------------------------------------------------------
        """
'''

class HeadingContinuous(DerivedParameterNode):
    '''
    For all internal computing purposes we use this parameter which does not
    jump as it passes through North. To recover the compass display, modulus
    (val % 360 in Python) returns the value to display to the user.

    Some aircraft have poor matching between captain and first officer
    signals, in which case we supply both parameters and merge here. A single
    "Heading" parameter is also required to allow initial data validation
    processes to recognise flight phases. (CRJ-100-200 is an example).
    '''

    align = False
    units = ut.DEGREE

    @classmethod
    def can_operate(cls, available):
        return ('Heading' in available or
                all_of(('Heading (Capt)', 'Heading (FO)'), available))

    def derive(self, head_mag=P('Heading'),
               head_capt=P('Heading (Capt)'),
               head_fo=P('Heading (FO)'),
               frame = A('Frame')):

        frame_name = frame.value if frame else ''

        if frame_name in ['L382-Hercules']:
            gauss = [0.054488683, 0.244201343, 0.402619948, 0.244201343, 0.054488683]
            self.array = moving_average(
                straighten_headings(repair_mask(head_mag.array,
                                                repair_duration=None)),
                window=5, weightings=gauss)

        else:
            if head_capt and head_fo and (head_capt.hz==head_fo.hz):
                head_capt.array = repair_mask(straighten_headings(head_capt.array))
                head_fo.array = repair_mask(straighten_headings(head_fo.array))

                # If two compasses start up aligned east and west of North,
                # the blend_two_parameters can give a result 180 deg out. The
                # next three lines correct this error condition.
                diff = np.ma.mean(head_capt.array) - np.ma.mean(head_fo.array)
                corr = ((int(diff)+180)//360)*360.0
                head_fo.array += corr

                self.array, self.frequency, self.offset = blend_two_parameters(head_capt, head_fo)
            elif np.ma.count(head_mag.array):
                self.array = repair_mask(straighten_headings(head_mag.array))



class HeadingIncreasing(DerivedParameterNode):
    '''
    This parameter is computed to allow holding patterns to be identified. As
    the aircraft can enter a hold turning in one direction, then do a
    teardrop and continue with turns in the opposite direction, we are
    interested in the total angular changes, not the sign of these changes.
    '''

    # TODO: Absorb this derived parameter into the 'Holding' flight phase.

    units = ut.DEGREE

    def derive(self, head=P('Heading Continuous')):
        rot = np.ma.ediff1d(head.array, to_begin = 0.0)
        self.array = integrate(np.ma.abs(rot), head.frequency)


class HeadingTrueContinuous(DerivedParameterNode):
    '''
    For all internal computing purposes we use this parameter which does not
    jump as it passes through North. To recover the compass display, modulus
    (val % 360 in Python) returns the value to display to the user.
    '''

    units = ut.DEGREE

    def derive(self, hdg=P('Heading True')):
        self.array = repair_mask(straighten_headings(hdg.array))


class Heading(DerivedParameterNode):
    '''
    Compensates for magnetic variation, which will have been computed
    previously based on the magnetic declanation at the aircraft's location.
    '''

    units = ut.DEGREE

    def derive(self, head_true=P('Heading True Continuous'),
               mag_var=P('Magnetic Variation')):
        self.array = (head_true.array - mag_var.array) % 360.0


class HeadingTrue(DerivedParameterNode):
    '''
    Compensates for magnetic variation, which will have been computed
    previously.

    The Magnetic Variation from identified Takeoff and Landing runways is
    taken in preference to that calculated based on geographical latitude and
    longitude in order to account for any compass drift or out of date
    magnetic variation databases on the aircraft.
    '''

    units = ut.DEGREE

    def derive(self, head=P('Heading Continuous'),
               rwy_var=P('Magnetic Variation From Runway')):
        var = rwy_var.array
        self.array = (head.array + var) % 360.0


class ILSFrequency(DerivedParameterNode):
    '''
    Identification of the tuned ILS Frequency.

    Where two systems are recorded, this adopts the No.1 system where
    possible, reverting to the No.2 system when this is tuned to an ILS
    frequency and No1 is not.

    Note: This code used to check for both receivers tuned to the same ILS
    frequency, but on a number of flights one receiver was found to be tuned
    to a VOR or DME, hence the change in function.
    '''

    name = 'ILS Frequency'
    align = False
    units = ut.MHZ

    @classmethod
    def can_operate(cls, available):
        return ('ILS (1) Frequency' in available and
                'ILS (2) Frequency' in available) or \
               ('ILS-VOR (1) Frequency' in available)

    def derive(self, f1=P('ILS (1) Frequency'), f2=P('ILS (2) Frequency'),
               f1v=P('ILS-VOR (1) Frequency'), f2v=P('ILS-VOR (2) Frequency')):

        #TODO: Extend to allow for three-receiver installations
        if f1 and f2:
            first = f1.array
            # align second to the first
            #TODO: Could check which is the higher frequency and align to that
            second = align(f2, f1, interpolate=False)
        elif f1v and f2v:
            first = f1v.array
            # align second to the first
            second = align(f2v, f1v, interpolate=False)
        elif f1v and not f2v:
            # Some aircraft have inoperative ILS-VOR (2) systems, which
            # record frequencies outside the valid range.
            first = f1v.array
        else:
            raise ValueError("Incorrect set of ILS frequency parameters")

        # Mask invalid frequencies
        f1_trim = filter_vor_ils_frequencies(first, 'ILS')
        if f1v and not f2v:
            self.array = f1_trim
        else:
            f2_trim = filter_vor_ils_frequencies(second, 'ILS')
            # We use getmaskarray rather than .mask to provide a correct
            # dimension array in the presence of fully valid data.
            self.array = np.ma.where(np.ma.getmaskarray(f1_trim), f2_trim, f1_trim)


class ILSLocalizer(DerivedParameterNode):
    '''
    This derived parameter merges the available sources into a single
    consolidated parameter.

    Different forms of parameter blending are used to cater for the various numbers
    of available signals on different aircraft.
    '''

    name = 'ILS Localizer'
    align = False
    units = ut.DOTS

    @classmethod
    def can_operate(cls, available):
        return any_of(cls.get_dependency_names(), available)

    def derive(self,
               src_A=P('ILS (1) Localizer'),
               src_B=P('ILS (2) Localizer'),
               src_C=P('ILS (3) Localizer'),
               src_D=P('ILS (4) Localizer'),
               src_E=P('ILS (L) Localizer'),
               src_F=P('ILS (R) Localizer'),
               src_G=P('ILS (C) Localizer'),
               src_J=P('ILS (EFIS) Localizer'),
               ias=P('Airspeed'),
               ):

        sources = [src_A, src_B, src_C, src_D, src_E, src_F, src_G, src_J]
        active_sources = [s for s in sources if s]

        source_count = len(active_sources)
        if source_count == 0:
            # If all sources of data are masked during validation, return a null parameter
            self.offset = ias.offset
            self.frequency = ias.frequency
            self.array = np_ma_masked_zeros_like(ias.array)

        elif source_count == 1:
            self.offset = active_sources[0].offset
            self.frequency = active_sources[0].frequency
            self.array = active_sources[0].array

        elif source_count == 2:
            self.array, self.frequency, self.offset = blend_two_parameters(active_sources[0],
                                                                          active_sources[1],
                                                                          mode='localizer')

        else:
            self.offset = 0.0
            self.frequency = 2.0
            self.array = blend_parameters(sources, offset=self.offset,
                                          frequency=self.frequency)


class ILSLateralDistance(DerivedParameterNode):
    '''
    Lateral distance from the runway centreline based in ILS localizer
    signals, scaled in metres, positive to the right of the centreline.

    The term distance is used to indicate linear distance, rather than the
    angular deviation (dots) of the ILS system.
    '''

    units = ut.METER
    name = 'ILS Lateral Distance'

    def derive(self, loc=P('ILS Localizer'), app_rng=P('Approach Range'),
               approaches=App('Approach Information')):

        self.array = np_ma_masked_zeros_like(loc.array)

        for approach in approaches:
            runway = approach.approach_runway
            if not runway:
                # no runway to establish distance to localizer antenna
                continue

            try:
                start_2_loc = runway_distances(runway)[0]
                hw = ut.convert(runway['strip']['width'] / 2.0, ut.FT, ut.METER)
            except (KeyError, TypeError):
                self.warning('Unknown runway width or localizer coordinates')
                continue

            # Scale for localizer deviation to metres at runway start
            scale = hw / start_2_loc
            s = slices_int(approach.slice)
            self.array[s] = loc.array[s] * app_rng.array[s] * scale


class ILSGlideslope(DerivedParameterNode):
    '''
    This derived parameter merges the available sources into a single
    consolidated parameter. The more complex form of parameter blending is
    used to allow for many permutations.
    '''

    name = 'ILS Glideslope'
    align = False
    units = ut.DOTS

    @classmethod
    def can_operate(cls, available):

        return any_of(cls.get_dependency_names(), available)

    def derive(self,
               src_A=P('ILS (1) Glideslope'),
               src_B=P('ILS (2) Glideslope'),
               src_C=P('ILS (3) Glideslope'),
               src_D=P('ILS (4) Glideslope'),
               src_E=P('ILS (L) Glideslope'),
               src_F=P('ILS (R) Glideslope'),
               src_G=P('ILS (C) Glideslope'),
               src_J=P('ILS (EFIS) Glideslope')):

        sources = [src_A, src_B, src_C, src_D, src_E, src_F, src_G, src_J]
        self.offset = 0.0
        self.frequency = 2.0
        self.array = blend_parameters(sources, offset=self.offset,
                                      frequency=self.frequency)


class AimingPointRange(DerivedParameterNode):
    '''
    Aiming Point Range is derived from the Approach Range. The units are
    converted to nautical miles ready for plotting and the datum is offset to
    either the ILS Glideslope Antenna position where an ILS is installed or
    the nominal threshold position where there is no ILS installation.
    '''

    units = ut.NM

    def derive(self, app_rng=P('Approach Range'),
               approaches=App('Approach Information'),
               ):
        self.array = np_ma_masked_zeros_like(app_rng.array)

        for approach in approaches:
            runway = approach.landing_runway
            if not runway:
                # no runway to establish distance to glideslope antenna
                continue
            try:
                extend = runway_distances(runway)[1] # gs_2_loc
            except (KeyError, TypeError):
                extend = runway_length(runway) - ut.convert(1000, ut.FT, ut.METER)

            s = slices_int(approach.slice)
            self.array[s] = ut.convert(app_rng.array[s] - extend, ut.METER, ut.NM)


class CoordinatesSmoothed(object):
    '''
    Superclass for SmoothedLatitude and SmoothedLongitude classes as they share
    the adjust_track methods.

    _adjust_track_pp is used for aircraft with precise positioning, usually
    GPS based and qualitatively determined by a recorded track that puts the
    aircraft on the correct runway. In these cases we only apply fine
    adjustment of the approach and landing path using ILS localizer data to
    position the aircraft with respect to the runway centreline.

    _adjust_track_ip is for aircraft with imprecise positioning. In these
    cases we use all the data available to correct for errors in the recorded
    position at takeoff, approach and landing.
    '''
    def taxi_out_track_pp(self, lat, lon, speed, hdg, freq):
        '''
        Compute a groundspeed and heading based taxi out track.
        '''

        lat_out, lon_out = ground_track_precise(lat, lon, speed, hdg, freq)
        return lat_out, lon_out

    def taxi_in_track_pp(self, lat, lon, speed, hdg, freq):
        '''
        Compute a groundspeed and heading based taxi in track.
        '''
        lat_in, lon_in = ground_track_precise(lat, lon, speed, hdg, freq)
        return lat_in, lon_in

    def taxi_out_track(self, toff_slice, lat_adj, lon_adj, speed, hdg, freq):
        '''
        Compute a groundspeed and heading based taxi out track.
        TODO: Include lat & lon corrections for precise positioning tracks.
        '''
        lat_out, lon_out = \
            ground_track(lat_adj[toff_slice.start],
                         lon_adj[toff_slice.start],
                         speed[:toff_slice.start],
                         hdg.array[:toff_slice.start],
                         freq,
                         'takeoff')
        return lat_out, lon_out

    def taxi_in_track(self, lat_adj, lon_adj, speed, hdg, freq):
        '''
        Compute a groundspeed and heading based taxi in track.
        '''
        if len(speed):
            lat_in, lon_in = ground_track(lat_adj[0],
                                          lon_adj[0],
                                          speed,
                                          hdg,
                                          freq,
                                          'landing')
            return lat_in, lon_in
        else:
            return [],[]

    def _adjust_track(self, lon, lat, ils_loc, app_range, hdg, gspd, tas,
                      toff, toff_rwy, tdwns, approaches, mobile, precise, ac_type):
        '''
        Returns track adjustment
        '''
        # Set up a working space.
        lat_adj = np_ma_masked_zeros_like(hdg.array)
        lon_adj = np_ma_masked_zeros_like(hdg.array)

        mobiles = [s.slice for s in mobile]
        begin = mobiles[0].start
        end = mobiles[-1].stop

        ils_join_offset = None

        #------------------------------------
        # Use synthesized track for takeoffs
        #------------------------------------

        # We compute the ground track using best available data.
        if gspd:
            speed = gspd.array
            freq = gspd.frequency
        else:
            speed = tas.array
            freq = tas.frequency

        try:
            toff_slice = toff[0].slice
        except:
            toff_slice = None

        if ac_type != helicopter:
            if toff_slice and precise:
                try:
                    lat_out, lon_out = self.taxi_out_track_pp(
                        lat.array[begin:toff_slice.start],
                        lon.array[begin:toff_slice.start],
                        speed[begin:toff_slice.start],
                        hdg.array[begin:toff_slice.start],
                        freq)
                except ValueError:
                    self.exception("'%s'. Using non smoothed coordinates for Taxi Out",
                                 self.__class__.__name__)
                    lat_out = lat.array[begin:toff_slice.start]
                    lon_out = lon.array[begin:toff_slice.start]
                lat_adj[begin:toff_slice.start] = lat_out
                lon_adj[begin:toff_slice.start] = lon_out

            elif toff_slice and toff_rwy and toff_rwy.value:

                toff_start_lat = lat.array[toff_slice.start]
                toff_start_lon = lon.array[toff_slice.start]
                masked_toff = any([x is np.ma.masked for x in (toff_start_lat, toff_start_lon)])
                start_locn_recorded = runway_snap_dict(
                    toff_rwy.value, toff_start_lat,
                    toff_start_lon)
                start_locn_default = toff_rwy.value['start']
                _,distance = bearing_and_distance(start_locn_recorded['latitude'],
                                                  start_locn_recorded['longitude'],
                                                  start_locn_default['latitude'],
                                                  start_locn_default['longitude'])

                if distance < 50 and not masked_toff:
                    # We may have a reasonable start location, so let's use that
                    start_locn = start_locn_recorded
                    initial_displacement = 0.0
                else:
                    # The recorded start point is way off, default to 50m down the track.
                    start_locn = start_locn_default
                    initial_displacement = 50.0

                # With imprecise navigation options it is common for the lowest
                # speeds to be masked, so we pretend to accelerate smoothly from
                # standstill.
                if speed[toff_slice][0] is np.ma.masked:
                    speed[toff_slice][0] = 0
                    speed[toff_slice] = interpolate(speed[toff_slice])

                # Compute takeoff track from start of runway using integrated
                # groundspeed, down runway centreline to end of takeoff (35ft
                # altitude). An initial value of 100m puts the aircraft at a
                # reasonable position with respect to the runway start.
                rwy_dist = np.ma.array(
                    data = integrate(speed[toff_slice], freq,
                                     initial_value=initial_displacement,
                                     extend=True,
                                     scale=ut.multiplier(ut.KT, ut.METER_S)),
                    mask = np.ma.getmaskarray(speed[toff_slice]))

                # Similarly the runway bearing is derived from the runway endpoints
                # (this gives better visualisation images than relying upon the
                # nominal runway heading). This is converted to a numpy masked array
                # of the length required to cover the takeoff phase.
                rwy_hdg = runway_heading(toff_rwy.value)
                rwy_brg = np_ma_ones_like(speed[toff_slice])*rwy_hdg

                # The track down the runway centreline is then converted to
                # latitude and longitude.
                lat_adj[toff_slice], lon_adj[toff_slice] = \
                    latitudes_and_longitudes(rwy_brg,
                                             rwy_dist,
                                             start_locn)

                lat_out, lon_out = self.taxi_out_track(toff_slice, lat_adj, lon_adj, speed, hdg, freq)

                # If we have an array holding the taxi out track, then we use
                # this, otherwise we hold at the startpoint.
                if lat_out is not None and lat_out.size:
                    lat_adj[:toff_slice.start] = lat_out
                else:
                    lat_adj[:toff_slice.start] = lat_adj[toff_slice.start]

                if lon_out is not None and lon_out.size:
                    lon_adj[:toff_slice.start] = lon_out
                else:
                    lon_adj[:toff_slice.start] = lon_adj[toff_slice.start]

            else:
                self.warning('Cannot smooth taxi out')

        #-----------------------------------------------------------------------
        # Use ILS track for approach and landings in all localizer approaches
        #-----------------------------------------------------------------------

        if not approaches:
            return lat_adj, lon_adj

        # Work through the approaches in sequence.
        for approach in approaches:

            this_app_slice = slices_int(approach.slice)

            # Set a default reference point that can be be used for Go-Arounds

            # If we really did touchdown, that is the better point to use.
            try:
                low_point = next(t.index for t in tdwns if
                                 is_index_within_slice(t.index, this_app_slice))
            except StopIteration:
                low_point_array = app_range.array[this_app_slice.start:
                                                  this_app_slice.stop - 1]
                if np.ma.count(low_point_array):
                    # Find the last valid sample
                    low_point = this_app_slice.start + np.max(np.ma.where(
                        low_point_array))
                else:
                    # No valid Approach Range samples, probably due to missing
                    # runway identification
                    # TODO: fallback low_point calculation
                    low_point = this_app_slice.stop

            if approach.type == 'LANDING':
                runway = approach.landing_runway
            elif approach.type == 'GO_AROUND' or approach.type == 'TOUCH_AND_GO':
                runway = approach.approach_runway
            else:
                raise ValueError('Unknown approach type')

            if not runway:
                continue

            # We only refine the approach track if the aircraft lands off the localizer based approach
            # and the localizer is on the runway centreline.
            if approach.loc_est and is_index_within_slice(low_point, approach.loc_est) and not approach.offset_ils:
                this_loc_slice = approach.loc_est

                # Adjust the ils data to be degrees from the reference point.
                scale = localizer_scale(runway)
                bearings = (ils_loc.array[this_loc_slice] * scale + \
                            runway_heading(runway)+180.0)%360.0

                if precise:

                    # Tweek the localizer position to be on the start:end centreline
                    localizer_on_cl = ils_localizer_align(runway)

                    # Find distances from the localizer
                    _, distances = bearings_and_distances(lat.array[this_loc_slice],
                                                          lon.array[this_loc_slice],
                                                          localizer_on_cl)


                    # At last, the conversion of ILS localizer data to latitude and longitude
                    lat_adj[this_loc_slice], lon_adj[this_loc_slice] = \
                        latitudes_and_longitudes(bearings, distances, localizer_on_cl)

                else: # Imprecise navigation but with an ILS tuned.

                    # Adjust distance units
                    distances = app_range.array[this_loc_slice]

                    # Tweek the localizer position to be on the start:end centreline
                    localizer_on_cl = ils_localizer_align(runway)

                    # At last, the conversion of ILS localizer data to latitude and longitude
                    lat_adj[this_loc_slice], lon_adj[this_loc_slice] = \
                        latitudes_and_longitudes(bearings, distances,
                                                 localizer_on_cl)

                # Alignment of the ILS Localizer Range causes corrupt first
                # samples.
                lat_adj[this_loc_slice.start] = np.ma.masked
                lon_adj[this_loc_slice.start] = np.ma.masked

                ils_join_offset = None
                if approach.type == 'LANDING' and not(approach.offset_ils or approach.runway_change):
                    # Remember where we lost the ILS, in preparation for the taxi in.
                    ils_join, _ = last_valid_sample(lat_adj[this_loc_slice])
                    if ils_join:
                        ils_join_offset = this_loc_slice.start + ils_join

            else:
                # No localizer in this approach

                if precise:
                    # Without an ILS we can do no better than copy the prepared arrray data forwards.
                    lat_adj[this_app_slice] = lat.array[this_app_slice]
                    lon_adj[this_app_slice] = lon.array[this_app_slice]
                else:
                    '''
                    We need to fix the bottom end of the descent without an
                    ILS to fix. The best we can do is put the touchdown point
                    in the right place. (An earlier version put the track
                    onto the runway centreline which looked convincing, but
                    went disasterously wrong for curving visual approaches
                    into airfields like Nice).
                    '''
                    # Adjust distance units
                    distance = np.ma.array([value_at_index(app_range.array, low_point)])
                    if not distance:
                        continue
                    bearing = np.ma.array([(runway_heading(runway)+180)%360.0])

                    # Work out the touchdown or lowest point of go-around.
                    # The reference point is the end of the runway where no ILS is available.
                    ref_point = runway['end']
                    lat_tdwn, lon_tdwn = latitudes_and_longitudes(
                        bearing, distance, ref_point)

                    lat_err = value_at_index(lat.array, low_point) - lat_tdwn
                    lon_err = value_at_index(lon.array, low_point) - lon_tdwn

                    lat_adj[this_app_slice] = lat.array[this_app_slice] - lat_err
                    lon_adj[this_app_slice] = lon.array[this_app_slice] - lon_err

            # The computation of a ground track is not ILS dependent and does
            # not depend upon knowing the runway details.
            if approach.type == 'LANDING' and ac_type == aeroplane:
                # This function returns the lowest non-None offset.
                try:
                    join_idx = int(min(filter(bool, [ils_join_offset,
                                             approach.turnoff])))
                except ValueError:
                    join_idx = None

                if join_idx and (len(lat_adj) > join_idx): # We have some room to extend over.

                    if precise:
                        # Set up the point of handover
                        lat.array[join_idx] = lat_adj[join_idx]
                        lon.array[join_idx] = lon_adj[join_idx]
                        try:
                            lat_in, lon_in = self.taxi_in_track_pp(
                                lat.array[join_idx:end],
                                lon.array[join_idx:end],
                                speed[join_idx:end],
                                hdg.array[join_idx:end],
                                freq)
                        except ValueError:
                            self.exception("'%s'. Using non smoothed coordinates for Taxi In",
                                           self.__class__.__name__)
                            lat_in = lat.array[join_idx:end]
                            lon_in = lon.array[join_idx:end]
                    else:
                        if join_idx and (len(lat_adj) > join_idx):
                            scan_back = slice(join_idx, this_app_slice.start, -1)
                            lat_join = first_valid_sample(lat_adj[scan_back])
                            lon_join = first_valid_sample(lon_adj[scan_back])
                            if lat_join.index is None or lon_join.index is None:
                                lat_in = lon_in = None
                            else:
                                join_idx -= max(lat_join.index, lon_join.index) # step back to make sure the join location is not masked.
                                lat_in, lon_in = self.taxi_in_track(
                                    lat_adj[join_idx:end],
                                    lon_adj[join_idx:end],
                                    speed[join_idx:end],
                                    hdg.array[join_idx:end],
                                    freq,
                                )

                    # If we have an array of taxi in track values, we use
                    # this, otherwise we hold at the end of the landing.
                    if lat_in is not None and np.ma.count(lat_in):
                        lat_adj[join_idx:end] = lat_in
                    else:
                        lat_adj[join_idx:end] = lat_adj[join_idx]

                    if lon_in is not None and np.ma.count(lon_in):
                        lon_adj[join_idx:end] = lon_in
                    else:
                        lon_adj[join_idx:end] = lon_adj[join_idx]

        return lat_adj, lon_adj


class LatitudeSmoothed(DerivedParameterNode, CoordinatesSmoothed):
    """
    From a prepared Latitude parameter, which may have been created by
    straightening out a recorded latitude data set, or from an estimate using
    heading and true airspeed, we now match the data to the available runway
    data. (Airspeed is included as an alternative to groundspeed so that the
    algorithm has wider applicability).

    Where possible we use ILS data to make the landing data as accurate as
    possible, and we create ground track data with groundspeed and heading if
    available.

    Once these sections have been created, the parts are 'stitched' together
    to make a complete latitude trace.

    The first parameter in the derive method is heading_continuous, which is
    always available and which should always have a sample rate of 1Hz. This
    ensures that the resulting computations yield a smoothed track with 1Hz
    spacing, even if the recorded latitude and longitude have only 0.25Hz
    sample rate.
    """

    units = ut.DEGREE

    # List the minimum acceptable parameters here
    @classmethod
    def can_operate(cls, available, precise=A('Precise Positioning'), ac_type=A('Aircraft Type')):
        if ac_type == helicopter:
            return 'Longitude Prepared' in available
        required = [
            'Latitude Prepared',
            'Longitude Prepared',
            'Airspeed True',
            'Approach Information',
            'Precise Positioning',
            'FDR Takeoff Runway',
            'Mobile']
        if bool(getattr(precise, 'value', False)) is False:
            required.append('Approach Range')  # required for Imprecise non ILS approaches
        return all_of(required, available) \
               and any_of(('Heading True Continuous',
                           'Heading Continuous'), available)

    def derive(self,
               # align to longitude to avoid wrap around artifacts
               lon=P('Longitude Prepared'),
               lat=P('Latitude Prepared'),
               hdg_mag=P('Heading Continuous'),
               ils_loc=P('ILS Localizer'),
               app_range=P('Approach Range'),
               hdg_true=P('Heading True Continuous'),
               gspd_u = P('Groundspeed'),
               gspd_s = P('Groundspeed Signed'),
               tas=P('Airspeed True'),
               precise=A('Precise Positioning'),
               toff=S('Takeoff Roll Or Rejected Takeoff'),
               toff_rwy = A('FDR Takeoff Runway'),
               tdwns = S('Touchdown'),
               approaches = App('Approach Information'),
               mobile=S('Mobile'),
               ac_type = A('Aircraft Type'),
               ):

        if ac_type == aeroplane:
            precision = bool(getattr(precise, 'value', False))
            gspd = gspd_s if gspd_s else gspd_u
            hdg = hdg_true if hdg_true else hdg_mag
            lat_adj, lon_adj = self._adjust_track(
                lon, lat, ils_loc, app_range, hdg, gspd, tas, toff, toff_rwy, tdwns,
                approaches, mobile, precision, ac_type)
            self.array = track_linking(lat.array, lat_adj)
        else:
            self.array = lat.array


class LongitudeSmoothed(DerivedParameterNode, CoordinatesSmoothed):
    """
    See Latitude Smoothed for notes.
    """

    units = ut.DEGREE
    ##align_frequency = 1.0
    ##align_offset = 0.0

    @classmethod
    def can_operate(cls, available, precise=A('Precise Positioning'), ac_type=A('Aircraft Type')):
        if ac_type == helicopter:
            return 'Longitude Prepared' in available
        required = [
            'Latitude Prepared',
            'Longitude Prepared',
            'Airspeed True',
            'Approach Information',
            'Precise Positioning',
            'FDR Takeoff Runway',
            'Mobile']
        if bool(getattr(precise, 'value', False)) is False:
            required.append('Approach Range')  # required for Imprecise non ILS approaches
        return all_of(required, available) \
               and any_of(('Heading True Continuous',
                           'Heading Continuous'), available)

    def derive(self,
               # align to longitude to avoid wrap around artifacts
               lon = P('Longitude Prepared'),
               lat = P('Latitude Prepared'),
               hdg_mag=P('Heading Continuous'),
               ils_loc = P('ILS Localizer'),
               app_range = P('Approach Range'),
               hdg_true = P('Heading True Continuous'),
               gspd_u = P('Groundspeed'),
               gspd_s = P('Groundspeed Signed'),
               tas = P('Airspeed True'),
               precise =A('Precise Positioning'),
               toff = S('Takeoff Roll Or Rejected Takeoff'),
               toff_rwy = A('FDR Takeoff Runway'),
               tdwns = S('Touchdown'),
               approaches = App('Approach Information'),
               mobile=S('Mobile'),
               ac_type = A('Aircraft Type'),
               ):

        if ac_type == aeroplane:
            precision = bool(getattr(precise, 'value', False))
            gspd = gspd_s if gspd_s else gspd_u
            hdg = hdg_true if hdg_true else hdg_mag
            lat_adj, lon_adj = self._adjust_track(
                lon, lat, ils_loc, app_range, hdg, gspd, tas, toff, toff_rwy,
                tdwns, approaches, mobile, precision, ac_type)
            self.array = track_linking(lon.array, lon_adj)
        else:
            self.array = lon.array


class Mach(DerivedParameterNode):
    '''
    Mach derived from air data parameters for aircraft where no suitable Mach
    data is recorded.
    '''

    units = ut.MACH

    def derive(self, cas=P('Airspeed'), alt=P('Altitude STD Smoothed')):
        dp = cas2dp(cas.array)
        p = alt2press(alt.array)
        self.array = dp_over_p2mach(dp/p)


class MagneticVariation(DerivedParameterNode):
    '''
    This computes magnetic declination values from latitude, longitude,
    altitude and date. Uses Latitude/Longitude or
    Latitude (Coarse)/Longitude (Coarse) parameters instead of Prepared or
    Smoothed to avoid cyclical dependencies.

    Example: A Magnetic Variation of +5 deg means one adds 5 degrees to
    the Magnetic Heading to obtain the True Heading.
    '''
    # 1/4 is the minimum allowable frequency due to minimum data boundary
    # of 4 seconds.
    align_frequency = 1 / 4.0
    align_offset = 0.0
    units = ut.DEGREE

    @classmethod
    def can_operate(cls, available, ac_type=A('Aircraft Type')):
        lat = any_of(('Latitude', 'Latitude (Coarse)'), available)
        lon = any_of(('Longitude', 'Longitude (Coarse)'), available)
        return lat and lon and all_of(('Altitude AAL', 'Start Datetime'),
                                      available)

    def derive(self, lat=P('Latitude'), lat_coarse=P('Latitude (Coarse)'),
               lon=P('Longitude'), lon_coarse=P('Longitude (Coarse)'),
               alt_aal=P('Altitude AAL'), start_datetime=A('Start Datetime')):

        lat = lat or lat_coarse
        lon = lon or lon_coarse
        mag_var_frequency = int(64 * self.frequency)
        mag_vars = []
        start_date = start_datetime.value.date() if start_datetime.value else date.today()

        # TODO: Optimize.
        for lat_val, lon_val, alt_aal_val in zip(lat.array[::mag_var_frequency],
                                                 lon.array[::mag_var_frequency],
                                                 alt_aal.array[::mag_var_frequency]):
            if np.ma.masked in (lat_val, lon_val, alt_aal_val):
                mag_vars.append(np.ma.masked)
            else:
                mag_vars.append(geomag.declination(lat_val, lon_val,
                                                   alt_aal_val,
                                                   time=start_date))

        if not any(mag_vars):
            # all masked array
            self.array = np_ma_masked_zeros_like(lat.array)
            return

        # Repair mask to avoid interpolating between masked values.
        mag_vars = repair_mask(np.ma.array(mag_vars),
                               repair_duration=None,
                               extrapolate=True)
        m = np.arange(0, len(lat.array), mag_var_frequency)
        k = min(len(m)-1,3) # ensure k is not bigger than len of m as this can occur during RTO segments
        interpolator = InterpolatedUnivariateSpline(m, mag_vars, k=k)
        interpolation_length = (len(mag_vars) - 1) * mag_var_frequency
        array = np_ma_masked_zeros_like(lat.array)
        array[:interpolation_length] = \
            interpolator(np.arange(interpolation_length))

        # Exclude masked values.
        mask = lat.array.mask | lon.array.mask | alt_aal.array.mask
        array = np.ma.masked_where(mask, array)
        # Q: Not sure of the logic behind this second mask repair.
        self.array = repair_mask(array, extrapolate=True,
                                 repair_duration=None)


class MagneticVariationFromRunway(DerivedParameterNode):
    '''
    This computes difference of local magnetic variation values on the runways
    and the Magnetic Variation parameter at the same point and
    interpolates between one airport and the next. The values at each airport
    are kept constant. Magnetic Variation is fitted this difference.

    Runways identified by approaches are not included as the aircraft may
    have drift and therefore cannot establish the heading of the runway as it
    does not land on it.

    The main idea here is that we can easily identify the ends of the runway
    and the heading of the aircraft on the runway. This allows a Heading True
    to be derived from the aircraft's perceived magnetic variation. This is
    important as some aircraft's recorded Heading (magnetic) can be based
    upon magnetic variation from out of date databases. Also, by using the
    aircraft compass values to work out the variation, we inherently
    accommodate compass drift for that day.

    Example: A Magnetic Variation of +5 deg means one adds 5 degrees to
    the Magnetic Heading to obtain the True Heading.
    '''
    def derive(self,
               mag=P('Magnetic Variation'),
               head_toff = KPV('Heading During Takeoff'),
               head_land = KPV('Heading During Landing'),
               toff_rwy = A('FDR Takeoff Runway'),
               land_rwy = A('FDR Landing Runway')):
        dev = np_ma_zeros_like(mag.array)
        dev.mask = True

        # takeoff
        tof_hdg_mag_kpv = head_toff.get_first()
        if tof_hdg_mag_kpv and toff_rwy:
            takeoff_hdg_mag = tof_hdg_mag_kpv.value
            try:
                takeoff_hdg_true = runway_heading(toff_rwy.value)
            except ValueError:
                # runway does not have coordinates to calculate true heading
                pass
            else:
                # calculate the difference magnetic variation and runway magnetic
                # variation.runway magnetic variation/declination is the difference
                # from magnetic to true heading
                dev[int(tof_hdg_mag_kpv.index)] = mag.array[int(tof_hdg_mag_kpv.index)] - \
                    heading_diff(takeoff_hdg_mag, takeoff_hdg_true)

        # landing
        ldg_hdg_mag_kpv = head_land.get_last()
        if ldg_hdg_mag_kpv and land_rwy:
            landing_hdg_mag = ldg_hdg_mag_kpv.value
            try:
                landing_hdg_true = runway_heading(land_rwy.value)
            except ValueError:
                # runway does not have coordinates to calculate true heading
                pass
            else:
                # calculate the difference magnetic variation and runway magnetic
                # variation.runway magnetic variation/declination is the difference
                # from magnetic to true heading
                dev[int(ldg_hdg_mag_kpv.index)] = mag.array[int(ldg_hdg_mag_kpv.index)] - \
                    heading_diff(landing_hdg_mag, landing_hdg_true)

        # linearly interpolate between values and extrapolate to ends of the
        # array, even if only the takeoff variation is calculated as the
        # landing variation is more likely to be the same as takeoff than 0
        # degrees (and vice versa).
        offset = interpolate(dev, extrapolate=True)
        # apply offset to Magnetic Variation
        self.array = mag.array - offset


class VerticalSpeedInertial(DerivedParameterNode):
    '''
    See 'Vertical Speed' for pressure altitude based derived parameter.

    If the aircraft records an inertial vertical speed, rename this "Vertical
    Speed Inertial - Recorded" to avoid conflict

    This routine derives the vertical speed from the vertical acceleration, the
    Pressure altitude and the Radio altitude.

    Long term errors in the accelerometers are removed by washing out the
    acceleration term with a longer time constant filter before use. The
    consequence of this is that long period movements with continued
    acceleration will be underscaled slightly. As an example the test case
    with a 1ft/sec^2 acceleration results in an increasing vertical speed of
    55 fpm/sec, not 60 as would be theoretically predicted.

    Complementary first order filters are used to combine the acceleration
    data and the height data. A high pass filter on the altitude data and a
    low pass filter on the acceleration data combine to form a consolidated
    signal.

    See also http://www.flightdatacommunity.com/inertial-smoothing.
    '''

    units = ut.FPM

    def derive(self,
               az = P('Acceleration Vertical'),
               alt_std = P('Altitude STD Smoothed'),
               alt_rad = P('Altitude Radio Offset Removed'),
               fast = S('Fast'),
               ac_type=A('Aircraft Type')):

        def inertial_vertical_speed(alt_std_repair, frequency, alt_rad_repair,
                                    az_repair):
            # Uses the complementary smoothing approach

            # This is the accelerometer washout term, with considerable gain.
            # The initialisation "initial_value=az_repair[0]" is very
            # important, as without this the function produces huge spikes at
            # each start of a data period.
            az_washout = first_order_washout (az_repair,
                                              AZ_WASHOUT_TC, frequency,
                                              gain=GRAVITY_IMPERIAL,
                                              initial_value=np.ma.mean(az_repair[0:40]))
            inertial_roc = first_order_lag (az_washout,
                                            VERTICAL_SPEED_LAG_TC,
                                            frequency,
                                            gain=VERTICAL_SPEED_LAG_TC)

            # We only differentiate the pressure altitude data.
            roc_alt_std = first_order_washout(alt_std_repair,
                                              VERTICAL_SPEED_LAG_TC, frequency,
                                              gain=1/VERTICAL_SPEED_LAG_TC)

            roc = (roc_alt_std + inertial_roc)
            hz = az.frequency

            # Between 100ft and the ground, replace the computed data with a
            # purely inertial computation to avoid ground effect.
            climbs = slices_from_to(alt_rad_repair, 0, 100)[1]
            # Exclude small slices (< 50ft rate of change for 2 seconds).
            # TODO: Exclude insignificant rate of change.
            climbs = slices_remove_small_slices(climbs, time_limit=2,
                                                hz=frequency)
            for n, climb in enumerate(climbs):
                # From 5 seconds before lift to 100ft
                lift_m5s = int(max(0, climb.start - 5*hz))
                up = slices_int(lift_m5s if lift_m5s >= 0 else 0, climb.stop)
                up_slope = integrate(az_washout[up], hz)
                blend_end_error = roc[climb.stop-1] - up_slope[-1]
                blend_slope = np.linspace(0.0, blend_end_error, climb.stop-climb.start)
                if ac_type != helicopter and n == 0:
                    roc[:lift_m5s] = 0.0
                roc[lift_m5s:climb.start] = up_slope[:climb.start-lift_m5s]
                roc[climb] = up_slope[climb.start-lift_m5s:] + blend_slope

                '''
                # Debug plot only.
                import matplotlib.pyplot as plt
                plt.plot(az_washout[up],'k')
                plt.plot(up_slope, 'g')
                plt.plot(roc[up],'r')
                plt.plot(alt_rad_repair[up], 'c')
                plt.show()
                plt.clf()
                plt.close()
                '''

            descents = slices_from_to(alt_rad_repair, 100, 0)[1]
            # Exclude small slices (< 50ft rate of change for 2 seconds).
            # TODO: Exclude insignificant rate of change.
            descents = slices_remove_small_slices(descents, time_limit=2,
                                                  hz=frequency)
            for n, descent in enumerate(descents):
                down = slices_int(descent.start, descent.stop+5*hz)
                down_slope = integrate(az_washout[down],
                                       hz,)
                blend = roc[down.start] - down_slope[0]
                blend_slope = np.linspace(blend, -down_slope[-1], len(down_slope))
                roc[down] = down_slope + blend_slope
                if ac_type != helicopter and n == len(descents) -1 :
                    roc[int(descent.stop+5*hz):] = 0.0

                '''
                # Debug plot only.
                import matplotlib.pyplot as plt
                plt.plot(az_washout[down],'k')
                plt.plot(down_slope,'g')
                plt.plot(roc[down],'r')
                plt.plot(blend_slope,'b')
                plt.plot(down_slope + blend_slope,'m')
                plt.plot(alt_rad_repair[down], 'c')
                plt.show()
                plt.close()
                '''

            return roc * 60.0

        # Make space for the answers
        self.array = np_ma_masked_zeros_like(alt_std.array)
        hz = az.frequency

        for speedy in fast:
            # Fix minor dropouts
            az_repair = repair_mask(az.array[speedy.slice], frequency=hz)
            alt_rad_repair = repair_mask(alt_rad.array[speedy.slice], frequency=hz,
                                             repair_duration=None)
            alt_std_repair = repair_mask(alt_std.array[speedy.slice],
                                         frequency=hz)

            # np.ma.getmaskarray ensures we have complete mask arrays even if
            # none of the samples are masked (normally returns a single
            # "False" value. We ignore the rad alt mask because we are only
            # going to use the radio altimeter values below 100ft, and short
            # transients will have been repaired. By repairing with the
            # repair_duration=None option, we ignore the masked saturated
            # values at high altitude.

            az_masked = np.ma.array(data = az_repair.data,
                                    mask = np.ma.logical_or(
                                        np.ma.getmaskarray(az_repair),
                                        np.ma.getmaskarray(alt_std_repair)))

            # We are going to compute the answers only for ranges where all
            # the required parameters are available.
            clumps = np.ma.clump_unmasked(az_masked)
            for clump in clumps:
                self.array[shift_slice(clump,speedy.slice.start)] = inertial_vertical_speed(
                    alt_std_repair[clump], az.frequency,
                    alt_rad_repair[clump], az_repair[clump])


class VerticalSpeed(DerivedParameterNode):
    '''
    The period for averaging altitude data is a trade-off between transient
    response and noise rejection.

    Some older aircraft have poor resolution, and the 4 second timebase
    leaves a noisy signal. We have inspected Hercules data, where the
    resolution is of the order of 9 ft/bit, and data from the BAe 146 where
    the resolution is 15ft and 737-6 frames with 32ft resolution. In these
    cases the wider timebase with greater smoothing is necessary, albeit at
    the expense of transient response.

    For most aircraft however, a period of 4 seconds is used. This has been
    found to give good results, and is also the value used to compute the
    recorded Vertical Speed parameter on Airbus A320 series aircraft
    (although in that case the data is delayed, and the aircraft cannot know
    the future altitudes!).
    '''

    units = ut.FPM

    @classmethod
    def can_operate(cls, available):
        return 'Altitude STD Smoothed' in available

    def derive(self, alt_std=P('Altitude STD Smoothed'), frame=A('Frame')):
        frame_name = frame.value if frame else ''

        if (frame_name == '146' or
            frame_name.startswith('747-200') or
            frame_name.startswith('737-6')):
            self.array = rate_of_change(alt_std, 11.0) * 60.0
        elif frame_name == 'L382-Hercules':
            self.array = rate_of_change(alt_std, 15.0, method='regression') * 60.0
        else:
            self.array = rate_of_change(alt_std, 4.0) * 60.0


class VerticalSpeedForFlightPhases(DerivedParameterNode):
    """
    A simple and robust vertical speed parameter suitable for identifying
    flight phases. DO NOT use this for event detection.
    """

    units = ut.FPM

    def derive(self, alt_std = P('Altitude STD Smoothed')):
        # This uses a scaled hysteresis parameter. See settings for more detail.
        threshold = HYSTERESIS_FPROC * max(1, rms_noise(alt_std.array) or 1)
        # The max(1, prevents =0 case when testing with artificial data.
        self.array = hysteresis(rate_of_change(alt_std, 6) * 60, threshold)


class Relief(DerivedParameterNode):
    """
    Also known as Terrain, this is zero at the airfields. There is a small
    cliff in mid-flight where the Altitude AAL changes from one reference to
    another, however this normally arises where Altitude Radio is out of its
    operational range, so will be masked from view.
    """

    units = ut.FT

    def derive(self, alt_aal = P('Altitude AAL'),
               alt_rad = P('Altitude Radio')):
        self.array = alt_aal.array - alt_rad.array


class CoordinatesStraighten(object):
    '''
    Superclass for LatitudePrepared and LongitudePrepared.
    '''

    def _smooth_coordinates(self, coord1, coord2, ac_type):
        """
        Acceleration along track only used to determine the sample rate and
        alignment of the resulting smoothed track parameter.

        :param coord1: Either 'Latitude' or 'Longitude' parameter.
        :type coord1: DerivedParameterNode
        :param coord2: Either 'Latitude' or 'Longitude' parameter.
        :type coord2: DerivedParameterNode
        :param ac_type: 'aeroplane' or 'helicopter'
        :type ac_type: Attribute['Aircraft Type']

        :returns: coord1 smoothed.
        :rtype: np.ma.masked_array
        """
        coord1_s = repair_mask(coord1.array, coord1.frequency, repair_duration=600)
        coord2_s = repair_mask(coord2.array, coord2.frequency, repair_duration=600)

        # Join the masks, so that we only consider positional data when both are valid:
        coord1_s.mask = np.ma.logical_or(np.ma.getmaskarray(coord1.array),
                                         np.ma.getmaskarray(coord2.array))
        coord2_s.mask = np.ma.getmaskarray(coord1_s)
        # Preload the output with masked values to keep dimension correct
        array = np_ma_masked_zeros_like(coord1_s)

        # Now we just smooth the valid sections.
        tracks = np.ma.clump_unmasked(coord1_s)
        # Skip the -180 / 180 roll over point from the smoothing
        coord1_roll_overs = 1 + np.where(
            np.ma.abs(np.ma.ediff1d(coord1_s)) > 350)[0]
        coord2_roll_overs = 1 + np.where(
            np.ma.abs(np.ma.ediff1d(coord2_s)) > 350)[0]
        # We need to apply this whether Longitude is the first or second argument,
        # as it is always used in the cost function algorithm.
        for ro in list(coord1_roll_overs)+list(coord2_roll_overs):
            tracks = slices_split(tracks, ro)
        for track in tracks:
            # Reject any data with invariant positions, i.e. sitting on stand.
            if np.ma.ptp(coord1_s[track]) > 0.0 and np.ma.ptp(coord2_s[track]) > 0.0:
                coord1_s_track, coord2_s_track, cost = \
                    smooth_track(coord1_s[track], coord2_s[track], ac_type,
                                 coord1.frequency)
                array[track] = coord1_s_track
        return array


#class LongitudePrepared(DerivedParameterNode):
    #"""
    #See Latitude Smoothed for notes.
    #"""

    #align_frequency = 1
    #units = ut.DEGREE

    #@classmethod
    #def can_operate(cls, available):
        #return any_of(('Longitude Prepared (Heading)',
                       #'Longitude Prepared (Lat Lon)'), available)

    ## Note force to 1Hz operation as latitude & longitude can be only
    ## recorded at 0.25Hz.
    #def derive(self,
               #from_latlong = P('Longitude Prepared (Lat Lon)'),
               #from_heading = P('Longitude Prepared (Heading)')):
        #self.array = from_latlong.array if from_latlong else from_heading.array


#class LongitudePreparedLatLon(DerivedParameterNode, CoordinatesStraighten):
    #"""
    #See Latitude Smoothed for notes.
    #"""
    #name = 'Longitude Prepared (Lat Lon)'
    #align_frequency = 1
    #units = ut.DEGREE

    #def derive(self,
               ## align to longitude to avoid wrap around artifacts
               #lon=P('Longitude'), lat=P('Latitude'),
               #ac_type=A('Aircraft Type')):
        #"""
        #This removes the jumps in longitude arising from the poor resolution of
        #the recorded signal.
        #"""
        #self.array = self._smooth_coordinates(lon, lat, ac_type)


class LongitudePrepared(DerivedParameterNode, CoordinatesStraighten):
    """
    See Latitude Smoothed for notes.
    """
    name = 'Longitude Prepared'
    align_frequency = 1
    units = ut.DEGREE

    @classmethod
    def can_operate(cls, available):
        return all_of(('Airspeed True',
                       'Latitude At Liftoff',
                       'Longitude At Liftoff',
                       'Latitude At Touchdown',
                       'Longitude At Touchdown'), available) and \
                any_of(('Heading', 'Heading True'), available)

    # Note force to 1Hz operation as latitude & longitude can be only
    # recorded at 0.25Hz.
    def derive(self,
               hdg_mag=P('Heading'),
               hdg_true=P('Heading True'),
               tas=P('Airspeed True'),
               gspd=P('Groundspeed'),
               alt_aal=P('Altitude AAL'),
               lat_lift=KPV('Latitude At Liftoff'),
               lon_lift=KPV('Longitude At Liftoff'),
               lat_land=KPV('Latitude At Touchdown'),
               lon_land=KPV('Longitude At Touchdown')):
        hdg = hdg_true if hdg_true else hdg_mag
        speed = gspd if gspd else tas

        _, lon_array = air_track(
            lat_lift.get_first().value, lon_lift.get_first().value,
            lat_land.get_last().value, lon_land.get_last().value,
            speed.array, hdg.array, alt_aal.array, tas.frequency)
        self.array = lon_array


#class LatitudePrepared(DerivedParameterNode):
    #"""
    #See Latitude Smoothed for notes.
    #"""

    #align_frequency = 1
    #units = ut.DEGREE

    #@classmethod
    #def can_operate(cls, available):
        #return any_of(('Latitude Prepared (Lat Lon)',
                       #'Latitude Prepared (Heading)'), available)

    ## Note force to 1Hz operation as latitude & longitude can be only
    ## recorded at 0.25Hz.
    #def derive(self,
               #from_latlong = P('Latitude Prepared (Lat Lon)'),
               #from_heading = P('Latitude Prepared (Heading)')):
        #self.array = from_latlong.array if from_latlong else from_heading.array


#class LatitudePreparedLatLon(DerivedParameterNode, CoordinatesStraighten):
    #"""
    #Creates Latitude Prepared from smoothed Latitude and Longitude parameters.
    #See Latitude Smoothed for notes.
    #"""
    #name = 'Latitude Prepared (Lat Lon)'
    #align_frequency = 1
    #units = ut.DEGREE

    ## Note force to 1Hz operation as latitude & longitude can be only
    ## recorded at 0.25Hz.
    #def derive(self,
               ## align to longitude to avoid wrap around artifacts
               #lon=P('Longitude'),
               #lat=P('Latitude'),
               #ac_type=A('Aircraft Type')):
        #self.array = self._smooth_coordinates(lat, lon, ac_type)


class LatitudePrepared(DerivedParameterNode, CoordinatesStraighten):
    """
    Creates 'Latitude Prepared' from Heading and Airspeed between the
    takeoff and landing locations.
    """
    name = 'Latitude Prepared'
    align_frequency = 1
    units = ut.DEGREE

    @classmethod
    def can_operate(cls, available):
        return all_of(('Airspeed True',
                       'Latitude At Liftoff',
                       'Longitude At Liftoff',
                       'Latitude At Touchdown',
                       'Longitude At Touchdown'), available) and \
               any_of(('Heading', 'Heading True'), available)

    # Note force to 1Hz operation as latitude & longitude can be only
    # recorded at 0.25Hz.
    def derive(self,
               hdg_mag=P('Heading'),
               hdg_true=P('Heading True'),
               tas=P('Airspeed True'),
               gspd=P('Groundspeed'),
               alt_aal=P('Altitude AAL'),
               lat_lift=KPV('Latitude At Liftoff'),
               lon_lift=KPV('Longitude At Liftoff'),
               lat_land=KPV('Latitude At Touchdown'),
               lon_land=KPV('Longitude At Touchdown')):
        hdg = hdg_true if hdg_true else hdg_mag
        speed = gspd if gspd else tas

        lat_array, _ = air_track(
            lat_lift.get_first().value, lon_lift.get_first().value,
            lat_land.get_last().value, lon_land.get_last().value,
            speed.array, hdg.array, alt_aal.array, tas.frequency)
        self.array = lat_array


class HeadingRate(DerivedParameterNode):
    '''
    Simple rate of change of heading.
    '''

    units = ut.DEGREE_S

    def derive(self, head=P('Heading Continuous')):

        # add a little hysteresis to rate of change to smooth out minor changes
        roc = rate_of_change(head, 4 if head.hz > 0.25 else 1 / head.hz * 2)
        self.array = hysteresis(roc, 0.1)
        # trouble is that we're loosing the nice 0 values, so force include!
        self.array[(self.array <= 0.05) & (self.array >= -0.05)] = 0


class Pitch(DerivedParameterNode):
    '''
    Combination of pitch signals from two sources where required.
    '''

    align = False
    units = ut.DEGREE

    def derive(self, p1=P('Pitch (1)'), p2=P('Pitch (2)')):

        self.array, self.frequency, self.offset = \
            blend_two_parameters(p1, p2)


class PitchRate(DerivedParameterNode):
    '''
    Computes rate of change of pitch attitude over a two second period.

    Comment: A two second period is used to remove excessive short period
    transients which the pilot could not realistically be asked to control.
    It also means that low sample rate data (some aircraft have
    pitch sampled at 1Hz) will still give comparable results. The drawback is
    that very brief transients, for example due to rough handling or
    turbulence, will not be detected.

    The rate_of_change algorithm was extended to allow regression
    calculation. This provides a best fit slope over the two second period,
    and so reduces the sensitivity to single samples, but tends to increase
    the peak values. As this also makes the resulting computation suffer more
    from masked values, and increases the computing load, it was decided not
    to implement this for pitch and roll rates.

    http://www.flightdatacommunity.com/calculating-pitch-rate/
    '''

    units = ut.DEGREE_S

    def derive(self,
               pitch=P('Pitch'),
               frame=A('Frame')):

        frame_name = frame.value if frame else ''

        if frame_name == 'L382-Hercules':
            self.array = rate_of_change(pitch, 8.0, method='regression')
        else:
            # See http://www.flightdatacommunity.com/blog/ for commentary on pitch rate techniques.
            self.array = rate_of_change(pitch, 2.0)


class Roll(DerivedParameterNode):
    '''
    Combination of roll signals from two sources where required.
    '''

    align = False
    units = ut.DEGREE

    @classmethod
    def can_operate(cls, available):

        return all_of((
            'Altitude AAL',
            'Heading Continuous',
        ), available) or \
               all_of((
                   'Roll (1)',
                   'Roll (2)',
        ), available)

    def derive(self,
               r1=P('Roll (1)'),
               r2=P('Roll (2)'),
               hdg=P('Heading Continuous'),
               alt_aal=P('Altitude AAL')):

        if r1 and r2:
            # Merge data from two sources.
            self.array, self.frequency, self.offset = \
                blend_two_parameters(r1, r2)

        else:
            # Added Beechcraft as had inoperable Roll.
            # Many Hercules aircraft do not have roll recorded. This is a
            # simple substitute, derived from examination of the roll vs
            # heading rate of aircraft with a roll sensor.
            hdg_in_air = repair_mask(
                np.ma.where(align(alt_aal, hdg)==0.0, np.ma.masked, hdg.array),
                repair_duration=None, extrapolate=True)
            self.array = 8.0 * rate_of_change_array(hdg_in_air,
                                                    hdg.hz,
                                                    width=30.0,
                                                    method='regression')
            #roll = np.ma.fix_invalid(roll, mask=False, copy=False, fill_value=0.0)
            #self.array = repair_mask(roll, repair_duration=None)
            self.frequency = hdg.frequency
            self.offset = hdg.offset

            '''
            import matplotlib.pyplot as plt
            plt.plot(align(alt_aal, hdg),'r')
            plt.plot(self.array,'b')
            plt.show()
            '''


class RollSmoothed(DerivedParameterNode):

    align = False
    units = ut.DEGREE

    @classmethod
    def can_operate(cls, available):
        return 'Roll' in available

    def derive(self,
               source_A=P('Roll'),
               source_B=P('Roll (1)'),
               source_C=P('Roll (2)'),
               ):

        sources = [source_A, source_B, source_C]
        max_freq = max([s.frequency for s in sources if s])

        self.offset = 0.0
        self.frequency = max([4.0, max_freq])

        self.array = blend_parameters(sources,
                                      offset=self.offset,
                                      frequency=self.frequency,
                                      small_slice_duration=10,
                                      mode='cubic')


class PitchSmoothed(DerivedParameterNode):

    align = False
    units = ut.DEGREE

    @classmethod
    def can_operate(cls, available):
        return 'Pitch' in available

    def derive(self,
               source_A=P('Pitch'),
               source_B=P('Pitch (1)'),
               source_C=P('Pitch (2)'),
               ):

        sources = [source_A, source_B, source_C]
        max_freq = max([s.frequency for s in sources if s])

        self.offset = 0.0
        self.frequency = max([4.0, max_freq])

        self.array = blend_parameters(sources,
                                      offset=self.offset,
                                      frequency=self.frequency,
                                      small_slice_duration=10,
                                      mode='cubic')


class RollRate(DerivedParameterNode):
    '''
    The computational principles here are similar to Pitch Rate; see commentary
    for that parameter.
    '''

    units = ut.DEGREE_S

    def derive(self, roll=P('Roll')):

        self.array = rate_of_change(roll, 2.0)


class RollRateForTouchdown(DerivedParameterNode):
    '''
    Unsmoothed roll rate (required for touchdown).
    '''

    @classmethod
    def can_operate(cls, available,
                    family=A('Family'),):

        family_name = family.value if family else None

        return family_name in ('ERJ-170/175',) and (
            'Roll' in available)


    def derive(self,
               roll=P('Roll'),):
        '''
        As per Embraer's AMM - Figure 606 - Sheet 1
        Rev 52 - Nov 24/17; 200-802-A/600

        RRi = roll rate at i time instant
        R(i) = roll angle at i time instant
        R(i-1) = roll angle at i-1 time instant
        dt = delta time between i and i-1

        RRi = (R(i) - R(i-1))/dt
        '''
        roc_array = np.ma.ediff1d(roll.array)*roll.hz
        roc_array = np.insert(roc_array, 0,0,axis=0) # roll rate array too short by one - prepend a zero
        self.array = np.array(roc_array)


class RollRateAtTouchdownLimit(DerivedParameterNode):
    '''
    Maximum roll rate at touchdown for current weight.
    Applicable only for Embraer E-175.
    '''

    @classmethod
    def can_operate(cls, available,
                    family=A('Family'),):

        family_name = family.value if family else None

        return family_name in ('ERJ-170/175',) and (
               'Gross Weight Smoothed' in available)

    def derive(self,
               gw=P('Gross Weight Smoothed'),):

        '''
        Embraer 175 - AMM 2134
        200-802-A/600
        Rev 52 - Nov 24/17

        E175 Aircraft Maintenance Manual, Roll Rate Calculation and Threshold,
        Figure 606 - Sheet 2

        The following method returns an approximation of the roll limit curve.

        For weights between 20000kg and 21999kg approximate (values returned are
        slightly below the limit) roll rate limit is:    def test_can_operate(self):
        opts = RollRateAtTouchdownLimit.get_operational_combinations()
        self.assertTrue(('Gross Weight Smoothed', 'ERJ-170/175') in opts)
        f(x) = -0.001x + 34

        For weights between 22000kg and 38000kg roll rate limit is a function:
        f(x) = -0.000375x + 20.75

        For weights between 38001kg and 40000kg we assume a limit of 6 degrees per second,
        which again, is slightly below the limit.
        '''

        self.array = np_ma_masked_zeros_like(gw.array)
        range1 = (20000 <= gw.array) & (gw.array < 22000)
        self.array[range1] = gw.array[range1] * -0.001 + 34
        range2 = (22000 <= gw.array) & (gw.array <= 38000)
        self.array[range2] = gw.array[range2] * -0.000375 + 20.75
        self.array[(38000 < gw.array) & (gw.array <= 40000)] = 6


class AccelerationNormalLimitForLandingWeight(DerivedParameterNode):
    '''
    Maximum acceleration normal at touchdown for weight.
    Applicable only for Embraer E-175.

    If landing weight is higher than 33000kg, the threshold for a
    hard landing is 1.75g

    If between 22500 and 33000, the threshold for hard landing is 2.0g

    If the landing weight is lighter than 25500 the threshold for a
    hard landing is 2.1g
    '''

    @classmethod
    def can_operate(cls, available,
                    family=A('Family'),):
        family_name = family.value if family else None
        return family_name in ('ERJ-170/175',) and ('Gross Weight Smoothed' in available)

    def derive(self,
               gw=P('Gross Weight Smoothed')):

        self.array = np_ma_masked_zeros_like(gw.array)
        range1 = gw.array < 25500
        self.array[range1] = 2.1
        range2 = (25500 <= gw.array) & (gw.array <= 33300)
        self.array[range2] = 2.0
        range3 = (33300 < gw.array)
        self.array[range3] = 1.75


class AccelerationNormalLowLimitForLandingWeight(DerivedParameterNode):
    '''
    Maximum acceleration normal at touchdown for weight using the
    low load threshold.
    Applicable only for Embraer E-175.

    If landing weight is higher than 34000kg, the threshold for a
    hard landing is 1.75g

    If between 25500 and 34000, the threshold for hard landing is 2.0g

    If the landing weight is between 22500 and 25500 the threshold for
    a hard landing is a slope line from 2.2g at 22500 to 2.0g at 25500
    '''

    @classmethod
    def can_operate(cls, available,
                    family=A('Family'),):
        family_name = family.value if family else None
        return family_name in ('ERJ-170/175',) and ('Gross Weight Smoothed' in available)

    def derive(self,
               gw=P('Gross Weight Smoothed')):

        self.array = np_ma_masked_zeros_like(gw.array)
        range1 = gw.array < 25500
        range_slope = (gw.array >= 22500) & (gw.array < 25500)
        self.array[range1] = 2.2
        self.array[range_slope] = np.linspace(2.2, 2.0, num=3000)[gw.array.astype(np.int)[range_slope] - 22500]
        range2 = (gw.array >= 25500) & (gw.array <= 34000)
        self.array[range2] = 2.0
        range3 = gw.array > 34000
        self.array[range3] = 1.75


class AccelerationNormalHighLimitForLandingWeight(DerivedParameterNode):
    '''
    Maximum acceleration normal at touchdown for weight using the
    high load threshold.
    Applicable only for Embraer E-175.

    If landing weight is higher than 34000kg, the threshold for a
    hard landing is 1.93g

    If between 25500 and 34000, the threshold for hard landing is 2.20g

    If the landing weight is between 22500 and 25500 the threshold for
    a hard landing is a slope line from 2.42g at 22500 to 2.2g at 25500
    '''

    @classmethod
    def can_operate(cls, available,
                    family=A('Family'),):
        family_name = family.value if family else None
        return family_name in ('ERJ-170/175',) and ('Gross Weight Smoothed' in available)

    def derive(self,
               gw=P('Gross Weight Smoothed')):

        self.array = np_ma_masked_zeros_like(gw.array)
        range1 = gw.array < 25500
        range_slope = (gw.array >= 22500) & (gw.array < 25500)
        self.array[range1] = 2.42
        self.array[range_slope] = np.linspace(2.42, 2.2, num=3000)[gw.array.astype(np.int)[range_slope] - 22500]
        range2 = (gw.array >= 25500) & (gw.array <= 34000)
        self.array[range2] = 2.2
        range3 = gw.array > 34000
        self.array[range3] = 1.93


class AccelerationNormalHighLimitWithFlapsDown(DerivedParameterNode):
    '''
    Maximum acceleration normal during flight with flaps extended.
    Applicable only for B737-MAX-8.

    Normal threshold is 2.0g.

    With flaps 30 or 40:
    If gross weight is less than MLW, the threshold is 2.0g.

    If between MLW and MTOW, the threshold varies linearly from
    2.0g down to 1.5g.

    If the landing weight is higher than MTOW the threshold is 1.5g.
    '''

    @classmethod
    def can_operate(cls, available,
                    family=A('Family'),):
        family_name = family.value if family else None
        return family_name in ('B737 MAX',) and \
               any_of(('Flap Lever', 'Flap Lever (Synthetic)'), available) and \
               all_of(('Gross Weight Smoothed', 'Maximum Takeoff Weight',
                       'Maximum Landing Weight'), available)

    def derive(self,
               flap_lever=P('Flap Lever'),
               flap_synth=P('Flap Lever (Synthetic)'),
               gw=P('Gross Weight Smoothed'),
               mtow=A('Maximum Takeoff Weight'),
               mlw=A('Maximum Landing Weight')):

        flap = flap_lever or flap_synth
        # 2.0g is default value
        array = np_ma_ones_like(flap.array) * 2.0

        if 'Lever 0' in flap.array.state:
            retracted = flap.array == 'Lever 0'
        elif '0' in flap.array.state:
            retracted = flap.array == '0'
        np.ma.masked_where(retracted, array, copy=False)

        # With flaps 30 or 40 and above MLW
        mtow = mtow.value
        mlw = mlw.value
        flap_30_40 = (flap.array >= 30.) & (gw.array > mlw)

        # Linearly interpolate between 2.0g at MLW and 1.5g at MTOW
        array[flap_30_40] += (gw.array[flap_30_40] - mlw) / (mtow - mlw) * (1.5 - 2.0)

        flap_30_40_above_mtow = flap_30_40 & (gw.array > mtow)
        array[flap_30_40_above_mtow] = 1.5

        self.array = array


class Rudder(DerivedParameterNode):
    '''
    Combination of multi-part rudder elements.
    '''

    units = ut.DEGREE

    @classmethod
    def can_operate(cls, available):

        return any_of((
            'Rudder (Upper)',
            'Rudder (Middle)',
            'Rudder (Lower)',
        ), available)

    def derive(self,
               src_A=P('Rudder (Upper)'),
               src_B=P('Rudder (Middle)'),
               src_C=P('Rudder (Lower)'),
               ):

        sources = [s for s in (src_A, src_B, src_C) if s is not None]
        self.offset = 0.0
        self.frequency = sources[0].frequency
        self.array = blend_parameters(sources, offset=self.offset,
                                      frequency=self.frequency)


class RudderPedalCapt(DerivedParameterNode):
    '''
    '''

    name = 'Rudder Pedal (Capt)'
    units = ut.DEGREE  # FIXME: Or should this be ut.PERCENT?


    @classmethod
    def can_operate(cls, available):
        return any_of((
            'Rudder Pedal (Capt) (1)',
            'Rudder Pedal (Capt) (2)',
        ), available)

    def derive(self, rudder_pedal_capt_1=P('Rudder Pedal (Capt) (1)'),
               rudder_pedal_capt_2=P('Rudder Pedal (Capt) (2)')):

        self.array, self.frequency, self.offset = \
            blend_two_parameters(rudder_pedal_capt_1, rudder_pedal_capt_2)


class RudderPedalFO(DerivedParameterNode):
    '''
    '''

    name = 'Rudder Pedal (FO)'
    units = ut.DEGREE  # FIXME: Or should this be ut.PERCENT?

    @classmethod
    def can_operate(cls, available):
        return any_of((
            'Rudder Pedal (FO) (1)',
            'Rudder Pedal (FO) (2)',
        ), available)

    def derive(self, rudder_pedal_fo_1=P('Rudder Pedal (FO) (1)'),
               rudder_pedal_fo_2=P('Rudder Pedal (FO) (2)')):

        self.array, self.frequency, self.offset = \
            blend_two_parameters(rudder_pedal_fo_1, rudder_pedal_fo_2)


class RudderPedal(DerivedParameterNode):
    '''
    '''

    units = ut.DEGREE  # FIXME: Or should this be ut.PERCENT?

    @classmethod
    def can_operate(cls, available):

        return any_of((
            'Rudder Pedal (Capt)',
            'Rudder Pedal (FO)',
            'Rudder Pedal Potentiometer',
            'Rudder Pedal Synchro',
        ), available)

    def derive(self, rudder_pedal_capt=P('Rudder Pedal (Capt)'),
               rudder_pedal_fo=P('Rudder Pedal (FO)'),
               pot=P('Rudder Pedal Potentiometer'),
               synchro=P('Rudder Pedal Synchro')):

        if rudder_pedal_capt or rudder_pedal_fo:
            self.array, self.frequency, self.offset = \
                blend_two_parameters(rudder_pedal_capt, rudder_pedal_fo)

        synchro_samples = 0

        if synchro:
            synchro_samples = np.ma.count(synchro.array)
            self.frequency = synchro.frequency
            self.offset = synchro.offset
            self.array = synchro.array

        if pot:
            pot_samples = np.ma.count(pot.array)
            if pot_samples > synchro_samples:
                self.frequency = pot.frequency
                self.offset = pot.offset
                self.array = pot.array


class RudderPedalForce(DerivedParameterNode):
    '''
    Introduced for the CRJ fleet, where left and right pedal forces for each
    pilot are measured. We allow for both pilots pushing on the pedals at the
    same time, and make the positive = heading right sign convention to merge
    both. If you just rest your feet on the footrests, the resultant should
    be zero.
    '''

    units = ut.DECANEWTON

    def derive(self,
               fcl=P('Rudder Pedal Force (Capt) (L)'),
               fcr=P('Rudder Pedal Force (Capt) (R)'),
               ffl=P('Rudder Pedal Force (FO) (L)'),
               ffr=P('Rudder Pedal Force (FO) (R)')):

        right = fcr.array + ffr.array
        left = fcl.array + ffl.array
        self.array = right - left


class ThrottleLevers(DerivedParameterNode):
    '''
    A synthetic throttle lever angle, based on the average of the two. Allows
    for simple identification of changes in power etc.
    '''

    align = False
    units = ut.DEGREE

    @classmethod
    def can_operate(cls, available):
        return any_of((
            'Eng (1) Throttle Lever',
            'Eng (2) Throttle Lever',
        ), available)

    def derive(self,
               tla1=P('Eng (1) Throttle Lever'),
               tla2=P('Eng (2) Throttle Lever')):

        self.array, self.frequency, self.offset = \
            blend_two_parameters(tla1, tla2)


class ThrustAsymmetry(DerivedParameterNode):
    '''
    Thrust asymmetry based on N1.

    For EPR rated aircraft, this measure is applicable as we are
    not applying a manufacturer's limit to the value, rather this is being
    used to identify imbalance of thrust and as the thrust comes from engine
    speed, N1 is still applicable.

    Using a 5 second moving average to desensitise the parameter against
    transient differences as engines accelerate.

    If we have EPR rated engines, we treat EPR=2.0 as 100% and EPR=1.0 as 0%
    so the Thrust Asymmetry is simply (EPRmax-EPRmin)*100.

    For propeller aircraft the product of prop speed and torgue should be
    used to provide a similar single asymmetry value.
    '''

    align_frequency = 1 # Forced alignment to allow fixed window period.
    align_offset = 0
    units = ut.PERCENT

    @classmethod
    def can_operate(cls, available):
        return all_of(('Eng (*) EPR Max', 'Eng (*) EPR Min'), available) or\
               all_of(('Eng (*) N1 Max', 'Eng (*) N1 Min'), available)

    def derive(self, epr_max=P('Eng (*) EPR Max'), epr_min=P('Eng (*) EPR Min'),
               n1_max=P('Eng (*) N1 Max'), n1_min=P('Eng (*) N1 Min')):
        # use N1 if we have it in preference to EPR
        if n1_max:
            diff = (n1_max.array - n1_min.array)
        else:
            diff = (epr_max.array - epr_min.array) * 100
        window = 5 # 5 second window
        self.array = moving_average(diff, window=window)


class Turbulence(DerivedParameterNode):
    '''
    Turbulence is measured as the Root Mean Squared (RMS) of the Vertical
    Acceleration over a 5-second period.
    '''

    units = ut.G

    def derive(self, acc=P('Acceleration Vertical')):
        width = int(acc.frequency*5)
        width += 1 - width % 2
        mean = moving_average(acc.array, window=width)
        acc_sq = (acc.array)**2.0
        n__sum_sq = moving_average(acc_sq, window=width)
        # Rescaling required as moving average is over width samples, whereas
        # we have only width - 1 gaps; fences and fence posts again !
        core = (n__sum_sq - mean**2.0)*width/(width-1.0)
        self.array = np.ma.sqrt(core)


#------------------------------------------------------------------
# WIND RELATED PARAMETERS
#------------------------------------------------------------------


class WindDirectionContinuous(DerivedParameterNode):
    '''
    Like the aircraft heading, this does not jump as it passes through North.
    '''

    units = ut.DEGREE

    def derive(self, wind_head=P('Wind Direction'),):

        self.array = straighten_headings(wind_head.array)


class WindDirectionTrueContinuous(DerivedParameterNode):
    '''
    Like the aircraft heading, this does not jump as it passes through North.

    This is a copy of the above parameter - Wind Direction Continuous.
    We need to keep that for now as some data exports use Wind Direction True
    Continuous.

    Previously this parameter was based on Wind Direction + magnetic variation,
    and was created in assumption that Wind Direction was magnetic, not true,
    which has been proven to be incorrect.
    '''

    units = ut.DEGREE

    def derive(self, wind_dir_cont=P('Wind Direction Continuous'),):

        self.array = wind_dir_cont.array


class WindDirectionMagneticContinuous(DerivedParameterNode):
    '''
    Like the aircraft heading, this does not jump as it passes through North.
    '''

    units = ut.DEGREE

    def derive(self, wind_head=P('Wind Direction Magnetic')):

        self.array = straighten_headings(wind_head.array)


class Headwind(DerivedParameterNode):
    '''
    Headwind calculates the headwind component based upon the Wind Speed and
    Wind Direction compared to the Heading to get the direct Headwind
    component.

    If Airspeed True and Groundspeed are available, below 100ft AAL the
    difference between the two is used, ignoring the Wind Speed / Direction
    component which become erroneous.

    Negative values of this Headwind component are a Tailwind.
    '''

    units = ut.KT

    @classmethod
    def can_operate(cls, available):
        return all_of((
            'Wind Speed',
            'Wind Direction',
            'Heading True',
            'Altitude AAL',
        ), available)

    def derive(self, aspd=P('Airspeed True'),
               windspeed=P('Wind Speed'),
               wind_dir=P('Wind Direction'),
               head=P('Heading True'),
               alt_aal=P('Altitude AAL'),
               gspd=P('Groundspeed')):



        if aspd:
            # mask windspeed data while going slow
            windspeed.array[aspd.array.mask] = np.ma.masked
        rad_scale = radians(1.0)
        headwind = windspeed.array * np.ma.cos((wind_dir.array-head.array)*rad_scale)

        # If we have airspeed and groundspeed, overwrite the values for the
        # altitudes below one hundred feet.
        if aspd and gspd:
            for below_100ft in alt_aal.slices_below(100):
                try:
                    headwind[below_100ft] = moving_average((aspd.array[below_100ft] - gspd.array[below_100ft]),
                                                           window=5)
                except:
                    pass # Leave the data unchanged as one of the parameters is fully masked.
        self.array = headwind


class Tailwind(DerivedParameterNode):
    '''
    This is the tailwind component.
    '''

    units = ut.KT

    def derive(self, hwd=P('Headwind')):

        self.array = -hwd.array


class SAT(DerivedParameterNode):
    '''
    Computes Static Air Temperature (temperature of the outside air) from the
    Total Air Temperature, allowing for compressibility effects, or if this
    is not available, the standard atmosphere and lapse rate.
    '''

    # Q: Support transforming SAT from OAT (as they are equal).
    # TODO: Review naming convention - rename to "Static Air Temperature"?

    name = 'SAT'
    units = ut.CELSIUS

    @classmethod
    def can_operate(cls, available):
        return any_of (('SAT (1)', 'SAT (2)', 'SAT (3)'), available) or all_of(('TAT', 'Mach'), available)

    def derive(self,
               sat1=P('SAT (1)'),
               sat2=P('SAT (2)'),
               sat3=P('SAT (3)'),
               tat=P('TAT'),
               mach=P('Mach')):
        sat_params = [p for p in (sat1, sat2, sat3) if p is not None]
        if sat_params:
            sats = vstack_params(*sat_params)
            self.array = np.ma.average(sats, axis=0)
            # Use average offset of the sat parameters
            self.offset = sum(p.offset for p in sat_params) / len(sat_params)
        else:
            self.array = machtat2sat(mach.array, tat.array)


class SAT_ISA(DerivedParameterNode):
    '''
    Computes Static Air Temperature (temperature of the outside air) from the
    standard atmosphere and lapse rate.
    '''

    name = 'SAT International Standard Atmosphere'
    units = ut.CELSIUS

    def derive(self, alt=P('Altitude STD Smoothed')):
        self.array = alt2sat(alt.array)


class TAT(DerivedParameterNode):
    '''
    Operates in two different modes, depending upon available information.

    (1) Blends data from two air temperature sources.
    (2) Computes TAT from SAT and Mach number.
    '''

    @classmethod
    def can_operate(cls, available):
        return (('TAT (1)' in available and 'TAT (2)' in available) or \
                ('SAT' in available and 'Mach' in available))

    # TODO: Review naming convention - rename to "Total Air Temperature"?

    name = 'TAT'
    align = False
    units = ut.CELSIUS

    def derive(self,
               source_1=P('TAT (1)'),
               source_2=P('TAT (2)'),
               sat=P('SAT'), mach=P('Mach')):

        if sat:
            # We compute the total air temperature, assuming a perfect sensor.
            # Where Mach is masked we use SAT directly
            if sat.hz > mach.hz:
                self.hz = sat.hz
                self.offset = sat.offset
                mach = mach.get_aligned(sat)
            elif mach.hz > sat.hz:
                self.hz = mach.hz
                self.offset = mach.offset
                sat = sat.get_aligned(mach)

            self.array = np.ma.where(
                np.ma.getmaskarray(mach.array), sat.array, machsat2tat(mach.array, sat.array,
                                                                       recovery_factor=1.0))

        else:
            # Alternate samples (1)&(2) are blended.
            self.array, self.frequency, self.offset = \
                blend_two_parameters(source_1, source_2)


class WindAcrossLandingRunway(DerivedParameterNode):
    '''
    This is the windspeed across the final landing runway, positive wind from
    left to right.
    '''

    units = ut.KT

    @classmethod
    def can_operate(cls, available):
        return all_of(('Wind Speed', 'Wind Direction Continuous', 'FDR Landing Runway'), available) \
               or \
               all_of(('Wind Speed', 'Wind Direction Magnetic Continuous', 'Heading During Landing'), available)

    def derive(self, windspeed=P('Wind Speed'),
               wind_dir_true=P('Wind Direction Continuous'),
               wind_dir_mag=P('Wind Direction Magnetic Continuous'),
               land_rwy=A('FDR Landing Runway'),
               land_hdg=KPV('Heading During Landing')):

        if wind_dir_true and land_rwy:
            # proceed with "True" values
            wind_dir = wind_dir_true
            land_heading = runway_heading(land_rwy.value)
            self.array = np_ma_masked_zeros_like(wind_dir_true.array)
        elif wind_dir_mag and land_hdg:
            # proceed with "Magnetic" values
            wind_dir = wind_dir_mag
            land_heading = land_hdg.get_last().value
        else:
            # either no landing runway detected or no landing heading detected
            self.array = np_ma_masked_zeros_like(windspeed.array)
            self.warning('Cannot calculate without landing runway (%s) or landing heading (%s)',
                         bool(land_rwy), bool(land_hdg))
            return
        diff = (land_heading - wind_dir.array) * deg2rad
        self.array = windspeed.array * np.ma.sin(diff)


class Aileron(DerivedParameterNode):
    '''
    Aileron measures the roll control from the Left and Right Aileron
    signals. By taking the average of the two signals, any Flaperon movement
    is removed from the signal, leaving only the difference between the left
    and right which results in the roll control.

    Note: This requires that both Aileron signals have positive sign for
    positive (right) rolling moment. That is, port aileron down and starboard
    aileron up have positive sign.

    Note: This is NOT a multistate parameter - see Flaperon.
    '''

    align = False
    units = ut.DEGREE

    @classmethod
    def can_operate(cls, available):
        return any_of(('Aileron (L)', 'Aileron (R)'), available)

    def derive(self, al=P('Aileron (L)'), ar=P('Aileron (R)')):
        if al and ar:
            # Taking the average will ensure that positive roll to the right
            # on both signals is maintained as positive control, where as
            # any flaperon action (left positive, right negative) will
            # average out as no roll control.
            faster, slower = sorted((al, ar), key=attrgetter('frequency'),
                                    reverse=True)
            self.frequency = faster.frequency * 2
            self.offset = (faster.offset + slower.offset) / 4
            self.array = (align(faster, self) + align(slower, self)) / 2
        else:
            ail = al or ar
            self.array = ail.array
            self.frequency = ail.frequency
            self.offset = ail.offset


class AileronLeft(DerivedParameterNode):
    '''
    '''

    name = 'Aileron (L)'
    units = ut.DEGREE

    @classmethod
    def can_operate(cls, available):
        return any_of(('Aileron (L) Potentiometer',
                       'Aileron (L) Synchro',
                       'Aileron (L) Inboard',
                       'Aileron (L) Outboard'), available)

    def derive(self, pot=P('Aileron (L) Potentiometer'),
               synchro=P('Aileron (L) Synchro'),
               ali=P('Aileron (L) Inboard'),
               alo=P('Aileron (L) Outboard')):
        synchro_noise = 0
        if synchro:
            synchro_noise = rms_noise(synchro.array)
            self.array = synchro.array
        if pot:
            pot_noise = rms_noise(pot.array)
            if pot_noise>synchro_noise:
                self.array = pot.array
        # If Inboard available, use this in preference
        if ali:
            self.array = ali.array
        elif alo:
            self.array = alo.array


class AileronRight(DerivedParameterNode):
    '''
    '''

    name = 'Aileron (R)'
    units = ut.DEGREE

    @classmethod
    def can_operate(cls, available):
        return any_of(('Aileron (R) Potentiometer',
                       'Aileron (R) Synchro',
                       'Aileron (R) Inboard',
                       'Aileron (R) Outboard'), available)

    def derive(self, pot=P('Aileron (R) Potentiometer'),
               synchro=P('Aileron (R) Synchro'),
               ari=P('Aileron (R) Inboard'),
               aro=P('Aileron (R) Outboard')):

        synchro_noise = 0
        if synchro:
            synchro_noise = rms_noise(synchro.array)
            self.array = synchro.array
        if pot:
            pot_noise = rms_noise(pot.array)
            if pot_noise>synchro_noise:
                self.array = pot.array
        # If Inboard available, use this in preference
        if ari:
            self.array = ari.array
        elif aro:
            self.array = aro.array


class AileronTrim(DerivedParameterNode):  # FIXME: RollTrim
    '''
    '''

    # TODO: TEST

    name = 'Aileron Trim'  # FIXME: Roll Trim
    align = False
    units = ut.DEGREE

    def derive(self,
               atl=P('Aileron Trim (L)'),
               atr=P('Aileron Trim (R)')):

        self.array, self.frequency, self.offset = blend_two_parameters(atl, atr)


class Elevator(DerivedParameterNode):
    '''
    Blends alternate elevator samples. If either elevator signal is invalid,
    this reverts to just the working sensor.
    '''

    align = False
    units = ut.DEGREE

    @classmethod
    def can_operate(cls,available):
        return any_of(('Elevator (L)', 'Elevator (R)'), available)

    def derive(self,
               el=P('Elevator (L)'),
               er=P('Elevator (R)')):

        if el and er:
            self.array, self.frequency, self.offset = blend_two_parameters(el, er)
        else:
            self.array = el.array if el else er.array
            self.frequency = el.frequency if el else er.frequency
            self.offset = el.offset if el else er.offset


class ElevatorLeft(DerivedParameterNode):
    '''
    Specific to a group of ATR aircraft which were progressively modified to
    replace potentiometers with synchros. The data validity tests will mark
    whole parameters invalid, or if both are valid, we want to pick the best
    option.

    Extended to cater for aircraft with split elevators instrumented separately.
    '''

    name = 'Elevator (L)'
    units = ut.DEGREE

    @classmethod
    def can_operate(cls, available):
        return any_of(('Elevator (L) Potentiometer',
                       'Elevator (L) Synchro',
                       'Elevator (L) Inboard',
                       'Elevator (L) Outboard'), available)

    def derive(self, pot=P('Elevator (L) Potentiometer'),
               synchro=P('Elevator (L) Synchro'),
               inboard=P('Elevator (L) Inboard'),
               outboard=P('Elevator (L) Outboard')):

        synchro_samples = 0

        if synchro:
            synchro_samples = np.ma.count(synchro.array)
            self.array = synchro.array

        if pot:
            pot_samples = np.ma.count(pot.array)
            if pot_samples>synchro_samples:
                self.array = pot.array

        # If Inboard available, use this in preference
        if inboard:
            self.array = inboard.array
        elif outboard:
            self.array = outboard.array


class ElevatorRight(DerivedParameterNode):
    '''
    '''

    name = 'Elevator (R)'
    units = ut.DEGREE

    @classmethod
    def can_operate(cls, available):
        return any_of(('Elevator (R) Potentiometer',
                       'Elevator (R) Synchro',
                       'Elevator (R) Inboard',
                       'Elevator (R) Outboard'), available)

    def derive(self, pot=P('Elevator (R) Potentiometer'),
               synchro=P('Elevator (R) Synchro'),
               inboard=P('Elevator (R) Inboard'),
               outboard=P('Elevator (R) Outboard')):

        synchro_samples = 0
        if synchro:
            synchro_samples = np.ma.count(synchro.array)
            self.array = synchro.array
        if pot:
            pot_samples = np.ma.count(pot.array)
            if pot_samples>synchro_samples:
                self.array = pot.array

        # If Inboard available, use this in preference
        if inboard:
            self.array = inboard.array
        elif outboard:
            self.array = outboard.array

##############################################################################
# Speedbrake


class Speedbrake(DerivedParameterNode):
    '''
    Spoiler angle in degrees, zero flush with the wing and positive up.

    Spoiler positions are recorded in different ways on different aircraft,
    hence the frame specific sections in this class.
    '''

    align = False
    units = ut.DEGREE

    @classmethod
    def can_operate(cls, available, family=A('Family')):
        '''
        Note: The frame name cannot be accessed within this method to determine
              which parameters are required.

        For B737-NG aircraft, D226A101-2 RevH states:
            NOTE 25D Spoiler Position No. 3 and 10
            (737-3, -3A, -3B, -3C, -7)
            For airplanes that do not have the Short Field Performance option
        This suggests that the synchro sourced L&R 3 positions have a scaling
        that changes with short field option.

        CL-600 has 3 operational combinations;
         * CRJ100/200/Challenger 850 Flight Spoiler is L&R 3
         * CRJ700/900 Flight Spoilers are L&R 3 and 4
         * Challenger 605 Flight Spoiler is L&R 2
        '''
        family_name = family.value if family else None
        return family_name and (
            family_name in ('G-V', 'G-IV', 'CL-600') and (
                'Spoiler (L) (2)' in available and
                'Spoiler (R) (2)' in available
            ) or
            family_name in ('G-VI',) and (
                'Spoiler (L) (1)' in available and
                'Spoiler (R) (1)' in available
            ) or
            family_name in ('A300', 'A318', 'A319', 'A320', 'A321', 'A330', 'A340', 'A380') and (
                ('Spoiler (L) (3)' in available and
                    'Spoiler (R) (3)' in available) or
                ('Spoiler (L) (2)' in available and
                    'Spoiler (R) (2)' in available)
            ) or
            family_name in ( 'A350', ) and (
                'Spoiler (L) (4)' in available and
                'Spoiler (R) (4)' in available
            ) or
            family_name in ('B737 Classic',) and (
                'Spoiler (L) (4)' in available and
                'Spoiler (R) (4)' in available
            ) or
            family_name in ('B737 NG', 'B737 MAX') and (
                ('Spoiler (L) (3)' in available and
                    'Spoiler (R) (3)' in available) or
                ('Spoiler (L) (4)' in available and
                    'Spoiler (R) (4)' in available)
            ) or
            family_name == 'Global' and (
                'Spoiler (L) (5)' in available and
                'Spoiler (R) (5)' in available
            ) or
            family_name == 'B787' and (
                'Spoiler (L) (7)' in available and
                'Spoiler (R) (7)' in available
            ) or
            family_name in ('Learjet', 'Phenom 300', 'Citation', 'Citation VLJ') and all_of((
                'Spoiler (L)',
                'Spoiler (R)'),
                available
            ) or
            family_name in ['CRJ 900', 'CL-600', 'G-IV'] and all_of((
                'Spoiler (L) (3)',
                'Spoiler (L) (4)',
                'Spoiler (R) (3)',
                'Spoiler (R) (4)'),
                available
            ) or
            family_name == 'CL-600' and all_of((
                'Spoiler (L) (3)',
                'Spoiler (R) (3)',),
                available
            ) or
            family_name == 'MD-11' and all_of((
                'Spoiler (L) (3)',
                'Spoiler (L) (5)',
                'Spoiler (R) (3)',
                'Spoiler (R) (5)'),
                available
            ) or
            family_name in ['ERJ-170/175', 'ERJ-190/195'] and all_of((
                'Spoiler (L) (3)',
                'Spoiler (L) (4)',
                'Spoiler (L) (5)',
                'Spoiler (R) (3)',
                'Spoiler (R) (4)',
                'Spoiler (R) (5)'),
                available
            ) or
            family_name in ['B777'] and all_of((
                'Spoiler (L) (6)',
                'Spoiler (L) (7)',
                'Spoiler (R) (6)',
                'Spoiler (R) (7)'),
                available
            )
        )

    def merge_spoiler(self, spoiler_a, spoiler_b):
        '''
        We indicate the angle of the lower of the two raised spoilers, as
        this represents the drag element. Differential deployment is used to
        augments roll control, so the higher of the two spoilers is relating
        to roll control. Small values are ignored as these arise from control
        trim settings.
        '''
        assert spoiler_a.frequency == spoiler_b.frequency, \
               "Cannot merge Spoilers of differing frequencies"
        self.frequency = spoiler_a.frequency
        self.offset = (spoiler_a.offset + spoiler_b.offset) / 2.0
        array = np.ma.minimum(spoiler_a.array, spoiler_b.array)
        # Force small angles to indicate zero:
        self.array = np.ma.where(array < 10.0, 0.0, array)

    def derive(self,
               spoiler_l=P('Spoiler (L)'),
               spoiler_l1=P('Spoiler (L) (1)'),
               spoiler_l2=P('Spoiler (L) (2)'),
               spoiler_l3=P('Spoiler (L) (3)'),
               spoiler_l4=P('Spoiler (L) (4)'),
               spoiler_l5=P('Spoiler (L) (5)'),
               spoiler_l6=P('Spoiler (L) (6)'),
               spoiler_l7=P('Spoiler (L) (7)'),
               spoiler_r=P('Spoiler (R)'),
               spoiler_r1=P('Spoiler (R) (1)'),
               spoiler_r2=P('Spoiler (R) (2)'),
               spoiler_r3=P('Spoiler (R) (3)'),
               spoiler_r4=P('Spoiler (R) (4)'),
               spoiler_r5=P('Spoiler (R) (5)'),
               spoiler_r6=P('Spoiler (R) (6)'),
               spoiler_r7=P('Spoiler (R) (7)'),
               family=A('Family'),
               ):

        family_name = family.value

        if family_name in ('G-V', 'G-IV') or (family_name == 'CL-600' and spoiler_l2 and spoiler_r2):
            self.merge_spoiler(spoiler_l2, spoiler_r2)
        elif family_name in ('G-VI',):
            self.merge_spoiler(spoiler_l1, spoiler_r1)
        elif family_name in ('A300', 'A318', 'A319', 'A320', 'A321', 'A330', 'A340', 'A380'):
            if spoiler_l3 is not None:
                self.merge_spoiler(spoiler_l3, spoiler_r3)
            else:
                self.merge_spoiler(spoiler_l2, spoiler_r2)
        elif family_name in ('A350',):
            self.merge_spoiler(spoiler_l4, spoiler_r4)
        elif family_name in ('B737 Classic',):
            self.merge_spoiler(spoiler_l4, spoiler_r4)
        elif family_name in ('B737 NG', 'B737 MAX'):
            if spoiler_l3 and spoiler_r3:
                self.merge_spoiler(spoiler_l3, spoiler_r3)
            else:
                self.merge_spoiler(spoiler_l4, spoiler_r4)
        elif family_name == 'Global':
            self.merge_spoiler(spoiler_l5, spoiler_r5)
        elif family_name == 'B787':
            self.merge_spoiler(spoiler_l7, spoiler_r7)
        elif family_name in ('Learjet', 'Phenom 300', 'Citation', 'Citation VLJ'):
            self.merge_spoiler(spoiler_l, spoiler_r)
        elif family_name in ('CRJ 900', 'CL-600', 'G-IV'):
            # First blend inboard and outboard, then merge
            spoiler_L = DerivedParameterNode(
                'Spoiler (L)', *blend_two_parameters(spoiler_l3, spoiler_l4))
            spoiler_R = DerivedParameterNode(
                'Spoiler (R)', *blend_two_parameters(spoiler_r3, spoiler_r4))
            self.merge_spoiler(spoiler_L, spoiler_R)
        elif family_name == 'MD-11':
            # First blend inboard and outboard, then merge
            spoiler_L = DerivedParameterNode(
                'Spoiler (L)', *blend_two_parameters(spoiler_l3, spoiler_l5))
            spoiler_R = DerivedParameterNode(
                'Spoiler (R)', *blend_two_parameters(spoiler_r3, spoiler_r5))
            self.merge_spoiler(spoiler_L, spoiler_R)
        elif family_name in ('ERJ-170/175', 'ERJ-190/195'):
            # First blend inboard, middle and outboard, then merge
            spoiler_L = DerivedParameterNode(
                'Spoiler (L)',
                blend_parameters((spoiler_l3, spoiler_l4, spoiler_l5)))
            spoiler_R = DerivedParameterNode(
                'Spoiler (R)',
                blend_parameters((spoiler_r3, spoiler_r4, spoiler_r5)))
            self.merge_spoiler(spoiler_L, spoiler_R)
        elif family_name in ('B777',):
            spoiler_L = DerivedParameterNode(
                'Spoiler (L)',
                *blend_two_parameters(spoiler_l6, spoiler_l7))
            spoiler_R = DerivedParameterNode(
                'Spoiler (R)',
                *blend_two_parameters(spoiler_r6, spoiler_r7))
            self.merge_spoiler(spoiler_L, spoiler_R)
        else:
            raise DataFrameError(self.name, family_name)


class SpeedbrakeHandle(DerivedParameterNode):
    '''
    '''

    units = ut.DEGREE

    @classmethod
    def can_operate(cls, available):
        return any_of((
            'Speedbrake Handle (L)',
            'Speedbrake Handle (R)',
            'Speedbrake Handle (C)',
            'Speedbrake Handle (1)',
            'Speedbrake Handle (2)',
            'Speedbrake Handle (3)',
            'Speedbrake Handle (4)',
        ), available)

    def derive(self,
               sbh_l=P('Speedbrake Handle (L)'),
               sbh_r=P('Speedbrake Handle (R)'),
               sbh_c=P('Speedbrake Handle (C)'),
               sbh_1=P('Speedbrake Handle (1)'),
               sbh_2=P('Speedbrake Handle (2)'),
               sbh_3=P('Speedbrake Handle (3)'),
               sbh_4=P('Speedbrake Handle (4)')):

        available = [par for par in [sbh_l, sbh_r, sbh_c, sbh_1, sbh_2, sbh_3, sbh_4] if par]
        if len(available) > 1:
            self.array = blend_parameters(
                available, self.offset, self.frequency)
        elif len(available) == 1:
            self.array = available[0].array


class Stabilizer(DerivedParameterNode):
    '''
    Combination of multi-part stabilizer elements.

    Three sensors measure the input shaft angle, converted here for the 777 surface.

    See D247W018-9 Page 2677
    '''

    units = ut.DEGREE

    def derive(self,
               src_1=P('Stabilizer (1)'),
               src_2=P('Stabilizer (2)'),
               src_3=P('Stabilizer (3)'),
               frame = A('Frame'),
               ):

        frame_name = frame.value if frame else ''

        if frame_name == '777':
            sources = [src_1, src_2, src_3]
            self.offset = 0.0
            self.frequency = src_1.frequency
            shaft_angle = blend_parameters(sources, offset=self.offset,
                                           frequency=self.frequency)
            self.array = 0.0503 * shaft_angle - 3.4629
        else:
            raise ValueError('Stabilizer called but not for 777 frame.')


class ApproachRange(DerivedParameterNode):
    '''
    This is the range to the touchdown point for both ILS and visual
    approaches including go-arounds. The reference point is the ILS Localizer
    antenna where the runway is so equipped, or the end of the runway where
    no ILS is available.

    The array is masked where no data has been computed, and provides
    measurements in metres from the reference point where the aircraft is on
    an approach.

    A simpler function is provided for helicopter operations as they may
    not - in fact normally do not - have a runway to land on.
    '''

    units = ut.METER

    @classmethod
    def can_operate(cls, available):
        return all_of(('Airspeed True',
                       'Altitude AAL',
                       'Approach Information'), available) and \
               any_of(('Heading True',
                       'Track True',
                       'Track',
                       'Heading'), available)

    def derive(self, gspd=P('Groundspeed'),
               glide=P('ILS Glideslope'),
               trk_mag=P('Track'),
               trk_true=P('Track True'),
               hdg_mag=P('Heading'),
               hdg_true=P('Heading True'),
               tas=P('Airspeed True'),
               alt_aal=P('Altitude AAL'),
               approaches=App('Approach Information'),
               ):
        app_range = np_ma_masked_zeros_like(alt_aal.array)

        for approach in approaches:
            # We are going to reference the approach to a runway touchdown
            # point. Without that it's pretty meaningless, so give up now.
            runway = approach.landing_runway
            if not runway:
                continue

            # Retrieve the approach slice
            this_app_slice = slices_int(approach.slice)

            # Let's use the best available information for this approach
            if trk_true and np.ma.count(trk_true.array[this_app_slice]):
                hdg = trk_true
                magnetic = False
            elif trk_mag and np.ma.count(trk_mag.array[this_app_slice]):
                hdg = trk_mag
                magnetic = True
            elif hdg_true and np.ma.count(hdg_true.array[this_app_slice]):
                hdg = hdg_true
                magnetic = False
            else:
                hdg = hdg_mag
                magnetic = True

            kwargs = {'runway': runway}

            if magnetic:
                try:
                    # If magnetic heading is being used get magnetic heading
                    # of runway
                    kwargs = {'heading': runway['magnetic_heading']}
                except KeyError:
                    # If magnetic heading is not know for runway fallback to
                    # true heading
                    pass

            # What is the heading with respect to the runway centreline for this approach?
            off_cl = runway_deviation(hdg.array[this_app_slice], **kwargs)
            off_cl = np.ma.filled(off_cl, fill_value=0.0)

            # Use recorded groundspeed where available, otherwise
            # estimate range using true airspeed. This is because there
            # are aircraft which record ILS but not groundspeed data. In
            # either case the speed is referenced to the runway heading
            # in case of large deviations on the approach or runway.
            if gspd:
                speed = gspd.array[this_app_slice] * \
                    np.cos(np.radians(off_cl))
                freq = gspd.frequency

            if not gspd or not np.ma.count(speed):
                speed = tas.array[this_app_slice] * \
                    np.cos(np.radians(off_cl))
                freq = tas.frequency

            # Estimate range by integrating back from zero at the end of the
            # phase to high range values at the start of the phase.
            spd_repaired = repair_mask(speed, repair_duration=None,
                                       extrapolate=True)
            app_range[this_app_slice] = integrate(spd_repaired, freq,
                                                  scale=ut.multiplier(ut.KT, ut.METER_S),
                                                  extend=True,
                                                  direction='reverse')

            _, app_slices = slices_between(alt_aal.array[this_app_slice],
                                           100, 500)
            # Computed locally, so app_slices do not need rescaling.
            if len(app_slices) != 1:
                self.info(
                    'Altitude AAL is not between 100-500 ft during an '
                    'approach slice. %s will not be calculated for this '
                    'section.', self.name)
                app_range[this_app_slice] = np_ma_masked_zeros_like(app_range[this_app_slice])
                continue

            # reg_slice is the slice of data over which we will apply a
            # regression process to identify the touchdown point from the
            # height and distance arrays.
            reg_slice = shift_slice(app_slices[0], this_app_slice.start)

            gs_est = approach.gs_est
            # Check we have enough valid glideslope data for the regression slice.
            if gs_est and np.ma.count(glide.array[reg_slice])>10:
                # Compute best fit glidepath. The term (1-0.13 x glideslope
                # deviation) caters for the aircraft deviating from the
                # planned flightpath. 1 dot low is about 7% of a 3 degree
                # glidepath. Not precise, but adequate accuracy for the small
                # error we are correcting for here, and empyrically checked.
                corr, slope, offset = coreg(app_range[reg_slice],
                    alt_aal.array[reg_slice] * (1 - 0.13 * glide.array[reg_slice]))
                # This should correlate very well, and any drop in this is a
                # sign of problems elsewhere.
                if corr < 0.995:
                    self.warning('Low convergence in computing ILS '
                                 'glideslope offset.')

                # We can be sure there is a glideslope antenna because we
                # captured the glidepath.
                try:
                    # Reference to the localizer as it is an ILS approach.
                    extend = runway_distances(runway)[1]  # gs_2_loc
                except (KeyError, TypeError):
                    # If ILS antennae coordinates not known, substitute the
                    # touchdown point 1000ft from start of runway
                    extend = runway_length(runway) - ut.convert(1000, ut.FT, ut.METER)

            else:
                # Just work off the height data assuming the pilot was aiming
                # to touchdown close to the glideslope antenna (for a visual
                # approach to an ILS-equipped runway) or at the touchdown
                # zone if no ILS glidepath is installed.
                corr, slope, offset = coreg(app_range[reg_slice],
                                            alt_aal.array[reg_slice])
                # This should still correlate pretty well, though not quite
                # as well as for a directed approach.
                if corr < 0.990:
                    self.warning('Low convergence in computing visual '
                                 'approach path offset.')

                # If we have a glideslope antenna position, use this as the pilot will normally land abeam the antenna.
                try:
                    # Reference to the end of the runway as it is treated as a visual approach later on.
                    start_2_loc, gs_2_loc, end_2_loc, pgs_lat, pgs_lon = \
                        runway_distances(runway)
                    extend = gs_2_loc - end_2_loc
                except (KeyError, TypeError):
                    # If no ILS antennae, put the touchdown point 1000ft from start of runway
                    extend = runway_length(runway) - ut.convert(1000, ut.FT, ut.METER)


            # This plot code allows the actual flightpath and regression line
            # to be viewed in case of concern about the performance of the
            # algorithm.
            # x-reference set to 0=g/s position or aiming point.
            # blue = Altitude AAL
            # red = corrected for glideslope deviations
            # black = fitted slope.
            '''
            from analysis_engine.plot_flight import plot_parameter
            import matplotlib.pyplot as plt
            x1=app_range[gs_est.start:this_app_slice.stop] - offset
            y1=alt_aal.array[gs_est.start:this_app_slice.stop]
            x2=app_range[gs_est] - offset
            #
            y2=alt_aal.array[gs_est] * (1-0.13*glide.array[gs_est])
            xnew = np.linspace(np.min(x2),np.max(x2),num=2)
            ynew = (xnew)/slope
            plt.plot(x1,y1,'b-',x2,y2,'r-',xnew,ynew,'k-')
            plt.show()
            '''


            # Shift the values in this approach so that the range = 0 at
            # 0ft on the projected ILS or approach slope.
            app_range[this_app_slice] += extend - (offset or 0)

        self.array = app_range


##############################################################################


class VOR1Frequency(DerivedParameterNode):
    '''
    Extraction of VOR tuned frequencies from receiver (1).
    '''

    name = 'VOR (1) Frequency'
    units = ut.MHZ

    def derive(self, f=P('ILS-VOR (1) Frequency')):
        self.array = filter_vor_ils_frequencies(f.array, 'VOR')


class VOR2Frequency(DerivedParameterNode):
    '''
    Extraction of VOR tuned frequencies from receiver (1).
    '''

    name = 'VOR (2) Frequency'
    units = ut.MHZ

    def derive(self, f=P('ILS-VOR (2) Frequency')):
        self.array = filter_vor_ils_frequencies(f.array, 'VOR')

class WindSpeed(DerivedParameterNode):
    '''
    Required for Embraer 135-145 Data Frame
    '''

    align = False
    units = ut.KT

    def derive(self, wind_1=P('Wind Speed (1)'), wind_2=P('Wind Speed (2)')):
        self.array, self.frequency, self.offset = \
            blend_two_parameters(wind_1, wind_2)


class WindDirection(DerivedParameterNode):
    '''
    Recorded wind direction is always True.

    Either combines two separate Wind Direction parameters.
    The Embraer 135-145 data frame includes two sources.
    '''

    align = False
    units = ut.DEGREE

    @classmethod
    def can_operate(cls, available):
        return (('Wind Direction (1)' in available or
                 'Wind Direction (2)' in available))

    def derive(self, wind_1=P('Wind Direction (1)'),
               wind_2=P('Wind Direction (2)')):

        if wind_1 or wind_2:
            self.array, self.frequency, self.offset = \
                blend_two_parameters(wind_1, wind_2)


class WindDirectionTrue(DerivedParameterNode):
    '''
    This is a copy of the above parameter - Wind Direction.
    We need to keep that for now as some data exports use Wind Direction True.

    Previously this parameter was Wind Direction + magnetic variation, and was
    created in assumption that Wind Direction was magnetic, not true, which has
    been proven to be incorrect.
    '''

    align = False
    units = ut.DEGREE

    def derive(self, wind_dir=P('Wind Direction'),):

        self.array = wind_dir.array


class WindDirectionMagnetic(DerivedParameterNode):
    '''
    Compensates for magnetic variation, which will have been computed
    previously.
    '''

    units = ut.DEGREE

    @classmethod
    def can_operate(cls, available):
        return 'Wind Direction' in available and \
               any_of(('Magnetic Variation From Runway', 'Magnetic Variation'),
                      available)

    def derive(self, wind=P('Wind Direction'),
               rwy_var=P('Magnetic Variation From Runway'),
               mag_var=P('Magnetic Variation')):
        var = mag_var.array if mag_var and np.ma.count(mag_var.array) else rwy_var.array
        self.array = (wind.array - var) % 360.0


class WheelSpeedLeft(DerivedParameterNode):
    '''
    Merge the various recorded wheel speed signals from the left hand bogie.
    '''

    name = 'Wheel Speed (L)'
    align = False
    units = ut.METER_S

    @classmethod
    def can_operate(cls, available):
        return 'Wheel Speed (L) (1)' in available

    def derive(self, ws_1=P('Wheel Speed (L) (1)'), ws_2=P('Wheel Speed (L) (2)'),
               ws_3=P('Wheel Speed (L) (3)'), ws_4=P('Wheel Speed (L) (4)')):
        sources = [ws_1, ws_2, ws_3, ws_4]
        self.offset = 0.0
        self.frequency = 4.0
        self.array = blend_parameters(sources, self.offset, self.frequency)


class WheelSpeedRight(DerivedParameterNode):
    '''
    Merge the various recorded wheel speed signals from the right hand bogie.
    '''

    name = 'Wheel Speed (R)'
    align = False
    units = ut.METER_S

    @classmethod
    def can_operate(cls, available):
        return 'Wheel Speed (R) (1)' in available

    def derive(self, ws_1=P('Wheel Speed (R) (1)'), ws_2=P('Wheel Speed (R) (2)'),
               ws_3=P('Wheel Speed (R) (3)'), ws_4=P('Wheel Speed (R) (4)')):
        sources = [ws_1, ws_2, ws_3, ws_4]
        self.offset = 0.0
        self.frequency = 4.0
        self.array = blend_parameters(sources, self.offset, self.frequency)


class AirspeedSelectedForApproaches(DerivedParameterNode):
    '''
    Use Airspeed Selected if frequency >= 0.25, otherwise upsample to 1Hz using
    next sampled value.
    '''
    def derive(self, aspd=P('Airspeed Selected'), fast=S('Fast')):
        if aspd.frequency >= 0.25:
            self.array = aspd.array
            return

        rep = 1 // aspd.frequency
        array = repair_mask(mask_outside_slices(aspd.array, fast.get_slices()), method='fill_start', repair_duration=None)
        array = array.repeat(rep)
        if aspd.offset >= 1:
            # Compensate for the offset of the source parameter to align the
            # value steps with the recorded ones
            offset = int(aspd.offset)
            array = np.ma.concatenate(
                (np_ma_masked_zeros(offset), array[:-offset]))
        self.array = np.ma.concatenate([array[int(rep - 1):], array[-int((rep - 1)):]])
        self.frequency = 1
        self.offset = 0


class AirspeedSelected(DerivedParameterNode):
    '''
    Merge the various recorded Airspeed Selected signals.
    '''

    name = 'Airspeed Selected'
    align = False
    units = ut.KT

    @classmethod
    def can_operate(cls, available):
        return any_of(cls.get_dependency_names(), available)

    def derive(self, as_l=P('Airspeed Selected (L)'),
               as_r=P('Airspeed Selected (R)'),
               as_mcp=P('Airspeed Selected (MCP)'),
               as_1=P('Airspeed Selected (1)'),
               as_2=P('Airspeed Selected (2)'),
               as_3=P('Airspeed Selected (3)'),
               as_4=P('Airspeed Selected (4)')):
        sources = [as_l, as_r, as_mcp, as_1, as_2, as_3, as_4]
        sources = [s for s in sources if s is not None]
        # Constrict number of sources to be a power of 2 for an even alignable
        # frequency.
        sources = sources[:power_floor(len(sources))]
        self.offset = 0.0
        self.frequency = len(sources) * sources[0].frequency
        self.array = blend_parameters(sources, self.offset, self.frequency)


class WheelSpeed(DerivedParameterNode):
    '''
    Merge Left and Right wheel speeds.
    '''
    # Q: Should wheel speed Centre (C) be merged too?
    align = False
    units = ut.METER_S

    def derive(self, ws_l=P('Wheel Speed (L)'), ws_r=P('Wheel Speed (R)')):
        self.array, self.frequency, self.offset = \
            blend_two_parameters(ws_l, ws_r)


class Track(DerivedParameterNode):
    '''
    Magnetic Track Heading of the Aircraft by adding Drift from track to the
    aircraft Heading.

    Range 0 to 360
    '''

    units = ut.DEGREE

    def derive(self, heading=P('Heading'), drift=P('Drift')):
        self.array = (heading.array + drift.array) % 360.0


class TrackTrue(DerivedParameterNode):
    '''
    True Track Heading of the Aircraft by adding Drift from track to the
    aircraft's True Heading.

    Range 0 to 360
    '''

    units = ut.DEGREE

    def derive(self, heading=P('Heading True'), drift=P('Drift')):
        #Note: drift is to the right of heading, so: Track = Heading + Drift
        self.array = (heading.array + drift.array) % 360.0

class TrackContinuous(DerivedParameterNode):
    '''
    Magnetic Track Heading of the Aircraft by adding Drift from track to the
    aircraft Heading.

    Range is Continuous
    '''

    units = ut.DEGREE

    def derive(self, heading=P('Heading Continuous'), drift=P('Drift')):
        self.array = heading.array + drift.array


class TrackTrueContinuous(DerivedParameterNode):
    '''
    True Track Heading of the Aircraft by adding Drift from track to the
    aircraft's True Heading.

    Range is Continuous
    '''

    units = ut.DEGREE

    def derive(self, heading=P('Heading True Continuous'), drift=P('Drift')):
        #Note: drift is to the right of heading, so: Track = Heading + Drift
        self.array = heading.array + drift.array


class TrackDeviationFromRunway(DerivedParameterNode):
    '''
    Difference from the aircraft's Track angle and that of the Runway
    centreline. Measured during Takeoff and Approach phases.

    Based on Track True angle in preference to Track (magnetic) angle in
    order to avoid complications with magnetic deviation values recorded at
    airports. The deviation from runway centre line would be the same whether
    the calculation is based on Magnetic or True measurements.

    This parameter uses continous versions of Track and Track True as the input
    but returns a range from 0 to 360
    '''

    # force offset for approach slice start consistency
    align_frequency = 1
    align_offset = 0
    units = ut.DEGREE

    @classmethod
    def can_operate(cls, available):
        return any_of(('Approach Information', 'FDR Takeoff Runway'), available) \
               and any_of(('Track Continuous', 'Track True Continuous'), available)

    def _track_deviation(self, array, _slice, rwy, magnetic=False):
        if magnetic:
            try:
                # If magnetic heading is being used get magnetic heading
                # of runway
                self.array[_slice] = runway_deviation(
                     array[_slice], heading=rwy['magnetic_heading'])
                return
            except KeyError:
                # If magnetic heading is not known for runway fallback to
                # true heading
                self.warning('Runway magnetic heading not available; using True heading. Note: not accounting for magnetic variation!')
                pass
        try:
            self.array[_slice] = runway_deviation(array[_slice], runway=rwy)
        except ValueError:
            # could not determine runway information
            return

    def derive(self, track_true=P('Track True Continuous'),
               track_mag=P('Track Continuous'),
               takeoff=S('Takeoff Roll Or Rejected Takeoff'),
               to_rwy=A('FDR Takeoff Runway'),
               apps=App('Approach Information')):

        if track_true:
            magnetic = False
            track = track_true
        else:
            magnetic = True
            track = track_mag

        self.array = np_ma_masked_zeros_like(track.array)
        to_stop = None
        if to_rwy:
            # extend takeoff slice for 5 minutes after
            to_stop = takeoff[0].slice.stop+300
            _slice = slice(takeoff[0].slice.start, to_stop)
            self._track_deviation(track.array, _slice, to_rwy.value, magnetic)
        if apps:
            for app in apps:
                if app.type=='LANDING':
                    runway = app.landing_runway
                else:
                    runway = app.approach_runway
                if not runway:
                    self.warning("Cannot calculate TrackDeviationFromRunway for "
                                 "approach as there is no runway.")
                    continue
                # extend approach slice up to 15 minutes earlier (or to takeoff)
                # limit to previous approach stop
                prev_app = apps.get_previous(app.slice.start, use='start')
                prev_app_idx = prev_app.slice.stop if prev_app else 0
                idxs = [i for i in [to_stop, app.slice.start-900, prev_app_idx] if i]
                app_start = max(idxs) if idxs else None
                _slice = slice(app_start, app.slice.stop)
                self._track_deviation(track.array, _slice, runway, magnetic)


##############################################################################
# Velocity Speeds


########################################
# Takeoff Safety Speed (V2)


##class V2(DerivedParameterNode):
    ##'''
    ##Takeoff Safety Speed (V2) can be derived for different aircraft.

    ##If the value is provided in an achieved flight record (AFR), we use this in
    ##preference. This allows us to cater for operators that use improved
    ##performance tables so that they can provide the values that they used.

    ##For Airbus aircraft, if auto speed control is enabled, we can use the
    ##primary flight display selected speed value from the start of the takeoff
    ##run.

    ##Some other aircraft types record multiple parameters in the same location
    ##within data frames. We need to select only the data that we are interested
    ##in, i.e. the V2 values.

    ##The value is restricted to the range from the start of takeoff acceleration
    ##to the end of the initial climb flight phase.

    ##Reference was made to the following documentation to assist with the
    ##development of this algorithm:

    ##- A320 Flight Profile Specification
    ##- A321 Flight Profile Specification
    ##'''

    ##units = ut.KT

    ##@classmethod
    ##def can_operate(cls, available, afr_v2=A('AFR V2'),
                    ##manufacturer=A('Manufacturer')):

        ##afr = all_of((
            ##'Airspeed',
            ##'AFR V2',
            ##'Liftoff',
            ##'Climb Start',
        ##), available) and afr_v2 and afr_v2.value >= AIRSPEED_THRESHOLD

        ##airbus = all_of((
            ##'Airspeed',
            ##'Airspeed Selected',
            ##'Speed Control',
            ##'Liftoff',
            ##'Climb Start',
            ##'Manufacturer',
        ##), available) and manufacturer and manufacturer.value == 'Airbus'

        ##embraer = all_of((
            ##'Airspeed',
            ##'V2-Vac',
            ##'Liftoff',
            ##'Climb Start',
        ##), available)

        ##return afr or airbus or embraer

    ##def derive(self,
               ##airspeed=P('Airspeed'),
               ##v2_vac=A('V2-Vac'),
               ##spd_sel=P('Airspeed Selected'),
               ##spd_ctl=P('Speed Control'),
               ##afr_v2=A('AFR V2'),
               ##liftoffs=KTI('Liftoff'),
               ##climb_starts=KTI('Climb Start'),
               ##manufacturer=A('Manufacturer')):

        ### Prepare a zeroed, masked array based on the airspeed:
        ##self.array = np_ma_masked_zeros_like(airspeed.array, np.int)

        ### Determine interesting sections of flight which we want to use for V2.
        ### Due to issues with how data is recorded, use five superframes before
        ### liftoff until the start of the climb:
        ##starts = deepcopy(liftoffs)
        ##for start in starts:
            ##start.index = max(start.index - 5 * 64 * self.hz, 0)
        ##phases = slices_from_ktis(starts, climb_starts)

        ### 1. Use value provided in achieved flight record (if available):
        ##if afr_v2 and afr_v2.value >= AIRSPEED_THRESHOLD:
            ##for phase in phases:
                ##self.array[phase] = round(afr_v2.value)
            ##return

        ### 2. Derive parameter for Embraer 170/190:
        ##if v2_vac:
            ##for phase in phases:
                ##value = most_common_value(v2_vac.array[phase].astype(np.int))
                ##if value is not None:
                    ##self.array[phase] = value
            ##return

        ### 3. Derive parameter for Airbus:
        ##if manufacturer and manufacturer.value == 'Airbus':
            ##spd_sel.array[spd_ctl.array == 'Manual'] = np.ma.masked
            ##for phase in phases:
                ##value = most_common_value(spd_sel.array[phase].astype(np.int))
                ##if value is not None:
                    ##self.array[phase] = value
            ##return


class V2Lookup(DerivedParameterNode):
    '''
    Takeoff Safety Speed (V2) can be derived for different aircraft.

    In cases where values cannot be derived solely from recorded parameters, we
    can make use of a look-up table to determine values for velocity speeds.

    For V2, looking up a value requires the weight and flap (lever detents)
    at liftoff.

    Flap is used as the first dependency to avoid interpolation of flap detents
    when flap is recorded at a lower frequency than airspeed.
    '''

    units = ut.KT

    @classmethod
    def can_operate(cls, available,
                    model=A('Model'), series=A('Series'), family=A('Family'),
                    engine_series=A('Engine Series'), engine_type=A('Engine Type')):

        core = all_of((
            'Airspeed',
            'Liftoff',
            'Climb Start',
            'Model',
            'Series',
            'Family',
            'Engine Type',
            'Engine Series',
        ), available)

        flap = any_of((
            'Flap Lever',
            'Flap Lever (Synthetic)',
        ), available)

        attrs = (model, series, family, engine_type, engine_series)
        return core and flap and lookup_table(cls, 'v2', *attrs)

    def derive(self,
               flap_lever=M('Flap Lever'),
               flap_synth=M('Flap Lever (Synthetic)'),
               airspeed=P('Airspeed'),
               weight_liftoffs=KPV('Gross Weight At Liftoff'),
               liftoffs=KTI('Liftoff'),
               climb_starts=KTI('Climb Start'),
               model=A('Model'),
               series=A('Series'),
               family=A('Family'),
               engine_type=A('Engine Type'),
               engine_series=A('Engine Series')):

        # Prepare a zeroed, masked array based on the airspeed:
        self.array = np_ma_masked_zeros_like(airspeed.array, np.int)

        # Determine interesting sections of flight which we want to use for V2.
        # Due to issues with how data is recorded, use five superframes before
        # liftoff until the start of the climb:
        starts = deepcopy(liftoffs)
        for start in starts:
            start.index = max(start.index - 5 * 64 * self.hz, 0)
        phases = slices_from_ktis(starts, climb_starts)

        # Initialise the velocity speed lookup table:
        attrs = (model, series, family, engine_type, engine_series)
        table = lookup_table(self, 'v2', *attrs)

        for phase in phases:

            if weight_liftoffs:
                weight_liftoff = weight_liftoffs.get_first(within_slice=phase)
                index, weight = weight_liftoff.index, weight_liftoff.value
            else:
                index, weight = liftoffs.get_first(within_slice=phase).index, None

            if index is None:
                continue

            detent = (flap_lever or flap_synth).array[int(index)]

            try:
                self.array[slices_int(phase)] = table.v2(detent, weight)
            except (KeyError, ValueError) as error:
                self.warning("Error in '%s': %s", self.name, error)
                # Where the aircraft takes off with flap settings outside the
                # documented V2 range, we need the program to continue without
                # raising an exception, so that the incorrect flap at takeoff
                # can be detected.
                continue


########################################
# Reference Speed (Vref)


class Vref(DerivedParameterNode):
    '''
    Reference Speed (Vref) can be derived for different aircraft.

    If the value is provided in an achieved flight record (AFR), we use this in
    preference. This allows us to cater for operators that use improved
    performance tables so that they can provide the values that they used.

    Some other aircraft types record multiple parameters in the same location
    within data frames. We need to select only the data that we are interested
    in, i.e. the Vref values.

    The value is restricted to the approach and landing phases which includes
    all approaches that result in landings and go-arounds.
    '''

    units = ut.KT

    @classmethod
    def can_operate(cls, available, afr_vref=A('AFR Vref')):

        afr = all_of((
            'Airspeed',
            'AFR Vref',
            'Approach And Landing',
        ), available) and afr_vref and afr_vref.value >= AIRSPEED_THRESHOLD

        embraer = all_of((
            'Airspeed',
            'V1-Vref',
            'Approach And Landing',
        ), available)

        return afr or embraer

    def derive(self,
               airspeed=P('Airspeed'),
               v1_vref=P('V1-Vref'),
               afr_vref=A('AFR Vref'),
               approaches=S('Approach And Landing')):

        # Prepare a zeroed, masked array based on the airspeed:
        self.array = np_ma_masked_zeros_like(airspeed.array, np.int)

        # 1. Use value provided in achieved flight record (if available):
        if afr_vref and afr_vref.value >= AIRSPEED_THRESHOLD:
            for approach in approaches:
                self.array[slices_int(approach.slice)] = round(afr_vref.value)
            return

        # 2. Derive parameter for Embraer 170/190:
        if v1_vref:
            for approach in approaches:
                value = most_common_value(v1_vref.array[slices_int(approach.slice)].astype(np.int))
                if value is not None:
                    self.array[slices_int(approach.slice)] = value
            return


class VrefLookup(DerivedParameterNode):
    '''
    Reference Speed (Vref) can be derived for different aircraft.

    In cases where values cannot be derived solely from recorded parameters, we
    can make use of a look-up table to determine values for velocity speeds.

    For Vref, looking up a value requires the weight and flap (lever detents)
    at touchdown or the lowest point in a go-around.

    Flap is used as the first dependency to avoid interpolation of flap detents
    when flap is recorded at a lower frequency than airspeed.
    '''

    units = ut.KT

    @classmethod
    def can_operate(cls, available,
                    model=A('Model'), series=A('Series'), family=A('Family'),
                    engine_type=A('Engine Type'), engine_series=A('Engine Series')):

        core = all_of((
            'Airspeed',
            'Approach And Landing',
            'Model',
            'Series',
            'Family',
            'Engine Type',
            'Engine Series',
        ), available)

        flap = any_of((
            'Flap Lever',
            'Flap Lever (Synthetic)',
        ), available)

        weight = any_of((
            'Gross Weight Smoothed',
            'Touchdown',
        ), available)

        attrs = (model, series, family, engine_type, engine_series)
        return core and flap and weight and lookup_table(cls, 'vref', *attrs)

    def derive(self,
               flap_lever=M('Flap Lever'),
               flap_synth=M('Flap Lever (Synthetic)'),
               air_spd=P('Airspeed'),
               gw=P('Gross Weight Smoothed'),
               approaches=S('Approach And Landing'),
               touchdowns=KTI('Touchdown'),
               model=A('Model'),
               series=A('Series'),
               family=A('Family'),
               engine_type=A('Engine Type'),
               engine_series=A('Engine Series')):

        # Prepare a zeroed, masked array based on the airspeed:
        self.array = np_ma_masked_zeros_like(air_spd.array, np.int)

        # Initialise the velocity speed lookup table:
        attrs = (model, series, family, engine_type, engine_series)
        table = lookup_table(self, 'vref', *attrs)

        # If we have gross weight, repair gaps up to 2 superframes in length:
        if gw is not None:
            try:
                # TODO: Things to consider related to gross weight:
                #       - Does smoothed gross weight need to be repaired?
                repaired_gw = repair_mask(gw.array, repair_duration=130,
                                          extrapolate=True)
            except ValueError:
                self.warning("'%s' will be fully masked because '%s' array "
                             "could not be repaired.", self.name, gw.name)
                return

        # Determine the maximum detent in advance to avoid multiple lookups:
        parameter = flap_lever or flap_synth
        max_detent = max(table.vref_detents, key=lambda x: parameter.state.get(x, -1))

        for approach in approaches:
            phase = slices_int(approach.slice)
            # Select the maximum flap detent during the phase:
            index, detent = max_value(parameter.array, phase)
            # Allow no gross weight for aircraft which use a fixed vspeed:
            weight = repaired_gw[int(index)] if gw is not None else None

            if touchdowns.get(within_slice=phase) or detent in table.vref_detents:
                # We either touched down, so use the touchdown flap lever
                # detent, or we had reached a maximum flap lever detent during
                # the approach which is in the vref table.
                pass
            else:
                # Not the final landing and max detent not in vspeed table,
                # so use the maximum detent possible as a reference.
                self.info("No touchdown in this approach and maximum "
                          "%s '%s' not in lookup table. Using max "
                          "possible detent '%s' as reference.",
                          parameter.name, detent, max_detent)
                detent = max_detent

            try:
                self.array[phase] = table.vref(detent, weight)
            except (KeyError, ValueError) as error:
                self.warning("Error in '%s': %s", self.name, error)
                # Where the aircraft takes off with flap settings outside the
                # documented vref range, we need the program to continue without
                # raising an exception, so that the incorrect flap at landing
                # can be detected.
                continue


########################################
# Approach Speed (Vapp)


class Vapp(DerivedParameterNode):
    '''
    Approach Speed (Vapp) can be derived for different aircraft.

    If the value is provided in an achieved flight record (AFR), we use this in
    preference. This allows us to cater for operators that use improved
    performance tables so that they can provide the values that they used.

    Some other aircraft types record multiple parameters in the same location
    within data frames. We need to select only the data that we are interested
    in, i.e. the Vapp values.

    The value is restricted to the approach and landing phases which includes
    all approaches that result in landings and go-arounds.
    '''

    units = ut.KT

    @classmethod
    def can_operate(cls, available, afr_vapp=A('AFR Vapp')):

        afr = all_of((
            'Airspeed',
            'AFR Vapp',
            'Approach And Landing',
        ), available) and afr_vapp and afr_vapp.value >= AIRSPEED_THRESHOLD

        embraer = all_of((
            'Airspeed',
            'VR-Vapp',
            'Approach And Landing',
        ), available)

        return afr or embraer

    def derive(self,
               airspeed=P('Airspeed'),
               vr_vapp=A('VR-Vapp'),
               afr_vapp=A('AFR Vapp'),
               approaches=S('Approach And Landing')):

        # Prepare a zeroed, masked array based on the airspeed:
        self.array = np_ma_masked_zeros_like(airspeed.array, np.int)

        # 1. Use value provided in achieved flight record (if available):
        if afr_vapp and afr_vapp.value >= AIRSPEED_THRESHOLD:
            for approach in approaches:
                self.array[slices_int(approach.slice)] = round(afr_vapp.value)
            return

        # 2. Derive parameter for Embraer 170/190:
        if vr_vapp:
            for approach in approaches:
                value = most_common_value(vr_vapp.array[slices_int(approach.slice)].astype(np.int))
                if value is not None:
                    self.array[slices_int(approach.slice)] = value
            return


class VappLookup(DerivedParameterNode):
    '''
    Approach Speed (Vapp) can be derived for different aircraft.

    In cases where values cannot be derived solely from recorded parameters, we
    can make use of a look-up table to determine values for velocity speeds.

    For Vapp, looking up a value requires the weight and flap (lever detents)
    at touchdown or the lowest point in a go-around.

    Flap is used as the first dependency to avoid interpolation of flap detents
    when flap is recorded at a lower frequency than airspeed.
    '''

    units = ut.KT

    @classmethod
    def can_operate(cls, available,
                    model=A('Model'), series=A('Series'), family=A('Family'),
                    engine_type=A('Engine Type'), engine_series=A('Engine Series')):

        core = all_of((
            'Airspeed',
            'Approach And Landing',
            'Model',
            'Series',
            'Family',
            'Engine Type',
            'Engine Series',
        ), available)

        flap = any_of((
            'Flap Lever',
            'Flap Lever (Synthetic)',
        ), available)

        weight = any_of((
            'Gross Weight Smoothed',
            'Touchdown',
        ), available)

        attrs = (model, series, family, engine_type, engine_series)
        return core and flap and weight and lookup_table(cls, 'vapp', *attrs)

    def derive(self,
               flap_lever=M('Flap Lever'),
               flap_synth=M('Flap Lever (Synthetic)'),
               air_spd=P('Airspeed'),
               gw=P('Gross Weight Smoothed'),
               approaches=S('Approach And Landing'),
               touchdowns=KTI('Touchdown'),
               model=A('Model'),
               series=A('Series'),
               family=A('Family'),
               engine_type=A('Engine Type'),
               engine_series=A('Engine Series')):

        # Prepare a zeroed, masked array based on the airspeed:
        self.array = np_ma_masked_zeros_like(air_spd.array, np.int)

        # Initialise the velocity speed lookup table:
        attrs = (model, series, family, engine_type, engine_series)
        table = lookup_table(self, 'vapp', *attrs)

        # If we have gross weight, repair gaps up to 2 superframes in length:
        if gw is not None:
            try:
                # TODO: Things to consider related to gross weight:
                #       - Does smoothed gross weight need to be repaired?
                repaired_gw = repair_mask(gw.array, repair_duration=130,
                                          extrapolate=True)
            except ValueError:
                self.warning("'%s' will be fully masked because '%s' array "
                             "could not be repaired.", self.name, gw.name)
                return

        # Determine the maximum detent in advance to avoid multiple lookups:
        parameter = flap_lever or flap_synth
        max_detent = max(table.vapp_detents, key=lambda x: parameter.state.get(x, -1))

        for approach in approaches:
            phase = slices_int(approach.slice)
            # Select the maximum flap detent during the phase:
            index, detent = max_value(parameter.array, phase)
            # Allow no gross weight for aircraft which use a fixed vspeed:
            weight = repaired_gw[index] if gw is not None else None

            if touchdowns.get(within_slice=phase) or detent in table.vapp_detents:
                # We either touched down, so use the touchdown flap lever
                # detent, or we had reached a maximum flap lever detent during
                # the approach which is in the vapp table.
                pass
            else:
                # Not the final landing and max detent not in vspeed table,
                # so use the maximum detent possible as a reference.
                self.info("No touchdown in this approach and maximum "
                          "%s '%s' not in lookup table. Using max "
                          "possible detent '%s' as reference.",
                          parameter.name, detent, max_detent)
                detent = max_detent

            try:
                self.array[phase] = table.vapp(detent, weight)
            except (KeyError, ValueError) as error:
                self.warning("Error in '%s': %s", self.name, error)
                # Where the aircraft takes off with flap settings outside the
                # documented vapp range, we need the program to continue without
                # raising an exception, so that the incorrect flap at landing
                # can be detected.
                continue


########################################
# Lowest Selectable Speed (VLS)

class VLSLookup(DerivedParameterNode):
    '''
    Lowest Selectable Speed (VLS) can be derived for Airbus aircraft.

    In cases where values cannot be derived solely from recorded parameters, we
    can make use of a look-up table to determine values for velocity speeds.

    For VLS, looking up a value requires configuration and in some cases CG.
    '''

    name = 'VLS Lookup'
    units = ut.KT

    @classmethod
    def can_operate(cls, available,
                    model=A('Model'), series=A('Series'), family=A('Family'),
                    engine_type=A('Engine Type'), engine_series=A('Engine Series')):

        if family and not family.value in ('A319', 'A320', 'A321', 'A330', 'A340'):
            return False

        core = all_of((
            'Airspeed',
            'Approach And Landing',
            'Model',
            'Series',
            'Family',
            'Engine Type',
            'Engine Series',
            'Gross Weight Smoothed'
        ), available)

        flap = any_of((
            'Flap Lever',
            'Flap Lever (Synthetic)',
        ), available)

        attrs = (model, series, family, engine_type, engine_series)
        return core and flap and lookup_table(cls, 'vls', *attrs)

    def derive(self,
               flap_lever=M('Flap Lever'),
               flap_synth=M('Flap Lever (Synthetic)'),
               air_spd=P('Airspeed'),
               gw=P('Gross Weight Smoothed'),
               approaches=S('Approach And Landing'),
               model=A('Model'),
               series=A('Series'),
               family=A('Family'),
               engine_type=A('Engine Type'),
               engine_series=A('Engine Series'),
               center_of_gravity=P('Center Of Gravity'),):

        # Prepare a zeroed, masked array based on the airspeed:
        self.array = np_ma_masked_zeros_like(air_spd.array, np.int)

        # Initialise the velocity speed lookup table:
        attrs = (model, series, family, engine_type, engine_series)
        table = lookup_table(self, 'vls', *attrs)

        # Repair gaps in Gross Weight up to 2 superframes in length:
        try:
            repaired_gw = repair_mask(gw.array, repair_duration=130,
                                      extrapolate=True)
        except ValueError:
            self.warning("'%s' will be fully masked because '%s' array "
                         "could not be repaired.", self.name, gw.name)
            return

        parameter = flap_lever or flap_synth

        max_detent = max(table.vls_detents, key=lambda x: parameter.state.get(x, -1))

        for approach in approaches:
            phase = slices_int(approach.slice)
            # Find the maximum flap detent selection point during the phase:
            max_flap_selected = max_value(parameter.array, phase)
            weight = repaired_gw[max_flap_selected.index]
            if center_of_gravity:
                cg = center_of_gravity.array[max_flap_selected.index]
            else:
                cg = None

            try:
                for state in (parameter.array.values_mapping[r] for r in np.ma.unique(parameter.array.raw.compressed())):
                    self.array[parameter.array == state] = table.vls(state, weight, cg)
            except (KeyError, ValueError) as error:
                self.warning("Error in '%s': %s", self.name, error)
                continue


########################################
# Maximum Operating Speed (VMO)


class VMOLookup(DerivedParameterNode):
    '''
    Maximum Operating Speed (VMO) can be derived for different aircraft.

    In cases where values cannot be derived solely from recorded parameters, we
    can make use of a look-up table to determine values for velocity speeds.

    For VMO, looking up a value requires the pressure altitude.
    '''

    name = 'VMO Lookup'
    units = ut.KT

    @classmethod
    def can_operate(cls, available,
                    model=A('Model'), series=A('Series'), family=A('Family'),
                    engine_type=A('Engine Type'), engine_series=A('Engine Series')):

        core = all_of((
            'Altitude STD Smoothed',
            'Model',
            'Series',
            'Family',
            'Engine Type',
            'Engine Series',
        ), available)

        attrs = (model, series, family, engine_type, engine_series)
        return core and lookup_table(cls, 'vmo', *attrs)

    def derive(self,
               alt_std=P('Altitude STD Smoothed'),
               model=A('Model'),
               series=A('Series'),
               family=A('Family'),
               engine_type=A('Engine Type'),
               engine_series=A('Engine Series')):

        # Initialise the velocity speed lookup table:
        attrs = (model, series, family, engine_type, engine_series)
        table = lookup_table(self, 'vmo', *attrs)

        self.array = table.vmo(alt_std.array)


########################################
# Maximum Operating Mach (MMO)


class MMOLookup(DerivedParameterNode):
    '''
    Maximum Operating Mach (MMO) can be derived for different aircraft.

    In cases where values cannot be derived solely from recorded parameters, we
    can make use of a look-up table to determine values for velocity speeds.

    For MMO, looking up a value requires the pressure altitude.
    '''

    name = 'MMO Lookup'
    units = ut.MACH

    @classmethod
    def can_operate(cls, available,
                    model=A('Model'), series=A('Series'), family=A('Family'),
                    engine_type=A('Engine Type'), engine_series=A('Engine Series')):

        core = all_of((
            'Altitude STD Smoothed',
            'Model',
            'Series',
            'Family',
            'Engine Type',
            'Engine Series',
        ), available)

        attrs = (model, series, family, engine_type, engine_series)
        return core and lookup_table(cls, 'mmo', *attrs)

    def derive(self,
               alt_std=P('Altitude STD Smoothed'),
               model=A('Model'),
               series=A('Series'),
               family=A('Family'),
               engine_type=A('Engine Type'),
               engine_series=A('Engine Series')):

        # Initialise the velocity speed lookup table:
        attrs = (model, series, family, engine_type, engine_series)
        table = lookup_table(self, 'mmo', *attrs)

        self.array = table.mmo(alt_std.array)


########################################
# Minimum Airspeed


class MinimumAirspeed(DerivedParameterNode):
    '''
    Minimum airspeed at which there is suitable manoeuvrability.

    For Boeing aircraft, use the minimum manoeuvre speed or the minimum
    operating speed depending on availability.

    For Airbus aircraft, use the lowest selectable airspeed (VLS).

    - Airbus Flight Crew Operating Manual (FCOM) (For All Types)
    - Boeing Flight Crew Training Manual (FCTM) (For All Types)
    '''

    units = ut.KT

    @classmethod
    def can_operate(cls, available):

        core = all_of(('Airborne', 'Airspeed'), available)
        a = any_of((
            'FMF Min Manoeuvre Speed',
            'FC Min Operating Speed',
            'Min Operating Speed',
            'Minimum Clean Lookup',
            'VLS',
            'VLS Lookup',
        ), available)
        b = any_of((
            'FMC Min Manoeuvre Speed',
        ), available)
        f = any_of(('Flap Lever', 'Flap Lever (Synthetic)'), available)
        return core and (a or (b and f))

    def derive(self,
               airspeed=P('Airspeed'),
               mms_fmf=P('FMF Min Manoeuvre Speed'),
               mms_fmc=P('FMC Min Manoeuvre Speed'),
               mos_fc=P('FC Min Operating Speed'),
               mos=P('Min Operating Speed'),
               vls=P('VLS'),
               vls_lookup=P('VLS Lookup'),
               min_clean=P('Minimum Clean Lookup'),
               flap_lever=M('Flap Lever'),
               flap_synth=M('Flap Lever (Synthetic)'),
               airborne=S('Airborne')):

        # Use whatever minimum speed parameter we have available:
        parameter = first_valid_parameter(vls, vls_lookup, mms_fmf, min_clean, mms_fmc, mos_fc, mos)
        if not parameter:
            self.array = np_ma_masked_zeros_like(airspeed.array)
            return
        else:
            self.array = parameter.array

        # Handle where minimum manoeuvre speed is for clean configuration only:
        if parameter in (mms_fmc, min_clean):
            flap = flap_lever or flap_synth
            self.array[flap.array != '0'] = np.ma.masked

        # No matter what parameter we've used, we still want to use 'Minimum
        # Clean Lookup' if available for clean config.
        if min_clean:
            flap = flap_lever or flap_synth
            self.array[flap.array == '0'] = min_clean.array[flap.array == '0']

        # We want to mask out grounded sections of flight:
        self.array = mask_outside_slices(self.array, airborne.get_slices())


class MinimumCleanLookup(DerivedParameterNode):
    '''
    Minimum Clean Speed Lookup

    757/767: Vref30+80kts below FL250, Vref30+100kts above FL250
    '''

    @classmethod
    def can_operate(cls, available, family=A('Family')):
        return family and family.value in ('B757', 'B767') and \
               all_of(cls.get_dependency_names(), available)

    def derive(self,
               air_spd=P('Airspeed'),
               gw=P('Gross Weight Smoothed'),
               airborne=S('Airborne'),
               model=A('Model'),
               series=A('Series'),
               family=A('Family'),
               engine_type=A('Engine Type'),
               engine_series=A('Engine Series'),
               alt_std=P('Altitude STD Smoothed'),
               crz=S('Cruise'),):

        # Prepare a zeroed, masked array based on the airspeed:
        self.array = np_ma_masked_zeros_like(air_spd.array, np.int)

        # Initialise the velocity speed lookup table:
        attrs = (model, series, family, engine_type, engine_series)
        table = lookup_table(self, 'vref', *attrs)

        # Determine the sections of flight to populate:
        phases = airborne.get_slices()

        # Need Vref30, so detent is pre set.
        detent = '30'

        for phase in phases:
            self.array[slices_int(phase)] = table.vref(detent, gw.array[slices_int(phase)])
            # Add 80kts to the whole array to get Vref30+80kts
            self.array[slices_int(phase)] += 80

        # above_FL250 includes S('Cruise') slices above FL247 in order to avoid
        # creating 'spikes' when the cruising altitude is FL250
        above_FL250 = slices_or(alt_std.slices_above(25000),
                                slices_and(crz.get_slices(), alt_std.slices_above(24700)))

        # Add 20kts to get Vref30+100kts above FL250
        for section in above_FL250:
            self.array[section] += 20


########################################
# Flap Manoeuvre Speed


class FlapManoeuvreSpeed(DerivedParameterNode):
    '''
    Flap manoeuvring speed for various flap settings.

    The flap manoeuvring speed guarantees full manoeuvre capability or at least
    a certain number of degrees of bank to stick shaker within a few thousand
    feet of the airport altitude.

    Reference was made to the following documentation to assist with the
    development of this algorithm:

    - Boeing Flight Crew Training Manual (FCTM) (For All Types)
    '''

    units = ut.KT

    @classmethod
    def can_operate(cls, available, manufacturer=A('Manufacturer'),
                    model=A('Model'), series=A('Series'), family=A('Family'),
                    engine_type=A('Engine Type'), engine_series=A('Engine Series')):

        if not manufacturer or not manufacturer.value == 'Boeing':
            return False

        try:
            at.get_fms_map(model.value, series.value, family.value)
        except KeyError:
            cls.warning("No flap manoeuvre speed tables available for '%s', "
                        "'%s', '%s'.", model.value, series.value, family.value)
            return False

        core = all_of((
            'Airspeed', 'Altitude STD Smoothed',
            'Gross Weight Smoothed', 'Model', 'Series', 'Family',
            'Engine Type', 'Engine Series',
        ), available)

        flap = any_of((
            'Flap Lever',
            'Flap Lever (Synthetic)',
        ), available)

        attrs = (model, series, family, engine_type, engine_series)
        return core and flap and lookup_table(cls, 'vref', *attrs)

    def derive(self,
               airspeed=P('Airspeed'),
               flap_lever=M('Flap Lever'),
               flap_synth=M('Flap Lever (Synthetic)'),
               gw=P('Gross Weight Smoothed'),
               vref_25=P('Vref (25)'),
               vref_30=P('Vref (30)'),
               alt_std=P('Altitude STD Smoothed'),
               model=A('Model'),
               series=A('Series'),
               family=A('Family'),
               engine_type=A('Engine Type'),
               engine_series=A('Engine Series')):

        flap = flap_lever or flap_synth

        # Prepare a zeroed, masked array based on the airspeed:
        self.array = np_ma_masked_zeros_like(airspeed.array)

        # Initialise the velocity speed lookup table:
        attrs = (model, series, family, engine_type, engine_series)
        table = lookup_table(self, 'vref', *attrs)

        # Lookup the table for recommended flap manoeuvring speeds:
        fms_table = at.get_fms_map(model.value, series.value, family.value)

        # For each flap detent calculate the flap manoeuvring speed:
        for detent, slices in slices_of_runs(flap.array):

            fms = fms_table.get(detent)
            if fms is None:
                continue  # skip to next detent as no value is defined.
            elif isinstance(fms[0], tuple):
                for weight, speed in reversed(fms):
                    condition = runs_of_ones(gw.array <= weight)
                    for s in slices_and(slices, condition):
                        self.array[s] = speed
            elif isinstance(fms[0], six.string_types):
                setting, offset = fms
                vref_recorded = locals().get('vref_%s' % setting)
                for s in slices:
                    # Use recorded vref if available else use lookup tables:
                    if vref_recorded is not None:
                        vref = vref_recorded.array[s]
                    elif gw.array[s].mask.all():
                        continue  # If the slice is all masked, skip...
                    else:
                        vref = table.vref(setting, gw.array[s])
                    self.array[s] = vref + offset
            else:
                raise TypeError('Encountered invalid table.')

        # We want to mask out sections of flight where the aircraft is not
        # airborne and where the aircraft is above 20000ft as, for the majority
        # of aircraft, flaps should not be extended above that limit.
        phases = slices_and(alt_std.slices_below(20000), alt_std.slices_above(50))
        self.array = mask_outside_slices(self.array, phases)


##############################################################################
# Relative Airspeeds


class AirspeedMinusAirspeedSelectedFor3Sec(DerivedParameterNode):
    '''
    Airspeed relative to Airspeed Selected During Approach which in case of low
    sample rate uses next sample of Airspeed Selected.
    '''

    align_frequency = 2
    align_offset = 0
    units = ut.KT

    @classmethod
    def can_operate(cls, available):
        return all_of(('Airspeed', 'Airspeed Selected For Approaches'), available)

    def derive(self, aspd=P('Airspeed'), aspd_sel=P('Airspeed Selected For Approaches')):
        self.array = second_window(aspd.array - aspd_sel.array,
                                   self.frequency, 3)


########################################
# Airspeed Minus Airspeed Selected (FMS)

class AirspeedMinusAirspeedSelectedFMS(DerivedParameterNode):
    '''
    Airspeed relative to Airspeed Selected (FMS) during approach.
    '''
    units = ut.KT
    name = 'Airspeed Minus Airspeed Selected (FMS)'

    def derive(self,
               airspeed=P('Airspeed'),
               fms=P('Airspeed Selected (FMS)'),
               approaches=S('Approach And Landing')):
        # Prepare a zored, masked array based on the airspeed:
        self.array = np_ma_masked_zeros_like(airspeed.array)

        for approach in approaches:
            phase = slices_int(approach.slice)
            self.array[phase] = airspeed.array[phase] - fms.array[phase]


class AirspeedMinusAirspeedSelectedFMSFor3Sec(DerivedParameterNode):
    '''
    Airspeed relative to Airspeed Selected (FMS) over a 3 second window.
    '''
    align_frequency = 2
    align_offset = 0
    units = ut.KT
    name = 'Airspeed Minus Airspeed Selected (FMS) For 3 Sec'

    def derive(self, speed=P('Airspeed Minus Airspeed Selected (FMS)')):
        self.array = second_window(speed.array, self.frequency, 3)


########################################
# Airspeed Minus V2


class AirspeedMinusV2(DerivedParameterNode):
    '''
    Airspeed relative to the Takeoff Safety Speed (V2).

    Values of V2 are taken from recorded or derived values if available,
    otherwise we fall back to using a value from a lookup table.

    We also check to ensure that we have some valid samples in any recorded or
    derived parameter, otherwise, again, we fall back to lookup tables. To
    avoid issues with small samples of invalid data, we check that the area of
    data we are interested in has no masked values.

    As an additional step for the V2 parameter, we repair the masked values and
    extrapolate as sometimes the recorded parameter does not extend beyond the
    period during which the aircraft is on the runway.
    '''

    units = ut.KT

    @classmethod
    def can_operate(cls, available):

        return (all_of(('Airspeed', 'Liftoff', 'Climb Start', 'Grounded'), available) and
                any_of(('V2 At Liftoff', 'Airspeed Selected At Takeoff Acceleration Start',
                        'V2 Lookup At Liftoff'), available))

    def derive(self,
               airspeed=P('Airspeed'),
               v2_recorded=KPV('V2 At Liftoff'),
               airspeed_selected=KPV('Airspeed Selected At Takeoff Acceleration Start'),
               v2_lookup=KPV('V2 Lookup At Liftoff'),
               liftoffs=KTI('Liftoff'),
               climb_starts=KTI('Climb Start'),
               grounded=S('Grounded')):

        # Prepare a zeroed, masked array based on the airspeed:
        self.array = np_ma_masked_zeros_like(airspeed.array)

        # Determine interesting sections of flight which we want to use for V2.
        # Due to issues with how data is recorded, use five superframes before
        # liftoff until the start of the climb:
        phases = []
        for liftoff in liftoffs:
            ground = grounded.get_previous(liftoff.index, use='start')
            search_start = max(liftoff.index - 5 * 64 * self.hz, 0)
            # Avoid touchdown at touch and go which should be relative to vref/vapp
            start_index = max(search_start, ground.slice.start + 1 if ground else 0)
            my_climb_start = climb_starts.get_next(liftoff.index)
            if my_climb_start:
                stop_index = climb_starts.get_next(liftoff.index).index
            else:
                continue
            phases.append((search_start, start_index, stop_index))

        v2 = v2_recorded or airspeed_selected or v2_lookup
        if not v2:
            return

        for search_start, start_index, stop_index in phases:
            my_v2 = v2.get_last(within_slice=slice(search_start, stop_index+1))
            if my_v2 is not None and my_v2.value is not None:
                phase = slices_int(start_index, stop_index+1)
                self.array[phase] = airspeed.array[phase] - my_v2.value


class AirspeedMinusV2For3Sec(DerivedParameterNode):
    '''
    Airspeed relative to the Takeoff Safety Speed (V2) over a 3 second window.

    See the derived parameter 'Airspeed Minus V2' for further details.
    '''

    align_frequency = 2
    align_offset = 0
    units = ut.KT

    def derive(self, speed=P('Airspeed Minus V2')):

        self.array = second_window(speed.array, self.frequency, 3)


########################################
# Airspeed Minus Vref


class AirspeedMinusVref(DerivedParameterNode):
    '''
    Airspeed relative to the Reference Speed (Vref).

    Values of Vref are taken from recorded or derived values if available,
    otherwise we fall back to using a value from a lookup table.

    We also check to ensure that we have some valid samples in any recorded or
    derived parameter, otherwise, again, we fall back to lookup tables. To
    avoid issues with small samples of invalid data, we check that the area of
    data we are interested in has no masked values.
    '''

    units = ut.KT

    @classmethod
    def can_operate(cls, available):

        return all_of((
            'Airspeed',
            'Approach And Landing',
        ), available) and any_of(('Vref', 'Vref Lookup'), available)

    def derive(self,
               airspeed=P('Airspeed'),
               vref_recorded=P('Vref'),
               vref_lookup=P('Vref Lookup'),
               approaches=S('Approach And Landing')):

        # Prepare a zeroed, masked array based on the airspeed:
        self.array = np_ma_masked_zeros_like(airspeed.array)

        phases = slices_int(approaches.get_slices())

        vref = first_valid_parameter(vref_recorded, vref_lookup, phases=phases)

        if vref is None:
            return

        for phase in phases:
            value = most_common_value(vref.array[phase].astype(np.int))
            if value is not None:
                self.array[phase] = airspeed.array[phase] - value


class AirspeedMinusVrefFor3Sec(DerivedParameterNode):
    '''
    Airspeed relative to the Reference Speed (Vref) over a 3 second window.

    See the derived parameter 'Airspeed Minus Vref' for further details.
    '''

    align_frequency = 2
    align_offset = 0
    units = ut.KT

    def derive(self, speed=P('Airspeed Minus Vref')):

        self.array = second_window(speed.array, self.frequency, 3)


########################################
# Airspeed Minus Vapp


class AirspeedMinusVapp(DerivedParameterNode):
    '''
    Airspeed relative to the Approach Speed (Vapp).

    Values of Vapp are taken from recorded or derived values if available,
    otherwise we fall back to using a value from a lookup table.

    We also check to ensure that we have some valid samples in any recorded or
    derived parameter, otherwise, again, we fall back to lookup tables. To
    avoid issues with small samples of invalid data, we check that the area of
    data we are interested in has no masked values.
    '''

    units = ut.KT

    @classmethod
    def can_operate(cls, available):

        return all_of((
            'Airspeed',
            'Approach And Landing',
        ), available) and any_of(('Vapp', 'Vapp Lookup'), available)

    def derive(self,
               airspeed=P('Airspeed'),
               vapp_recorded=P('Vapp'),
               vapp_lookup=P('Vapp Lookup'),
               approaches=S('Approach And Landing')):

        # Prepare a zeroed, masked array based on the airspeed:
        self.array = np_ma_masked_zeros_like(airspeed.array)

        phases = slices_int(approaches.get_slices())

        vapp = first_valid_parameter(vapp_recorded, vapp_lookup, phases=phases)

        if vapp is None:
            return

        for phase in phases:
            if vapp.name == 'Vapp':
                # we have the recorded or value provided in derived parameter
                # from AFR field, so we can use the entire array
                self.array[phase] = airspeed.array[phase] - vapp.array[phase]
            else:
                # we have the lookup parameter
                value = most_common_value(vapp.array[phase].astype(np.int))
                if value is None:
                    continue
                self.array[phase] = airspeed.array[phase] - value


class AirspeedMinusVappFor3Sec(DerivedParameterNode):
    '''
    Airspeed relative to the Approach Speed (Vapp) over a 3 second window.

    See the derived parameter 'Airspeed Minus Vapp' for further details.
    '''

    align_frequency = 2
    align_offset = 0
    units = ut.KT

    def derive(self, speed=P('Airspeed Minus Vapp')):

        self.array = second_window(speed.array, self.frequency, 3)

########################################
# Airspeed Minus VLS


class AirspeedMinusVLS(DerivedParameterNode):
    '''
    Airspeed relative to VLS.
    '''

    name = 'Airspeed Minus VLS'
    units = ut.KT

    @classmethod
    def can_operate(cls, available):

        return all_of((
            'Airspeed',
            'Approach And Landing',
        ), available) and any_of(('VLS', 'VLS Lookup'), available)

    def derive(self,
               airspeed=P('Airspeed'),
               vls_recorded=P('VLS'),
               vls_lookup=P('VLS Lookup'),
               approaches=S('Approach And Landing')):

        # Prepare a zeroed, masked array based on the airspeed:
        self.array = np_ma_masked_zeros_like(airspeed.array)

        # Determine the sections of flight where data must be valid:
        phases = slices_int(approaches.get_slices())

        # Using first_valid_parameter so that once lookup tables are introduced we'll just add it here
        vls = first_valid_parameter(vls_recorded, vls_lookup, phases=phases)

        if vls is None:
            return

        for phase in phases:
            self.array[phase] = airspeed.array[phase] - vls.array[phase]


class AirspeedMinusVLSFor3Sec(DerivedParameterNode):
    '''
    Airspeed relative to VLS over a 3 second window.

    See the derived parameter 'Airspeed Minus VLS' for further details.
    '''

    name = 'Airspeed Minus VLS For 3 Sec'
    align_frequency = 2
    align_offset = 0
    units = ut.KT

    def derive(self, speed=P('Airspeed Minus VLS')):

        self.array = second_window(speed.array, self.frequency, 3)


########################################
# Airspeed Minus Minimum Airspeed


class AirspeedMinusMinimumAirspeed(DerivedParameterNode):
    '''
    Airspeed relative to minimum airspeed.

    See the derived parameter 'Minimum Airspeed' for further details.
    '''

    units = ut.KT

    def derive(self,
               airspeed=P('Airspeed'),
               minimum_airspeed=P('Minimum Airspeed')):

        self.array = airspeed.array - minimum_airspeed.array


class AirspeedMinusMinimumAirspeedFor3Sec(DerivedParameterNode):
    '''
    Airspeed relative to minimum airspeed over a 3 second window.

    See the derived parameter 'Airspeed Minus Minimum Airspeed' for further
    details.
    '''

    align_frequency = 2
    align_offset = 0
    units = ut.KT

    def derive(self, speed=P('Airspeed Minus Minimum Airspeed')):

        self.array = second_window(speed.array, self.frequency, 3)


########################################
# Airspeed Minus Flap Manoeuvre Speed


class AirspeedMinusFlapManoeuvreSpeed(DerivedParameterNode):
    '''
    Airspeed relative to flap manoeuvre speeds.

    See the derived parameter 'Flap Manoeuvre Speed' for further details.
    '''

    units = ut.KT

    def derive(self,
               airspeed=P('Airspeed'),
               fms=P('Flap Manoeuvre Speed')):

        self.array = airspeed.array - fms.array



class AirspeedMinusFlapManoeuvreSpeedFor3Sec(DerivedParameterNode):
    '''
    Airspeed relative to flap manoeuvre speed over a 3 second window.
    '''

    align_frequency = 2
    align_offset = 0
    units = ut.KT

    def derive(self,
               airspeed=P('Airspeed'),
               fms=P('Flap Manoeuvre Speed')):

        speed = airspeed.array - fms.array

        self.array = second_window(speed, self.frequency, 3, extend_window=True)

########################################
# Airspeed Relative


class AirspeedRelative(DerivedParameterNode):
    '''
    Airspeed relative to Vref/Vapp.

    See the derived parameters 'Airspeed Minus Vref' and 'Airspeed Minus Vapp'
    for further details.
    '''

    units = ut.KT

    @classmethod
    def can_operate(cls, available):

        return any_of((
            'Airspeed Minus V2',
            'Airspeed Minus Vapp',
            'Airspeed Minus Vref',
        ), available)

    def derive(self,
               takeoff=P('Airspeed Minus V2'),
               vapp=P('Airspeed Minus Vapp'),
               vref=P('Airspeed Minus Vref')):

        approach = vapp or vref
        app_array = approach.array if approach else np_ma_masked_zeros_like(takeoff.array)

        if takeoff:
            toff_array = takeoff.array
            # We know the two areas of interest cannot overlap so we just add
            # the values, inverting the mask to provide a 0=ignore, 1=use_this
            # multiplier.
            speeds = toff_array.data*~toff_array.mask + app_array.data*~app_array.mask
            # And build this back into an array, masked only where both were
            # masked.
            combined = np.ma.array(data=speeds,
                                   mask = np.logical_and(toff_array.mask, app_array.mask))
            self.array = combined
        else:
            self.array = app_array


class AirspeedRelativeFor3Sec(DerivedParameterNode):
    '''
    Airspeed relative to Vapp/Vref over a 3 second window.

    See the derived parameter 'Airspeed Relative' for further details.
    '''

    align_frequency = 2
    align_offset = 0
    units = ut.KT

    @classmethod
    def can_operate(cls, available):

        return any_of((
            'Airspeed Minus V2 For 3 Sec',
            'Airspeed Minus Vapp For 3 Sec',
            'Airspeed Minus Vref For 3 Sec',
        ), available)

    def derive(self,
               takeoff=P('Airspeed Minus V2 For 3 Sec'),
               vapp=P('Airspeed Minus Vapp For 3 Sec'),
               vref=P('Airspeed Minus Vref For 3 Sec')):

        approach = vapp or vref
        app_array = approach.array if approach else np_ma_masked_zeros_like(takeoff.array)
        if takeoff:
            toff_array = takeoff.array
            # We know the two areas of interest cannot overlap so we just add
            # the values, inverting the mask to provide a 0=ignore, 1=use_this
            # multiplier.
            speeds = toff_array.data*~toff_array.mask + app_array.data*~app_array.mask
            # And build this back into an array, masked only where both were
            # masked.
            combined = np.ma.array(data=speeds,
                                   mask = np.logical_and(toff_array.mask, app_array.mask))
            self.array = combined
        else:
            self.array = app_array


########################################
# Aircraft Energy

class KineticEnergy(DerivedParameterNode):
    '''Caclculate the kinetic energy of Aircraft in MegaJoule'''

    units = ut.MJ

    def derive(self,airspeed=P('Airspeed True'),
               mass=P('Gross Weight Smoothed')):
        v = ut.convert(airspeed.array, ut.KT, ut.METER_S)
        # m is in kg
        self.array = (0.5 * mass.array * v ** 2 * 10 **-6) # converted to MJoule


class PotentialEnergy(DerivedParameterNode):
    '''Potential energy of Aircraft'''

    align_frequency = 1
    units = ut.MJ

    def derive(self, altitude_aal=P('Altitude AAL'),
               gross_weight_smoothed=P('Gross Weight Smoothed')):
        altitude = altitude_aal.array * ut.CONVERSION_MULTIPLIERS[ut.FT][ut.METER]
        self.array = gross_weight_smoothed.array * GRAVITY_METRIC * altitude / 10 ** 6


class AircraftEnergy(DerivedParameterNode):
    '''Total energy of Aircraft'''

    units = ut.MJ

    def derive(self, potential_energy=P('Potential Energy'),
               kinetic_energy=P('Kinetic Energy')):
        self.array = potential_energy.array + kinetic_energy.array
<|MERGE_RESOLUTION|>--- conflicted
+++ resolved
@@ -1006,23 +1006,15 @@
         # have three altimeters but one of the sensors can give signals that appear to be 
         # valid in the cruise, hence the alternative validity level. Finally, the overflow
         # correction algorithms can be out of step, giving differences of the order of 
-<<<<<<< HEAD
         # 1,000ft between two sensors. The tolerance threshold ensures these are rejected 
         # (a wide tolerance ensures we don't react to normal levels of noise between altimeters).
-=======
-        # 1,000ft between two sensors. The tolerance threshold ensures these are rejected.
->>>>>>> fb3e5f6d
         self.array = blend_parameters(sources,
                                       offset=self.offset,
                                       frequency=self.frequency,
                                       small_slice_duration=10,
                                       mode='cubic',
                                       validity='all_but_one',
-<<<<<<< HEAD
                                       tolerance=500.0)
-=======
-                                      tolerance=100.0)
->>>>>>> fb3e5f6d
 
         # For aircraft where the antennae are placed well away from the main
         # gear, and especially where it is aft of the main gear, compensation
