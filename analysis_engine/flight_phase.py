--- conflicted
+++ resolved
@@ -2189,7 +2189,6 @@
                 if ras_local[-1]:
                     invalid_slices.append(ra_slices[-1]) # RA at landing not valid
 
-<<<<<<< HEAD
                 # invalid conditions
                 ras_local = tcas_cc.array[op].any_of(
                     'Altitude Lost',
@@ -2199,12 +2198,6 @@
                     ignore_missing=True,
                 )
                 invalid_slices.extend(shift_slices(runs_of_ones(ras_local), op.start))
-=======
-                # Combined Control = 7 is an invalid condition
-                ras_local = tcas_cc.array[op].data == 7
-                invalid_slices.extend(shift_slices(runs_of_ones(ras_local), op.start))                
->>>>>>> 8ff2c195
-
                 # Overlay the original mask
                 mask_local = np.ma.getmaskarray(tcas_cc.array[op])
                 invalid_slices.extend(shift_slices(runs_of_ones(mask_local), op.start))
@@ -2351,13 +2344,8 @@
             # Where data is corrupted, single samples are a common source of error
             # time_limit rejects single samples, but 4+ sample events are retained.
             ra_slices = slices_remove_small_slices(ra_slices,
-<<<<<<< HEAD
-                                                   time_limit=4.0,
-                                                   hz=tcas_cc.frequency)
-=======
                                                    time_limit=4.0, 
                                                    hz=hz)
->>>>>>> 8ff2c195
             self.create_phases(ra_slices)
             
                         
