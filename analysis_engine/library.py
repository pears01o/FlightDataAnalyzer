import numpy as np
import logging

from math import ceil, floor, sqrt, sin, cos, atan2, radians
from collections import OrderedDict, namedtuple
from datetime import datetime, timedelta
from hashlib import sha256
from itertools import izip
##from scipy.optimize import fmin, fmin_bfgs, fmin_tnc
# TODO: Inform Enthought that fmin_l_bfgs_b dies in a dark hole at _lbfgsb.setulb

<<<<<<< HEAD
from hdfaccess.parameter import MappedArray

from settings import (GRAVITY_METRIC,
                      KTS_TO_MPS, 
                      METRES_TO_FEET, 
=======
from settings import (KTS_TO_MPS, 
>>>>>>> 4986dd32
                      REPAIR_DURATION, 
                      TRUCK_OR_TRAILER_INTERVAL, 
                      TRUCK_OR_TRAILER_PERIOD)

# There is no numpy masked array function for radians, so we just multiply thus:
deg2rad = radians(1.0)

logger = logging.getLogger(name=__name__)

Value = namedtuple('Value', 'index value')

class InvalidDatetime(ValueError):
    pass


def align(slave, master, data_type=None):
    """
    This function takes two parameters which will have been sampled at
    different rates and with different measurement offsets in time, and
    aligns the slave parameter's samples to match the master parameter. In
    this way the master and aligned slave data may be processed without
    timing errors.
    
    The values of the returned array will be those of the slave parameter,
    aligned to the master and adjusted by linear interpolation. The initial
    or final values will be extended from the first or last values if they
    lie outside the timebase of the slave parameter (i.e. we do not
    extrapolate). The offset and hz for the returned masked array will be
    those of the master parameter.
    
    The slave's data_type is used to determine the method of interpolation.
    Anything other than discrete or multi-state will result in interpolation
    of the data across each sample period. The exception to this case is for
    initial configuration of a recorded data LFL, in which case interpolation
    can be confusing so an option to maintain non-aligned status is included.
 
    WARNING! Not tested with ascii data_type.
    
    :param slave: The parameter to be aligned to the master
    :type slave: Parameter objects
    :param master: The master parameter
    :type master: Parameter objects
    :param data_type: Overrides the slave data_type for interpolation method.
    :type data_type: string, default to None, but accepted options are:
    "discrete", "multi-state" and "non-aligned".
    
    :raises AssertionError: If the arrays and sample rates do not equate to the same overall data duration.
    
    :returns: Slave array aligned to master.
    :rtype: np.ma.array
    """
    slave_array = slave.array # Optimised access to attribute.

    if isinstance(slave_array, MappedArray):  # Multi-state array.
        slave_array = slave_array.raw
        data_type = 'multi-state'
    elif isinstance(slave_array, np.ma.MaskedArray):
        data_type = 'analogue'
    else:
        raise ValueError('Cannot align slave array of unknown type: '
            'Slave: %s, Master: %s.', slave.name, master.name)

    if len(slave_array) == 0:
        # No elements to align, avoids exception being raised in the loop below.
        return slave_array
    if slave.frequency == master.frequency and slave.offset == master.offset:
        # No alignment is required, return the slave's array unchanged.
        return slave_array
    
    if data_type is None and slave.data_type:
        data_type = slave.data_type
    
    # Get the timing offsets, comprised of word location and possible latency.
    tp = master.offset
    ts = slave.offset

    # Get the sample rates for the two parameters
    wm = master.frequency
    ws = slave.frequency
    slowest = min(wm,ws)
    
    #---------------------------------------------------------------------------
    # Section to handle superframe parameters, in master, slave or both.
    # Note: We do not interpolate at these low sample rates.
    #---------------------------------------------------------------------------
    if slowest < 0.25:
        # One or both parameters is in a superframe. Handle without
        # interpolation as these parameters are recorded at too low a rate
        # for interpolation to be meaningful.
        if wm==ws:
            # All we need do is copy the data across as they are at the same
            # sample rate.
            slave_aligned=np.ma.copy(slave.array)
            return slave_aligned

        if wm>ws:
            # Increase samples in slave accordingly
            r = wm/ws
            assert r in [2, 4, 8, 16, 32, 64, 128, 256, 512], \
                "slave = '%s' @ %sHz; master = '%s' @ %sHz; r=%s" \
                % (slave.name, slave.hz, master.name, master.hz, r)
            slave_aligned = np.ma.repeat(slave.array, r)
            return slave_aligned

        else:
            # Reduce samples in slave.
            r = ws/wm
            assert r in [2, 4, 8, 16, 32, 64, 128, 256, 512], \
                "slave = '%s' @ %sHz; master = '%s' @ %sHz; r=%s" \
                % (slave.name, slave.hz, master.name, master.hz, r)
            slave_aligned=np.ma.empty_like(master.array)
            slave_aligned=slave_array[::r]
            return slave_aligned
    #---------------------------------------------------------------------------
            

    # Express the timing disparity in terms of the slave paramter sample interval
    delta = (tp-ts)*slave.frequency

    # If the slowest sample rate is less than 1 Hz, we extend the period and
    # so achieve a lowest rate of one per period.
    if slowest<1:
        wm /= slowest
        ws /= slowest
        
    # Check the values are in ranges we have tested
    assert wm in [1, 2, 4, 8, 16, 32, 64], \
        "master = '%s' @ %sHz; wm=%s" \
        % (master.name, master.hz, wm)
    assert ws in [1, 2, 4, 8, 16, 32, 64], \
        "slave = '%s' @ %sHz; ws=%s" \
        % (slave.name, slave.hz, ws)
           
    # Compute the sample rate ratio:
    r = wm/float(ws)
    
    # Here we create a masked array to hold the returned values that will have 
    # the same sample rate and timing offset as the master
    slave_aligned = np.ma.empty(len(slave_array) * r)

    # Each sample in the master parameter may need different combination parameters
    for i in range(int(wm)):
        bracket=(i/r+delta)
        # Interpolate between the hth and (h+1)th samples of the slave array
        h=int(floor(bracket))
        h1 = h+1

        # Compute the linear interpolation coefficients, b & a
        b = bracket-h
        
        # Cunningly, if we are working with discrete or multi-state parameters, 
        # by reverting to 1,0 or 0,1 coefficients we gather the closest value
        # in time to the master parameter.
        if data_type and data_type.lower() in ('multi-state', 'non-aligned'):
            b = round(b)
            
        # Either way, a is the residual part.    
        a=1-b
        
        if h<0:
            slave_aligned[i+wm::wm]=a*slave_array[h+ws:-ws:ws]+b*slave_array[h1+ws::ws]
            # We can't interpolate the inital values as we are outside the 
            # range of the slave parameters. Take the first value and extend to 
            # the end of the data.
            slave_aligned[i] = slave_array[0]
        elif h1>=ws:
            slave_aligned[i:-wm:wm]=a*slave_array[h:-ws:ws]+b*slave_array[h1::ws]
            # At the other end, we run out of slave parameter values so need to
            # extend to the end of the array.
            slave_aligned[i-wm] = slave_array[-1]
        else:
            # Sheer bliss. We can compute slave_aligned across the whole
            # range of the data without having to take special care at the
            # ends of the array.
            slave_aligned[i::wm]=a*slave_array[h::ws]+b*slave_array[h1::ws]

    return slave_aligned


def ambiguous_runway(rwy):
    # There are a number of runway related KPVs that we only create if we
    # know the actual runway we landed on. Where there is ambiguity the
    # runway attribute may be truncated, or the identifier, if present, will
    # end in a "*" character.
    if rwy == None:
        return True
    if rwy.value == None:
        return True
    if not rwy.value.has_key('identifier'):
        return True
    return rwy.value['identifier'].endswith('*')
   

def bearing_and_distance(lat1, lon1, lat2, lon2):
    """
    Simplified version of bearings and distances for a single pair of
    locations. Gives bearing and distance of point 2 from point 1.
    """
    brg, dist = bearings_and_distances(np.ma.array(lat2), np.ma.array(lon2),
                                       {'latitude':lat1, 'longitude':lon1})
    return np.asscalar(brg), np.asscalar(dist)

    
def bearings_and_distances(latitudes, longitudes, reference):
    """
    Returns the bearings and distances of a track with respect to a fixed point.
    
    Usage: 
    brg[], dist[] = bearings_and_distances(lat[], lon[], {'latitude':lat_ref, 'longitude':lon_ref})
    
    :param latitudes: The latitudes of the track.
    :type latitudes: Numpy masked array.
    :param longitudes: The latitudes of the track.
    :type longitudes: Numpy masked array.
    :param reference: The location of the second point.
    :type reference: dict with {'latitude': lat, 'longitude': lon} in degrees.
    
    :returns bearings, distances: Bearings in degrees, Distances in metres.
    :type distances: Two Numpy masked arrays

    Navigation formulae have been derived from the scripts at 
    http://www.movable-type.co.uk/scripts/latlong.html
    Copyright 2002-2011 Chris Veness, and altered by Flight Data Services to 
    suit the POLARIS project.
    """

    lat_array = latitudes*deg2rad
    lon_array = longitudes*deg2rad
    lat_ref = radians(reference['latitude'])
    lon_ref = radians(reference['longitude'])
    
    dlat = lat_ref - lat_array
    dlon = lon_ref - lon_array
    
    a = np.ma.sin(dlat/2) * np.ma.sin(dlat/2) + \
        np.ma.cos(lat_array) * np.ma.cos(lat_ref) * \
        np.ma.sin(dlon/2) * np.ma.sin(dlon/2)
    dists = 2 * np.ma.arctan2(np.ma.sqrt(a), np.ma.sqrt(1.0 - a))
    dists *= 6371000 # Earth radius in metres

    
    y = np.ma.sin(dlon) * np.ma.cos(lat_ref)
    x = np.ma.cos(lat_array) * np.ma.sin(lat_ref) \
        - np.ma.sin(lat_array) * np.ma.cos(lat_ref) * np.ma.cos(dlon)
    brgs = np.ma.arctan2(-y,-x)
    
    joined_mask = np.logical_or(latitudes.mask, longitudes.mask)
    brg_array = np.ma.array(data=np.rad2deg(brgs) % 360,
                            mask=joined_mask)
    dist_array = np.ma.array(data=dists,
                             mask=joined_mask)

    return brg_array, dist_array

"""
Landing stopping distances.

def braking_action(gspd, landing, mu):
    dist = integrate(gspd.array[landing.slice], gspd.hz, scale=KTS_TO_MPS)
    #decelerate = np.power(gspd.array[landing.slice]*KTS_TO_MPS,2.0)\
        #/(2.0*GRAVITY_METRIC*mu)
    mu = np.power(gspd.array[landing.slice]*KTS_TO_MPS,2.0)\
        /(2.0*GRAVITY_METRIC*dist)
    limit_point = np.ma.argmax(mu)
    ##limit_point = np.ma.argmax(dist+decelerate)
    ##braking_distance = dist[limit_point] + decelerate[limit_point]
    return limit_point, mu[limit_point]
"""

def calculate_timebase(years, months, days, hours, mins, secs):
    """
    Calculates the timestamp most common in the array of timestamps. Returns
    timestamp calculated for start of array by applying the offset of the
    most common timestamp.
    
    Accepts arrays and numpy arrays at 1Hz.
    
    WARNING: If at all times, one or more of the parameters are masked, you
    willnot get a valid timestamp and an exception will be raised.
    
    Note: if uneven arrays are passed in, they are assumed by izip that the
    start is valid and the uneven ends are invalid and skipped over.
    
    Supports years as a 2 digits - e.g. "11" is "2011"
    
    :param years, months, days, hours, mins, secs: Appropriate 1Hz time elements
    :type years, months, days, hours, mins, secs: iterable of numeric type
    :returns: best calculated datetime at start of array
    :rtype: datetime
    :raises: InvalidDatetime if no valid timestamps provided
    """
    base_dt = None
    # OrderedDict so if all values are the same, max will consistently take the 
    # first val on repeated runs
    clock_variation = OrderedDict() 

    if not len(years) == len(months) == len(days) == \
       len(hours) == len(mins) == len(secs):
        raise ValueError("Arrays must be of same length")

    for step, (yr, mth, day, hr, mn, sc) in enumerate(izip(years, months, days, hours, mins, secs)):
        #TODO: Try using numpy datetime functions for speedup?
        #try:
            #date = np.datetime64('%d-%d-%d' % (yr, mth, day), 'D')
        #except np.core._mx_datetime_parser.RangeError  :
            #continue
        # same for time?
        
        if yr and yr < 100:
            yr = convert_two_digit_to_four_digit_year(yr)
            
        try:
            dt = datetime(int(yr), int(mth), int(day), int(hr), int(mn), int(sc))
        except (ValueError, TypeError, np.ma.core.MaskError):
            continue
        if not base_dt:
            base_dt = dt # store reference datetime 
        # calc diff from base
        diff = dt - base_dt - timedelta(seconds=step)
        ##print "%02d - %s %s" % (step, dt, diff)
        try:
            clock_variation[diff] += 1
        except KeyError:
            # new difference
            clock_variation[diff] = 1
    if base_dt:
        # return most regular difference
        clock_delta = max(clock_variation, key=clock_variation.get)
        return base_dt + clock_delta
    else:
        # No valid datestamps found
        raise InvalidDatetime("No valid datestamps found")

# calculate here to avoid repitition
CURRENT_YEAR = str(datetime.now().year)
def convert_two_digit_to_four_digit_year(yr):
    """
    Everything below the current year is assume to be in the current
    century, everything above is assumed to be in the previous
    century.
    if current year is 2012
    
    13 = 1913
    12 = 2012
    11 = 2011
    01 = 2001
    """
    # convert to 4 digit year
    century = int(CURRENT_YEAR[:2]) * 100
    yy = int(CURRENT_YEAR[2:])
    if yr > yy:
        return century - 100 + yr
    else:
        return century + yr

def coreg(y, indep_var=None, force_zero=False):
    """
    Combined correlation and regression line calculation. 

    correlate, slope, offset = coreg(y, indep_var=x, force_zero=True)
    
    :param y: dependent variable
    :type y: numpy float array - NB: MUST be float
    :param x: independent variable
    :type x: numpy float array. Where not supplied, a linear scale is created.
    :param force_zero: switch to force the regression offset to zero
    :type force_zero: logic, default=False
    
    :returns:
    :param correlate: The modulus of Pearson's correlation coefficient

    Note that we use only the modulus of the correlation coefficient, so that
    we only have to test for positive values when checking the strength of
    correlation. Thereafter the slope is used to identify the sign of the
    correlation.

    :type correlate: float, in range 0 to +1,
    :param slope: The slope (m) in the equation y=mx+c for the regression line
    :type slope: float
    :param offset: The offset (c) in the equation y=mx+c
    :type offset: float
    
    Example usage:

    corr,m,c = coreg(air_temp.array, indep_var=alt_std.array)
    
    corr > 0.5 shows weak correlation between temperature and altitude
    corr > 0.8 shows good correlation between temperature and altitude
    m is the lapse rate
    c is the temperature at 0ft
    """
    n = len(y)
    if n < 2:
        raise ValueError, 'Function coreg called with data of length 1 or null'
    if indep_var == None:
        x = np.ma.arange(n, dtype=float)
    else:
        x = indep_var
        if len(x) != n:
            raise ValueError, 'Function coreg called with arrays of differing length'
    if x.ptp() == 0.0 or y.ptp() == 0.0:
        # raise ValueError, 'Function coreg called with invariant independent variable'
        return 0.0, 0.0, 0.0
    
    # Need to propagate masks into both arrays equally.
    mask = np.ma.logical_or(x.mask, y.mask)
    x_ = np.ma.array(data=x.data,mask=mask)
    y_ = np.ma.array(data=y.data,mask=mask)

    # n_ is the number of useful data pairs for analysis.
    n_ = np.ma.count(x_)
    sx = np.ma.sum(x_)
    sxy = np.ma.sum(x_*y_)
    sy = np.ma.sum(y_)
    sx2 = np.ma.sum(x_*x_)
    sy2 = np.ma.sum(y_*y_)
    
    # Correlation
    p = abs((n_*sxy - sx*sy)/(sqrt(n_*sx2-sx*sx)*sqrt(n_*sy2-sy*sy)))
    
    # Regression
    if force_zero:
        m = sxy/sx2
        c = 0.0
    else:
        m = (sxy-sx*sy/n_)/(sx2-sx*sx/n_)
        c = sy/n_ - m*sx/n_
    
    return p, m, c
    
def create_phase_inside(array, hz, offset, phase_start, phase_end):
    '''
    This function masks all values of the reference array outside of the phase
    range phase_start to phase_end, leaving the valid phase inside these times.
    
    :param array: input data
    :type array: masked array
    :param a: sample rate for the input data (sec-1)
    :type hz: float
    :param offset: fdr offset for the array (sec)
    :type offset: float
    :param phase_start: time into the array where we want to start seeking the threshold transit.
    :type phase_start: float
    :param phase_end: time into the array where we want to stop seeking the threshold transit.
    :type phase_end: float
    :returns: input array with samples outside phase_start and phase_end masked.
    '''
    return _create_phase_mask(array,  hz, offset, phase_start, phase_end, 'inside')

def create_phase_outside(array, hz, offset, phase_start, phase_end):
    '''
    This function masks all values of the reference array inside of the phase
    range phase_start to phase_end, leaving the valid phase outside these times.
    
    :param array: input data
    :type array: masked array
    :param a: sample rate for the input data (sec-1)
    :type hz: float
    :param offset: fdr offset for the array (sec)
    :type offset: float
    :param phase_start: time into the array where we want to start seeking the threshold transit.
    :type phase_start: float
    :param phase_end: time into the array where we want to stop seeking the threshold transit.
    :type phase_end: float
    :returns: input array with samples outside phase_start and phase_end masked.
    '''
    return _create_phase_mask(array, hz, offset, phase_start, phase_end, 'outside')

def _create_phase_mask(array, hz, offset, a, b, which_side):
    # Create Numpy array of same size as array data
    length = len(array)
    m = np.arange(length)
    
    if a > b:
        a, b = b, a # Swap them over to make sure a is the smaller.
    
    # Convert times a,b to indices ia, ib and check they are within the array.
    ia = int((a-offset)*hz)
    if ia < (a-offset)*hz:
        ia += 1
    if ia < 0 or ia > length:
        raise ValueError, 'Phase mask index out of range'
            
    ib = int((b-offset)*hz) + 1
    if ib < 0 or ib > length:
        raise ValueError, 'Phase mask index out of range'

    # Populate the arrays to be False where the flight phase is valid.
    # Adjustments ensure phase is intact and not overwritten by True data.
    if which_side == 'inside':
        m[:ia]  = True
        m[ia:ib] = False
        m[ib:]  = True
    else:
        m[:ia]  = False
        m[ia:ib] = True
        m[ib:]  = False
         
    # Return the masked array containing reference data and the created mask.
    return np.ma.MaskedArray(array, mask = m)


def cycle_counter(array, min_step, cycle_time, hz, array_offset):
    '''
    Counts the number of consecutive cycles, each with a period not more than
    cycle_time seconds, and with variation greater than min_step.

    :param array: time series data 
    :type array: Numpy masked array
    :param min_step: Optional minimum step, below which fluctuations will be removed.
    :type min_step: float
    :param cycle_time: Maximum time for a complete valid cycle 
    :type cycle_time: float, seconds
    :param hz: array sample rate
    :type hz: float, Hz
    :param array_offset: Index to start of array
    :type array_offset: integer
    
    :returns max_index: index of the array element at the end of the highest number of cycles
    :type max_iundex: integer
    :returns max_cycles: the highest number of cycles in the array.
    :type max_cycles: float (counts a half cycle for each change over min_step)
    
    Note - Where two events with the same cycle count arise in the same
    array, the latter is recorded as it is normally the later in the flight
    that will be most hazardous.
    '''
    idxs, vals = cycle_finder(array, min_step=min_step)
    if idxs == None:
        return None, None
    
    half_cycle_times = np.ediff1d(idxs) / hz
    half_cycles = 0
    max_half_cycles = 0
    for num, half_cycle_time in enumerate(half_cycle_times):
        if half_cycle_time < cycle_time:
            half_cycles += 1
            index = idxs[num+1]
        else:
            if 0 < half_cycles >= max_half_cycles:
               max_half_cycles = half_cycles
               max_index = index
               half_cycles = 0
               
    if 0 < half_cycles >= max_half_cycles:
       max_half_cycles = half_cycles
       max_index = index
    
    if max_half_cycles <= 1: # Ignore single direction movements.
        return None, None
    return array_offset+max_index, max_half_cycles/2.0 
    
    
def cycle_finder(array, min_step=0.0, include_ends=True):
    '''
    Simple implementation of a peak detection algorithm with small cycle remover.

    :param array: time series data 
    :type array: Numpy masked array
    :param min_step: Optional minimum step, below which fluctuations will be removed.
    :type min_step: float
    :param include_ends: Decides whether the first and last points of the array are to be included as possible turning points
    :type include_ends: logical
    
    :returns: List of peak indexes, List of peak values.
    '''
    
    if len(array) == 0:
        # Nothing to do, so return None.
        return None, None
    
    # Find the peaks and troughs by difference products which change sign.
    x = np.ma.ediff1d(array, to_begin=0.0)
    # Stripping out only the nonzero values ensures we don't get confused with invariant data
    y = np.ma.nonzero(x)
    z = x[y[0]] # y is a tuple of indices so this recovers the values of interest
    peak = -z[:-1]*z[1:] # Here we compute the change in direction
    idxs = y[0][np.nonzero(np.ma.maximum(peak,0.0))] # And these are the indeces where the direction changed
    vals = array.data[idxs] # So these are the local peak and trough values.
    
    # Optional inclusion of end points
    if include_ends:
        # We can only extend over the range of valid data, so find the first
        # and last valid samples.
        first, last = np.ma.flatnotmasked_edges(array)
        idxs = np.insert(idxs, 0, first)
        vals = np.insert(vals,0,array.data[first])
        # If the end two are in line, scrub the middle one.
        try:
            if (vals[2]-vals[1])*(vals[1]-vals[0])>=0.0:
                idxs = np.delete(idxs, 1)
                vals = np.delete(vals, 1)
        except:
            pass # If there are few vals in the array, there's nothing to tidy up.
        idxs = np.append(idxs, len(array))
        vals = np.append(vals,array.data[last])
        try:
            if (vals[-3]-vals[-2])*(vals[-2]-vals[-1])>=0.0:
                idxs = np.delete(idxs, -2)
                vals = np.delete(vals, -2)
        except:
            pass # as before.

    # This section progressively removes reversals smaller than the step size of interest, hence the arrays shrink until just the desired answer is left.
    dvals = np.ediff1d(vals)
    while len(dvals) > 0 and np.min(abs(dvals)) < min_step:
        sort_idx = np.argmin(abs(dvals))
        last = len(dvals)
        if sort_idx == 0:
            idxs = np.delete(idxs, 0)
            vals = np.delete(vals, 0)
            dvals = np.delete(dvals, 0)
        elif sort_idx == last-1:
            idxs = np.delete(idxs, last)
            vals = np.delete(vals, last)
            dvals = np.delete(dvals, last-1) # One fewer dval than val
        else:
            idxs = np.delete(idxs, slice(sort_idx,sort_idx+2))
            vals = np.delete(vals, slice(sort_idx,sort_idx+2))
            dvals[sort_idx-1] += dvals[sort_idx] + dvals[sort_idx+1]
            dvals = np.delete(dvals, slice(sort_idx,sort_idx+2))
    if len(dvals) == 0:
        # All the changes have disappeared, so return None rather than a
        # single residual array value.
        return None, None
    else:
        return idxs, vals

def datetime_of_index(start_datetime, index, frequency=1):
    '''
    Returns the datetime of an index within the flight at a particular
    frequency.
    
    :param start_datetime: Start datetime of the flight available as the 'Start Datetime' attribute.
    :type start_datetime: datetime
    :param index: Index within the flight.
    :type index: int
    :param frequency: Frequency of the index.
    :type frequency: int or float
    :returns: Datetime at index.
    :rtype: datetime
    '''
    index_in_seconds = index / frequency
    offset = timedelta(seconds=index_in_seconds)
    return start_datetime + offset
    

# Previously known as Duration
def clip(array, period, hz=1.0, remove='peaks'):
    '''
    This function clips the maxima of a data array such that the 
    values are present (or exceeded) in the original data for the period
    defined. After processing with this function, the resulting array can be 
    used to detect maxima or minima (in exactly the same way as a non-clipped 
    parameter), however the values will have been met or exceeded in the 
    original data for the given duration.
        
    :param array: Masked array of floats
    :type array: Numpy masked array
    :param period: Time for the output values to be sustained(sec)
    :type period: int/float
    :param hz: Frequency of the data_array
    :type hz: float
    :param remove: type of data to clip.
    :type remove: string, default to 'peaks' option 'troughs'
    '''

    if hz <= 0.01:
        raise ValueError('Duration called with sample rate outside permitted range')

    delay = (int(period * hz)-1)/2
    # Trap low values. This can occur, for an example, where a parameter has
    # a lower sample rate than expected.
    if delay < 1:
        raise ValueError('Duration called with period too short to have an effect')
    if remove not in ['peaks', 'troughs']:
        raise ValueError('Clip called with unrecognised removal mode')
    
    # Width is the number of samples to be computed, allowing for delay period before and after.
    width = len(array) - 2*delay
    
    # If the clip period is longer than the array, width is zero or negative,
    # so we just return the highest or lowest value.
    if width <= 0:
        result = np_ma_ones_like(array)
        if remove == 'peaks':
            result *= np.ma.min(array)
        else:
            result *= np.ma.max(array)
        return result
    
    # OK - normal operation here. We repair the mask to avoid propogating invalid samples unreasonably.
    source = repair_mask(array, frequency=hz, repair_duration=period-(1/hz))
    if source != None and np.ma.count(source): # Because np.ma.count(source)=1 if source = None
        result = np.ma.copy(source)
    
        for step in range(2*delay+1):
            if remove == 'peaks':
                result[delay:-delay] = np.ma.minimum(result[delay:-delay], source[step:step+width])
            else:
                result[delay:-delay] = np.ma.maximum(result[delay:-delay], source[step:step+width])
    
        # Stretch the ends out and return the answer.
        result[:delay] = result[delay]
        result[-delay:] = result[-(delay+1)]
        return result
    
    else:
        return np_ma_masked_zeros_like(source)

"""
    # Compute an array of differences across period, such that each maximum or
    # minimum results in a negative result.
    b = (a[:-delay]-a[delay-1:-1]) * (a[1:1-delay]-a[delay:])
    
    # We now remove the positive values (as these are of no interest), sort the 
    # list to put the negative values first, then index through the arguments: 
    for index in b.clip(max = 0).argsort():
        if b[index]<0: # Data has passed through this level for delay samples.
            if a[index+1] > a[index]:
                # We are truncating a peak, so find the higher end value
                #  TODO: could interpolate ends.
                level = min(a[index], a[index+delay])
                # Replace the values with the preceding value to trim the maxima to those
                # values which are present for at least the required period.
                a[index:index+delay+1] = level
            else:
                # We are truncating a trough, so find the lower end value
                #  TODO: could interpolate ends as above.
                level = max(a[index], a[index+delay])
                a[index:index+delay+1] = level
        else:
            break # No need to process the rest of the array.
    return a
    """


def filter_vor_ils_frequencies(array, navaid):
    '''
    This function passes valid ils or vor frequency data and masks all other data.
    
    To quote from Flightgear ~(where the clearest explanation can be found)
    "The VOR uses frequencies in the the Very High Frequency (VHF) range, it
    uses channels between 108.0 MHz and 117.95 MHz. It is spaced with 0.05
    MHz intervals (so 115.00; 115.05; 115.10 etc). The range 108...112 is
    shared with ILS frequencies. To differentiate between them VOR has an
    even number on the 0.1 MHz frequency and the ILS has an uneven number on
    the 0,1 MHz frequency.

    So 108.0; 108.05; 108.20; 108.25; 108.40; 108.45 would be VOR stations. 
    and 108.10; 108.15; 108.30; 108.35; 108.50; 108.55 would be ILS stations. 

    :param array: Masked array of radio frequencies in MHz
    :type array: Floating point Numpy masked array
    :param navaid: Type of navigation aid
    :type period: string, 'ILS' or 'VOR' only accepted.
    
    :returns: Numpy masked array. The requested navaid type frequencies will be passed as valid. All other frequencies will be masked.
    '''
    vor_range = np.ma.masked_outside(array, 108.0, 117.95)
    ils_range = np.ma.masked_greater(vor_range, 111.95)

    # This finds the four sequential frequencies, so fours has values: 
    #   0 = .Even0, 1 = .Even5, 2 = .Odd0, 3 = .Odd5
    # The round function is essential as using floating point values leads to inexact values.
    fours = np.ma.round(array*20)%4

    # Remove frequencies outside the operating range.
    if navaid == 'ILS':
        return np.ma.masked_where(fours<2.0,ils_range)
    elif navaid == 'VOR':
        return np.ma.masked_where(fours>1.0,vor_range)
    else:
        raise ValueError, 'Navaid of unrecognised type %s' %navaid

def find_edges(array, _slice, direction='rising_edges'):
    '''
    Edge finding low level routine, called by create_ktis_at_edges (and
    historically create_kpvs_at_edges). Also useful within algorithms
    directly.
    
    :param array: array of values to scan for edges
    :type array: Numpy masked array (what else?!)
    :param _slice: slice to be examined
    :type _slice: slice
    :param direction: Optional edge direction for sensing. Default 'rising_edges'
    :type direction: string, one of 'rising_edges', 'falling_edges' or 'all_edges'.
    
    :returns edge_list: Indexes for the appropriate edge transitions. 
    :type edge_list: list of floats. 
    
    Note: edge_list values are always integer+0.5 as it is assumed that the
    transition took place (with highest probability) midway between the two
    recorded states.
    '''
    # Find increments. Extrapolate at start to keep array sizes straight.
    deltas = np.ma.ediff1d(array[_slice], to_begin=array[_slice][0])
    deltas[0]=0 # Ignore the first value 
    if direction == 'rising_edges':
        edges = np.ma.nonzero(np.ma.maximum(deltas,0))
    elif direction == 'falling_edges':
        edges = np.ma.nonzero(np.ma.minimum(deltas,0))
    elif direction == 'all_edges':
        edges = np.ma.nonzero(deltas)
    else:
        raise ValueError, 'Edge direction not recognised'
    
    # edges is a tuple catering for multi-dimensional arrays, but we
    # are only interested in 1-D arrays, hence selection of the first
    # element only. 
    # The -0.5 shifts the value midway between the pre- and post-change
    # samples.
    edge_list = edges[0] + int(_slice.start or 0) - 0.5
    return list(edge_list)

def first_valid_sample(array, start_index=None):
    '''
    Returns the first valid sample of data from a point in an array.
    
    :param array: array of values to scan
    :type array: Numpy masked array
    :param start_index: optional initial point for the scan. Must be positive.
    :type start_index: integer
    
    :returns index: index for the first valid sample at or after start_index.
    :type index: Integer or None 
    :returns value: the value of first valid sample.
    :type index: Float or None
    '''
    if start_index == None:
        start_index = 0
    # Trap for start_index < 0 ensures we don't stray into the far end of the array.    
    elif start_index < 0 or start_index > len(array):
        return None, None
    
    clumps = np.ma.clump_unmasked(array[start_index:])
    if clumps:
        index = clumps[0].start + start_index
        return index, array[index]
    else:
        return None, None


def last_valid_sample(array, end_index=None):
    '''
    Returns the last valid sample of data before a point in an array.

    :param array: array of values to scan
    :type array: Numpy masked array
    :param end_index: optional initial point for the scan. May be negative.
    :type end_index: integer
    
    :returns index: index for the last valid sample at or before end_index.
    :type index: Integer or None 
    :returns value: the value of last valid sample.
    :type index: Float or None
    '''
    if end_index == None: 
        end_index = len(array)
    elif end_index > len(array):
        return None, None
    
    clumps = np.ma.clump_unmasked(array[:end_index+1])
    if clumps:
        index = clumps[-1].stop - 1
        return index, array[index]
    else:
        return None, None



def first_order_lag(param, time_constant, hz, gain=1.0, initial_value=None):
    '''
    Computes the transfer function
            x.G
    y = -----------
         (1 + T.s)
    where:
    x is the input function
    G is the gain
    T is the timeconstant
    s is the Laplace operator
    y is the output
    
    Basic example:
    first_order_lag(param, time_constant=5) is equivalent to
    array[index] = array[index-1] * 0.8 + array[index] * 0.2.
    
    :param param: input data (x)
    :type param: masked array
    :param time_constant: time_constant for the lag function (T)(sec)
    :type time_constant: float
    :param hz: sample rate for the input data (sec-1)
    :type hz: float
    :param gain: gain of the transfer function (non-dimensional)
    :type gain: float
    :param initial_value: initial value of the transfer function at t=0
    :type initial_value: float
    :returns: masked array of values with first order lag applied
    '''
    #input_data = np.copy(array.data)
    
    # Scale the time constant to allow for different data sample rates.
    tc = time_constant * hz
    
    # Trap the condition for stability
    if tc < 0.5:
        raise ValueError, 'Lag timeconstant too small'
    
    x_term = []
    x_term.append (gain / (1.0 + 2.0*tc)) #b[0]
    x_term.append (gain / (1.0 + 2.0*tc)) #b[1]
    x_term = np.array(x_term)
    
    y_term = []
    y_term.append (1.0) #a[0] 
    y_term.append ((1.0 - 2.0*tc)/(1.0 + 2.0*tc)) #a[1]
    y_term = np.array(y_term)
    
    return masked_first_order_filter(y_term, x_term, param, initial_value)

def masked_first_order_filter(y_term, x_term, param, initial_value):
    """
    This provides access to the scipy filter function processed across the
    unmasked data blocks, with masked data retained as masked zero values.
    This is a better option than masking all subsequent values which would be
    the mathematically correct thing to do with infinite response filters.
    
    :param y_term: Filter denominator terms. 
    :type param: list 
    :param x_term: Filter numerator terms.
    :type x_term: list
    :param param: input data array
    :type param: masked array
    :param initial_value: Value to be used at the start of the data
    :type initial_value: float (or may be None)
    """
    # import locally to speed up imports of library.py
    from scipy.signal import lfilter, lfilter_zi
    z_initial = lfilter_zi(x_term, y_term) # Prepare for non-zero initial state
    # The initial value may be set as a command line argument, mainly for testing
    # otherwise we set it to the first data value.
    
    result = np.ma.zeros(len(param))  # There is no zeros_like method.
    good_parts = np.ma.clump_unmasked(param)
    for good_part in good_parts:
        
        if initial_value == None:
            initial_value = param[good_part.start]
        # Tested version here...
        answer, z_final = lfilter(x_term, y_term, param[good_part], zi=z_initial*initial_value)
        result[good_part] = np.ma.array(answer)
        
    # The mask should last indefinitely following any single corrupt data point
    # but this is impractical for our use, so we just copy forward the original
    # mask.
    bad_parts = np.ma.clump_masked(param)
    for bad_part in bad_parts:
        # The mask should last indefinitely following any single corrupt data point
        # but this is impractical for our use, so we just copy forward the original
        # mask.
        result[bad_part] = np.ma.masked
        
    return result
    
def first_order_washout(param, time_constant, hz, gain=1.0, initial_value=None):
    '''
    Computes the transfer function
         x.G.(T.s)
    y = -----------
         (1 + T.s)
    where:
    x is the input function
    G is the gain
    T is the timeconstant
    s is the Laplace operator
    y is the output
    
    :param param: input data (x)
    :type param: masked array
    :param time_constant: time_constant for the lag function (T)(sec)
    :type time_constant: float
    :param hz: sample rate for the input data (sec-1)
    :type hz: float
    :param gain: gain of the transfer function (non-dimensional)
    :type gain: float
    :param initial_value: initial value of the transfer function at t=0
    :type initial_value: float
    :returns: masked array of values with first order lag applied
    '''
    #input_data = np.copy(param.data)
    
    # Scale the time constant to allow for different data sample rates.
    tc = time_constant * hz
    
    # Trap the condition for stability
    if tc < 0.5:
        raise ValueError, 'Lag timeconstant too small'
    
    x_term = []
    x_term.append (gain*2.0*tc  / (1.0 + 2.0*tc)) #b[0]
    x_term.append (-gain*2.0*tc / (1.0 + 2.0*tc)) #b[1]
    x_term = np.array(x_term)
    
    y_term = []
    y_term.append (1.0) #a[0] 
    y_term.append ((1.0 - 2.0*tc)/(1.0 + 2.0*tc)) #a[1]
    y_term = np.array(y_term)
    
    return masked_first_order_filter(y_term, x_term, param, initial_value)


def _dist(lat1_d, lon1_d, lat2_d, lon2_d):
    """
    Haversine formula for calculating distances between coordinates.
    """
    if (lat1_d == 0.0 and lon1_d == 0.0) or (lat2_d == 0.0 and lon2_d == 0.0):
        # Being asked for a distance from nowhere point on the Atlantic. 
        # Decline to get sucked into this trap !
        return None
    
    lat1 = radians(lat1_d)
    lon1 = radians(lon1_d)
    lat2 = radians(lat2_d)
    lon2 = radians(lon2_d)

    dlat = lat2-lat1
    dlon = lon2-lon1

    ##a = sin(dlat/2) * sin(dlat/2) + cos(lat2) \
        ##* (lat2) * (dlon/2) * sin(dlon/2)
    a = sin(dlat/2) * sin(dlat/2) + \
        sin(dlon/2) * sin(dlon/2) * cos(lat1) * cos(lat2)
    return 2 * atan2(sqrt(a), sqrt(1-a)) * 6371000

def runway_distance_from_end(runway, *args, **kwds):
    """
    Distance from the end of the runway to any point. The point is first
    snapped onto the runway centreline and then the distance from the runway
    end is taken. This is a convenient startingpoint for measuring runway
    landing distances.
    
    Note: If high accuracy is required, compute the latitude and longitude
    using the value_at_index function rather than just indexing into the
    latitude and longitude array. Alternatively use KPVs 'Latitude At
    Touchdown' and 'Longitude At Touchdown' which are the most accurate
    locations we have available for touchdown.
    
    :param runway: Runway location details dictionary.
    :type runway: Dictionary containing:
    ['start']['latitude'] runway start position
    ['start']['longitude']
    ['end']['latitude'] runway end position
    ['end']['longitude']
    *args if supplied are the latitude and longitude of a point.
    :param lat: Latitude of the point of interest
    :type lat: float
    :param lon: Longitude of the point of interest
    :type lon: float
    
    **kwds if supplied are a point in the runway dictionary
    :param point: dictionary name of the point of reference, e.g. 'glideslope'
    :type point: String
    
    :return distance: Distance from runway end to the point of interest, along runway centreline.
    :type distance: float (units=metres)
    """
    if args:
        new_lat, new_lon = runway_snap(runway, args[0], args[1])
    else:
        try:
            # if kwds['point'] in ['localizer', 'glideslope', 'start']:
            new_lat, new_lon = runway_snap(runway, runway[kwds['point']]['latitude'], runway[kwds['point']]['longitude'])
        except (KeyError, ValueError):
            logger.warning ('Runway_distance_from_end: Unrecognised or missing'\
                            ' keyword %s for runway id %s', 
                            kwds['point'], runway['id'])
            return None

    if new_lat and new_lon:
        return _dist(new_lat, new_lon, 
                     runway['end']['latitude'], runway['end']['longitude'])
    else:
        return None
        

def runway_distances(runway):
    '''
    Projection of the ILS antenna positions onto the runway
    :param runway: Runway location details dictionary.
    :type runway: Dictionary containing:
    ['start']['latitude'] runway start position
    ['start']['longitude']
    ['end']['latitude'] runway end position
    ['end']['longitude']
    ['localizer']['latitude'] ILS localizer antenna position
    ['localizer']['longitude']
    ['glideslope']['latitude'] ILS glideslope antenna position
    ['glideslope']['longitude']    
        
    :return
    :param start_loc: distance from start of runway to localizer antenna
    :type start_loc: float, units = metres
    :param gs_loc: distance from projected position of glideslope antenna on runway centerline to the localizer antenna
    :type gs_loc: float, units = metres
    :param end_loc: distance from end of runway to localizer antenna
    :type end_loc: float, units = metres
    :param pgs_lat: projected position of glideslope antenna on runway centerline
    :type pgs_lat: float, units = degrees latitude
    :param pgs_lon: projected position of glideslope antenna on runway centerline
    :type pgs_lon: float, units = degrees longitude
    '''
    start_lat = runway['start']['latitude']
    start_lon = runway['start']['longitude']
    end_lat = runway['end']['latitude']
    end_lon = runway['end']['longitude']
    lzr_lat = runway['localizer']['latitude']
    lzr_lon = runway['localizer']['longitude']
    gs_lat = runway['glideslope']['latitude']
    gs_lon = runway['glideslope']['longitude']
    
    #a = _dist(gs_lat, gs_lon, lzr_lat, lzr_lon)
    #b = _dist(gs_lat, gs_lon, start_lat, start_lon)
    #c = _dist(end_lat, end_lon, lzr_lat, lzr_lon)
    #d = _dist(start_lat, start_lon, lzr_lat, lzr_lon)
    
    #r = (1.0+(a**2 - b**2)/d**2)/2.0
    #g = r*d
    
    start_2_loc = _dist(start_lat, start_lon, lzr_lat, lzr_lon)
    # The projected glideslope antenna position is given by this formula
    pgs_lat, pgs_lon = runway_snap(runway, gs_lat, gs_lon)
    gs_2_loc = _dist(pgs_lat, pgs_lon, lzr_lat, lzr_lon)
    end_2_loc = _dist(end_lat, end_lon, lzr_lat, lzr_lon)
    
    return start_2_loc, gs_2_loc, end_2_loc, pgs_lat, pgs_lon  # Runway distances to start, glideslope and end.

def runway_length(runway):
    '''
    Calculation of only the length for runways with no glideslope details
    and possibly no localizer information. In these cases we assume the
    glideslope is near end of runway and the beam is 700ft wide at the
    threshold.

    :param runway: Runway location details dictionary.
    :type runway: Dictionary containing:
    ['start']['latitude'] runway start position
    ['start']['longitude']
    ['end']['latitude'] runway end position
    ['end']['longitude']
        
    :return
    :param start_end: distance from start of runway to end
    :type start_loc: float, units = feet.
    '''
    
    try:
        start_lat = runway['start']['latitude']
        start_lon = runway['start']['longitude']
        end_lat = runway['end']['latitude']
        end_lon = runway['end']['longitude']
        
        return _dist(start_lat, start_lon, end_lat, end_lon)
    except:
        return None
    
def runway_heading(runway):
    '''
    Computation of the runway heading from endpoints.
    :param runway: Runway location details dictionary.
    :type runway: Dictionary containing:
    ['start']['latitude'] runway start position
    ['start']['longitude']
    ['end']['latitude'] runway end position
    ['end']['longitude']
        
    :return
    :param rwy_hdg: true heading of runway centreline.
    :type rwy_hdg: float, units = degrees, facing from start to end.
    '''
    try:
        end_lat = runway['end']['latitude']
        end_lon = runway['end']['longitude']
        
        brg, dist = bearings_and_distances(np.ma.array(end_lat),
                                           np.ma.array(end_lon),
                                           runway['start'])
        return brg.data
    except:
        return None

def runway_snap_dict(runway, lat, lon):
    """
    This function snaps any location onto the closest point on the runway centreline.
    
    :param runway: Dictionary containing the runway start and end points.
    :type dict
    :param lat: Latitude of the point to snap
    :type lat: float
    :param lon: Longitude of the point to snap
    :type lon: float
    
    :returns dictionary {['latitude'],['longitude']}
    :type dict.
    """
    lat, lon = runway_snap(runway, lat, lon)
    to_return = {}
    to_return['latitude'] = lat
    to_return['longitude'] = lon
    return to_return
    
def runway_snap(runway, lat, lon):
    """
    This function snaps any location onto the closest point on the runway centreline.
    
    :param runway: Dictionary containing the runway start and end points.
    :type dict
    :param lat: Latitude of the point to snap
    :type lat: float
    :param lon: Longitude of the point to snap
    :type lon: float
    
    :returns new_lat, new_lon: Amended position now on runway centreline.
    :type float, float.
    """
    start_lat = runway['start']['latitude']
    start_lon = runway['start']['longitude']
    end_lat = runway['end']['latitude']
    end_lon = runway['end']['longitude']
    
    a = _dist(lat, lon, end_lat, end_lon)
    b = _dist(lat, lon, start_lat, start_lon)
    d = _dist(start_lat, start_lon, end_lat, end_lon)
    
    if a and b and d:
        r = (1.0+(a**2 - b**2)/d**2)/2.0
        
        # The projected glideslope antenna position is given by this formula
        new_lat = end_lat + r*(start_lat - end_lat)
        new_lon = end_lon + r*(start_lon - end_lon)
        
        return new_lat, new_lon
    
    else:
        return None, None
    

    
def ground_track(lat_fix, lon_fix, gspd, hdg, frequency, mode):
    """
    Computation of the ground track assuming no slipping.
    :param lat_fix: Fixed latitude point at one end of the data.
    :type lat_fix: float, latitude degrees.
    :param lon_fix: Fixed longitude point at the same time as lat_fix.
    :type lat_fix: float, longitude degrees.
    :param gspd: Groundspeed in knots
    :type gspd: Numpy masked array.
    :param hdg: True heading in degrees.
    :type hdg: Numpy masked array.
    :param frequency: Frequency of the groundspeed and heading data
    :type frequency: Float (units = Hz)
    :param mode: type of calculation to be completed.
    :type mode: String, either 'takeoff' or 'landing' accepted.


    :returns
    :param lat_track: Latitude of computed ground track
    :type lat_track: Numpy masked array
    :param lon_track: Longitude of computed ground track
    :type lon_track: Numpy masked array.    
    
    :error conditions
    :Fewer than 5 valid data points, returns None, None
    :Invalid mode fails with ValueError
    :Mismatched array lengths fails with ValueError
    """
    
    # We are going to extend the lat/lon_fix point by the length of the gspd/hdg arrays.
    # First check that the gspd/hdg arrays are sensible.
    if len(gspd) != len(hdg):
        raise ValueError, 'Ground_track requires equi-length groundspeed and heading arrays'
    
    # Dummy masked array to join the invalid data arrays
    result=np.ma.array(np.zeros_like(gspd))    
    result.mask = np.ma.logical_or(np.ma.getmaskarray(gspd),
                                   np.ma.getmaskarray(hdg))
    # It's not worth doing anything if there is too little data
    if np.ma.count(result) < 5:
        return None, None
    
    # Force a copy of the result array, as the repair_mask functions will
    # otherwise overwrite the result mask.
    result = np.ma.copy(result)
    
    repair_mask(gspd, repair_duration=None)
    repair_mask(hdg, repair_duration=None)
    
    if mode == 'takeoff':
        direction = 'backwards'
    elif mode == 'landing':
        direction = 'forwards'
    else:
        raise ValueError,'Ground_track only recognises takeoff or landing modes'
    
    hdg_rad = hdg*deg2rad
    delta_north = gspd*np.ma.cos(hdg_rad)
    delta_east = gspd*np.ma.sin(hdg_rad)
    
    north = integrate(delta_north, frequency, scale=KTS_TO_MPS, direction=direction)
    east = integrate(delta_east, frequency, scale=KTS_TO_MPS, direction=direction)
    
    bearing = np.ma.array(np.rad2deg(np.arctan2(east, north)))
    distance = np.ma.array(np.ma.sqrt(north**2 + east**2))
    distance.mask = result.mask
    
    lat, lon = latitudes_and_longitudes(bearing, distance, 
                                        {'latitude':lat_fix, 'longitude':lon_fix})
    return lat, lon
         
def hash_array(array):
    '''
    Creates a sha256 hash from the array's tostring() method.
    '''
    checksum = sha256()
    checksum.update(array.tostring())
    return checksum.hexdigest()

def hysteresis(array, hysteresis):
    """
    Applies hysteresis to an array of data. The function applies half the
    required level of hysteresis forwards and then backwards to provide a
    phase neutral result.
    
    :param array: Input data for processing
    :type array: Numpy masked array
    :param hysteresis: Level of hysteresis to apply.
    :type hysteresis: Float
    """
    if np.ma.count(array) == 0: # No unmasked elements.
        return array
    
    quarter_range = hysteresis / 4.0
    # Length is going to be used often, so prepare here:
    length = len(array)
    half_done = np.zeros(length)
    result = np.zeros(length)
    length = length-1 #  To be used for array indexing next

    # get a list of the unmasked data - allow for array.mask = False (not an array)
    if array.mask is np.False_:
        notmasked = np.arange(length+1)
    else:
        notmasked = np.ma.where(array.mask == False)[0]
    # The starting point for the computation is the first notmasked sample.
    old = array[notmasked[0]]
    for index in notmasked:
        new = array[index]

        if new - old > quarter_range:
            old = new  - quarter_range
        elif new - old < -quarter_range:
            old = new + quarter_range
        half_done[index] = old

    # Repeat the process in the "backwards" sense to remove phase effects.
    for index in notmasked[::-1]:
        new = half_done[index]
        if new - old > quarter_range:
            old = new  - quarter_range
        elif new - old < -quarter_range:
            old = new + quarter_range
        result[index] = old
 
    # At the end of the process we reinstate the mask, although the data
    # values may have affected the result.
    return np.ma.array(result, mask=array.mask)

def ils_glideslope_align(runway):
    '''
    Projection of the ILS glideslope antenna onto the runway centreline
    :param runway: Runway location details dictionary.
    :type runway: Dictionary containing:
    ['start']['latitude'] runway start position
    ['start']['longitude']
    ['end']['latitude'] runway end position
    ['end']['longitude']
    ['glideslope']['latitude'] ILS glideslope antenna position
    ['glideslope']['longitude']
        
    :returns dictionary containing:
    ['latitude'] ILS glideslope position aligned to start and end of runway
    ['longitude']
    '''
    
    ##start_lat = runway['start']['latitude']
    ##start_lon = runway['start']['longitude']
    ##end_lat = runway['end']['latitude']
    ##end_lon = runway['end']['longitude']
    ##gs_lat = runway['glideslope']['latitude']
    ##gs_lon = runway['glideslope']['longitude']
    
    ##a = _dist(gs_lat, gs_lon, end_lat, end_lon)
    ##b = _dist(gs_lat, gs_lon, start_lat, start_lon)
    ##d = _dist(start_lat, start_lon, end_lat, end_lon)
    
    ##r = (1.0+(a**2 - b**2)/d**2)/2.0
    
    ### The projected glideslope antenna position is given by this formula
    ##new_lat = end_lat + r*(start_lat - end_lat)
    ##new_lon = end_lon + r*(start_lon - end_lon)
    new_lat, new_lon = runway_snap(runway, 
                                   runway['glideslope']['latitude'],
                                   runway['glideslope']['longitude'])
    return {'latitude':new_lat, 'longitude':new_lon}


def ils_localizer_align(runway):
    '''
    Projection of the ILS localizer antenna onto the runway centreline
    :param runway: Runway location details dictionary.
    :type runway: Dictionary containing:
    ['start']['latitude'] runway start position
    ['start']['longitude']
    ['end']['latitude'] runway end position
    ['end']['longitude']
    ['localizer']['latitude'] ILS localizer antenna position
    ['localizer']['longitude']
        
    :returns dictionary containing:
    ['latitude'] ILS localizer position aligned to start and end of runway
    ['longitude']
    '''
    
    ##start_lat = runway['start']['latitude']
    ##start_lon = runway['start']['longitude']
    ##end_lat = runway['end']['latitude']
    ##end_lon = runway['end']['longitude']
    ##lzr_lat = runway['localizer']['latitude']
    ##lzr_lon = runway['localizer']['longitude']
    
    ##a = _dist(lzr_lat, lzr_lon, end_lat, end_lon)
    ##b = _dist(lzr_lat, lzr_lon, start_lat, start_lon)
    ##d = _dist(start_lat, start_lon, end_lat, end_lon)
    
    ##r = (1.0+(a**2 - b**2)/d**2)/2.0
    
    ### The projected localizer antenna position is given by this formula
    ##new_lat = end_lat + r*(start_lat - end_lat)
    ##new_lon = end_lon + r*(start_lon - end_lon)
    new_lat, new_lon = runway_snap(runway, 
                                   runway['localizer']['latitude'],
                                   runway['localizer']['longitude'])
    
    return {'latitude':new_lat, 'longitude':new_lon}

    
def integrate(array, frequency, initial_value=0.0, scale=1.0, direction="forwards"):
    """
    Trapezoidal integration
    
    Usage example: 
    feet_to_land = integrate(airspeed[:touchdown], scale=KTS_TO_FPS, direction='reverse')

    :param array: Integrand.
    :type array: Numpy masked array.
    :param frequency: Sample rate of the integrand.
    :type frequency: Float
    :param initial_value: Initial value for the integral
    :type initial_value: Float
    :param scale: Scaling factor, default = 1.0
    :type scale: float
    :param direction: Optional integration sense, default = 'forwards'
    :type direction: String - ['forwards', 'backwards', 'reverse']
    
    Note: Reverse integration does not include a change of sign, so positive 
    values have a negative slope following integration using this function.
    Backwards integration DOES include a change of sign, so positive 
    values have a positive slope following integration using this function.
    
    :returns integral: Result of integration by time
    :type integral: Numpy masked array.
   
    Note: Masked values will be "repaired" before integration. If errors longer 
    than the repair limit exist, subsequent values in the array will all be 
    masked.
    """
    result = np.ma.copy(array)
    
    if direction.lower() == 'forwards':
        d = +1
        s = +1
    elif direction.lower() == 'reverse':
        d = -1
        s = +1
    elif direction.lower() == 'backwards':
        d = -1
        s = -1
    else:
        raise ValueError("Invalid direction '%s'" % direction)
        
    k = (scale*0.5)/frequency
    to_int = k*(array + np.roll(array,d))
    if direction == 'forwards':
        to_int[0] = initial_value
    else:
        to_int[-1] = initial_value * s 
        # Note: Sign of initial value will be reversed twice for backwards case.
        
    result[::d] = np.ma.cumsum(to_int[::d] * s)
    
    return result
    
def interpolate_and_extend(array):
    """ 
    This will replace all masked values in an array with linearly
    interpolated values between unmasked point pairs, and extrapolate first
    and last unmasked values to the ends of the array.
    
    See Derived Parameter Node 'Magnetic Deviation' for the prime example of
    use.
    
    In the special case where all source data is masked, the algorithm
    returns an unmasked array of zeros. 
    
    :param array: Array of data to be interpolated 
    :type array: numpy masked array
    
    :returns interpolated: array of all valid data
    :type interpolated: Numpy masked array, with all masks False.
    """
    
    # Where do we need to use the raw data?
    blocks = np.ma.clump_masked(array)
    last = len(array)
    if len(blocks)==1:
        if blocks[0].start == 0 and blocks[0].stop == last:
            logger.warn('No unmasked data in interpolate_and_extend')
            return np_ma_zeros_like(array)
    
    for block in blocks:
        # Setup local variables
        a = block.start
        b = block.stop

        if a == 0:
            array[:b] = array[b]
        elif b == last:
            array[a:] = array[a-1]
        else:
            join = np.linspace(array[a-1], array[b], num=b-a+2)
            array[a:b] = join[1:-1]
            
    return array
    
    
def interleave(param_1, param_2):
    """
    Interleaves two parameters (usually from different sources) into one
    masked array. Maintains the mask of each parameter.
    
    :param param_1:
    :type param_1: Parameter object
    :param param_2:
    :type param_2: Parameter object
    
    """
    # Check the conditions for merging are met
    if param_1.frequency != param_2.frequency:
        raise ValueError, 'Attempt to interleave parameters at differing sample rates'

    dt = param_2.offset - param_1.offset
    # Note that dt may suffer from rounding errors, 
    # hence rounding the value before comparison.
    if 2*abs(round(dt,6)) != 1/param_1.frequency: 
                raise ValueError, 'Attempt to interleave parameters that are not correctly aligned'
    
    merged_array = np.ma.zeros((2, len(param_1.array)))
    if dt > 0:
        merged_array = np.ma.column_stack((param_1.array,param_2.array))
    else:
        merged_array = np.ma.column_stack((param_2.array,param_1.array))
        
    return np.ma.ravel(merged_array)
            
"""
Superceded by blend routines.

def interleave_uneven_spacing(param_1, param_2):
    '''
    This interleaves samples that are not quote equi-spaced.
       |--------dt---------|
       |   x             y |
       |          m        |
       |   |------a------| |
       |     o         o   |
       |   |b|         |b| |
       
    Over a period dt two samples x & y will be merged to an equi-spaced new
    parameter "o". x & y are a apart, while samples o are displaced by b from
    their original positions.
    
    There is a second case where the samples are close together and the
    interpolation takes place not between x > y, but across the y > x interval.
    Hence two sections of code. Also, we don't know at the start whether x is
    parameter 1 or 2, so there are two options for the basic interleaving stage.
    '''
    # Check the conditions for merging are met
    if param_1.frequency != param_2.frequency:
        raise ValueError, 'Attempt to interleave parameters at differing sample rates'

    mean_offset = (param_2.offset + param_1.offset) / 2.0
    #result_offset = mean_offset - 1.0/(2.0 * param_1.frequency)
    dt = 1.0/param_1.frequency
    
    merged_array = np.ma.zeros((2, len(param_1.array)))

    if mean_offset - dt > 0:
        # The larger gap is between the two first samples
        merged_array = np.ma.column_stack((param_1.array,param_2.array))
        offset_0 = param_1.offset
        offset_1 = param_2.offset
        a = offset_1 - offset_0
    else:
        # The larger gap is between the second and third samples
        merged_array = np.ma.column_stack((param_2.array,param_1.array))
        offset_0 = param_2.offset
        offset_1 = param_1.offset
        a = dt - (offset_1 - offset_0)
    b = (dt - a)/2.0
        
    straight_array = np.ma.ravel(merged_array)
    if a < dt:
        straight_array[0] = straight_array[1] # Extrapolate a little at start
        x = straight_array[1::2]
        y = straight_array[2::2]
    else:
        x = straight_array[0::2]
        y = straight_array[1::2]
    # THIS WON'T WORK !!!
    x = (y - x)*(b/a) + x
    y = (y-x) * (1.0 - b) / a + x
    
    #return straight_array
    return None # to force a test error until this is fixed to prevent extrapolation
"""
"""
def interpolate_params(*params):
    '''
    Q: Should we mask indices which are being interpolated in masked areas of
       the input arrays.
    '''
    param_frequencies = [param.frequency for param in params]
    max_frequency = max(param_frequencies)
    out_frequency = sum(param_frequencies)
    
    data_arrays = []
    index_arrays = []
    
    for param in sorted(params, key=attrgetter('frequency')):
        multiplier = out_frequency / float(param.frequency)
        offset = (param.offset * multiplier)
        # Will not create interpolation points for masked indices.
        unmasked_indices = np.where(param.array.mask == False)[0]
        index_array = unmasked_indices.astype(np.float_) * multiplier + offset
        # Take only unmasked values to match size with index_array.
        data_arrays.append(param.array.data[unmasked_indices])
        index_arrays.append(index_array)
    # param assigned within loop has the maximum frequency.
    
    data_array = np.concatenate(data_arrays)
    index_array = np.concatenate(index_arrays)
    record = np.rec.fromarrays([index_array, data_array],
                               names='indices,values')
    record.sort()
    # Masked values will be NaN.
    interpolator = interp1d(record.indices, record.values, bounds_error=False,
                            fill_value=np.NaN)
    # Ensure first interpolated value is within range.
    out_offset = np.min(record.indices)
    out_indices = np.arange(out_offset, len(param.array) * multiplier,
                            param.frequency / float(out_frequency))
    interpolated_array = interpolator(out_indices)
    masked_array = np.ma.masked_array(interpolated_array,
                                      mask=np.isnan(interpolated_array))
    return masked_array, out_frequency, out_offset
"""

def index_of_datetime(start_datetime, index_datetime, frequency):
    '''
    :param start_datetime: Start datetime of data file.
    :type start_datetime: datetime
    :param index_datetime: Datetime to calculate the index of.
    :type index_datetime: datetime
    :param frequency: Frequency of index.
    :type frequency: float or int
    :returns: The index of index_datetime relative to start_datetime and frequency.
    '''
    difference = index_datetime - start_datetime
    return difference.total_seconds() * frequency

def is_index_within_slice(index, _slice):
    '''
    :type index: int or float
    :type _slice: slice
    :returns: whether index is within the slice.
    :rtype: bool
    '''
    if _slice.start is None and _slice.stop is None:
        return True
    elif _slice.start is None:
        return index < _slice.stop
    elif _slice.stop is None:
        return index >= _slice.start
    return _slice.start <= index < _slice.stop

def is_index_within_sections(index, section):
    '''
    :type index: int or float
    :type section: section node containing any number of slices
    
    :returns: whether index is within any of the slices.
    :rtype: bool
    '''
    for item in list(section):
        if is_index_within_slice(index, item.slice):
            return True
    return False

def is_slice_within_slice(inner_slice, outer_slice):
    '''
    inner_slice is considered to not be within outer slice if its start or 
    stop is None.
    
    :type inner_slice: slice
    :type outer_slice: slice
    :returns: Whether inner_slice is within the outer_slice.
    :rtype: bool
    '''
    if outer_slice.start is None and outer_slice.stop is None:
        return True
    elif inner_slice.start is None and outer_slice.start is not None:
        return False
    elif inner_slice.stop is None and outer_slice.stop is not None:
        return False
    elif inner_slice.start is None and outer_slice.start is None:
        return inner_slice.stop < outer_slice.stop
    elif outer_slice.stop is None and outer_slice.stop is None:
        return inner_slice.start >= outer_slice.start
    else:
        start_within = outer_slice.start <= inner_slice.start <= outer_slice.stop
        stop_within = outer_slice.start <= inner_slice.stop <= outer_slice.stop
        return start_within and stop_within

def slices_overlap(first_slice, second_slice):
    '''
    Logical check for an overlap existing between two slices.
    Requires more than one value overlapping
    
    :param slice1: First slice
    :type slice1: Python slice
    :param slice2: Second slice
    :type slice2: Python slice
    
    :returns boolean
    '''
    if first_slice.step != None and first_slice.step < 1 \
       or second_slice.step != None and second_slice.step < 1:
        raise ValueError("Negative step not supported")
    return ((first_slice.start < second_slice.stop) or \
            (second_slice.stop == None)\
            ) and \
           ((second_slice.start < first_slice.stop) or \
            (first_slice.stop == None)
            )

def slices_and(first_list, second_list):
    '''
    This is a simple AND function to allow two slice lists to be merged.
    
    Note: This currently has a trap for reverse slices, although this could be extended.
    
    :param first_list: First list of slices
    :type first_list: List of slices
    :param second_list: Second list of slices
    :type second_list: List of slices
    
    :returns: List of slices where first and second lists overlap.
    '''
    result_list = []
    for first_slice in first_list:
        for second_slice in second_list:
            if (first_slice.step != None and first_slice.step < 0) or \
               (second_slice.step != None and second_slice.step < 0):
                raise ValueError, 'slices_and will not work with reverse slices'
            if slices_overlap(first_slice, second_slice):
                result_list.append(slice(max(first_slice.start, second_slice.start),
                                         min(first_slice.stop, second_slice.stop)))
    return result_list

def slices_not(slice_list, begin_at=None, end_at=None):
    '''
    Inversion of a list of slices. Currently does not cater for reverse slices.
    
    :param slice_list: list of slices to be inverted.
    :type slice_list: list of Python slices.
    :param begin_at: optional starting index value, slices before this will be ignored
    :param begin_at: integer
    :param end_at: optional ending index value, slices before this will be ignored
    :param end_at: integer
    
    :returns: list of slices. If begin or end is specified, the range will extend to these points. Otherwise the scope is within the end slices.
    '''
    if slice_list==[] or slice_list==None:
        return [slice(begin_at, end_at)]
    
    a = min([s.start for s in slice_list])
    b = min([s.stop for s in slice_list])
    if b != None:
        startpoint = min(a,b)
    else:
        startpoint = a
        
    if begin_at != None  and begin_at < startpoint:
        startpoint = begin_at
    if startpoint == None:
        startpoint = 0
    
    c = max([s.start for s in slice_list])
    d = max([s.stop for s in slice_list])
    endpoint = max(c,d)
    if end_at != None and end_at > endpoint:
        endpoint = end_at

    workspace = np.ma.zeros(endpoint)
    for each_slice in slice_list:
        workspace[each_slice]=1
    workspace=np.ma.masked_equal(workspace, 1)
    return shift_slices(np.ma.clump_unmasked(workspace[startpoint:endpoint]), startpoint)
    

def slices_or(*slice_lists, **kwargs):
    '''
    "OR" function for a list of slices.
    
    :param slice_list: list of slices to be combined.
    :type slice_list: list of Python slices.
    :param begin_at: optional starting index value, slices before this will be ignored
    :type begin_at: integer
    :param end_at: optional ending index value, slices before this will be ignored
    :type end_at: integer
    
    :returns: list of slices. If begin or end is specified, the range will extend to these points. Otherwise the scope is within the end slices.
    '''
    if len(slice_lists) == 0:
        return
    
    a = None
    b = None
    for slice_list in slice_lists:
        for each_slice in slice_list:
            if each_slice==[]:
                break
            
            if each_slice.start == None:
                break
            if a == None:
                a = each_slice.start
            else:
                a = min(a, each_slice.start)
    
            if each_slice.stop == None:
                break
            if b == None:
                b = each_slice.stop
            else:
                b = max(b, each_slice.stop)

    if kwargs.has_key('begin_at'):
        startpoint = kwargs['begin_at']
    else:
        startpoint = 0

    if kwargs.has_key('end_at'):
        endpoint = kwargs['end_at']
    else:
        endpoint = b

    if startpoint>=0 and endpoint>0:
        workspace = np.ma.zeros(b)
        for slice_list in slice_lists:
            for each_slice in slice_list:
                workspace[each_slice]=1
        workspace=np.ma.masked_equal(workspace, 1)
        return shift_slices(np.ma.clump_masked(workspace[startpoint:endpoint]), startpoint)

def slices_remove_small_gaps(slice_list, time_limit=10, hz=1):
    '''
    Routine to remove small gaps in a list of slices. Typically when a list
    of flight phases have been computed and we don't want to drop out for
    trivial periods, this will create a single slice across what were two
    slices with a small gap.
    
    :param slice_list: list of slices to be processed
    :type slice_list: list of Python slices.
    :param time_limit: Tolerance below which slices will be joined.
    :type time_limit: integer (sec)
    :param hz: sample rate for the parameter
    :type hz: float
    
    :returns: slice list.
    '''
    sample_limit = time_limit*hz
    if slice_list == None or len(slice_list) < 2:
        return slice_list
    new_list = [slice_list[0]]
    for each_slice in slice_list[1:]:
        if each_slice.start - new_list[-1].stop < sample_limit:
            new_list[-1] = slice(new_list[-1].start, each_slice.stop)
        else:
            new_list.append(each_slice)
    return new_list


    
"""
def section_contains_kti(section, kti):
    '''
    Often want to check that a KTI value is inside a given slice.
    '''
    if len(kti)!=1 or len(section)!=2:
        return False
    return section.slice.start <= kti[0].index <= section.slice.stop
"""

def latitudes_and_longitudes(bearings, distances, reference):
    """
    Returns the bearings and distances of a track with respect to a fixed point.
    
    Usage: 
    lat[], lon[] = latitudes_and_longitudes(brg[], dist[], {'latitude':lat_ref, 'longitude', lon_ref})
    
    :param bearings: The bearings of the track in degrees.
    :type bearings: Numpy masked array.
    :param distances: The distances of the track in metres.
    :type distances: Numpy masked array.
    :param reference: The location of the reference point in degrees.
    :type reference: dict with {'latitude': lat, 'longitude': lon} in degrees.
    
    :returns latitude, longitude: Latitudes and Longitudes in degrees.
    :type latitude, longitude: Two Numpy masked arrays

    Navigation formulae have been derived from the scripts at 
    http://www.movable-type.co.uk/scripts/latlong.html
    Copyright 2002-2011 Chris Veness, and altered by Flight dAta Services to 
    suit the POLARIS project.
    """
    lat_ref = radians(reference['latitude'])
    lon_ref = radians(reference['longitude'])
    brg = bearings*deg2rad
    dist = distances.data / 6371000.0 # Scale to earth radius in metres

    lat = np.arcsin(sin(lat_ref)*np.ma.cos(dist) + 
                   cos(lat_ref)*np.ma.sin(dist)*np.ma.cos(brg))
    lon = np.arctan2(np.ma.sin(brg)*np.ma.sin(dist)*np.ma.cos(lat_ref), 
                      np.ma.cos(dist)-sin(lat_ref)*np.ma.sin(lat))
    lon += lon_ref 
 
    joined_mask = np.logical_or(bearings.mask, distances.mask)
    lat_array = np.ma.array(data = np.rad2deg(lat),mask = joined_mask)
    lon_array = np.ma.array(data = np.rad2deg(lon),mask = joined_mask)
    return lat_array, lon_array

def mask_inside_slices(array, slices):
    '''
    Mask slices within array.
    
    :param array: Masked array to mask.
    :type array: np.ma.masked_array
    :param slices: Slices to mask.
    :type slices: list of slice
    :returns: Array with masks applied.
    :rtype: np.ma.masked_array
    '''
    mask = np.zeros(len(array), dtype=np.bool_) # Create a mask of False.
    for slice_ in slices:
        mask[slice_] = True
    return np.ma.array(array, mask=np.ma.mask_or(mask, array.mask))

def mask_outside_slices(array, slices):
    '''
    Mask areas outside of slices within array.
    
    :param array: Masked array to mask.
    :type array: np.ma.masked_array
    :param slices: The areas outside these slices will be masked..
    :type slices: list of slice
    :returns: Array with masks applied.
    :rtype: np.ma.masked_array
    '''
    mask = np.ones(len(array), dtype=np.bool_) # Create a mask of True.
    for slice_ in slices:
        mask[slice_] = False
    return np.ma.array(array, mask=np.ma.mask_or(mask, array.mask))

def max_continuous_unmasked(array, _slice=slice(None)):
    """
    Returns the max_slice
    """
    if _slice.step and _slice.step != 1:
        raise ValueError("Step not supported")
    clumps = np.ma.clump_unmasked(array[_slice])
    if not clumps or clumps == [slice(0,0,None)]:
        return None
    
    _max = None
    for clump in clumps:
        dur = clump.stop - clump.start
        if not _max or _max.stop-_max.start < dur:
            _max = clump
    offset = _slice.start or 0
    return slice(_max.start + offset, _max.stop + offset)

def max_abs_value(array, _slice=slice(None), start_edge=None, stop_edge=None):
    """
    Get the value of the maximum absolute value in the array. 
    Return value is NOT the absolute value (i.e. may be negative)
    
    Note, if all values are masked, it will return the value at the first index 
    (which will be masked!)
    
    :param array: masked array
    :type array: np.ma.array
    :param _slice: Slice to apply to the array and return max absolute value relative to
    :type _slice: slice
    :param start_edge: Index for precise start timing
    :type start_edge: Float, between _slice.start-1 and slice_start
    :param stop_edge: Index for precise end timing
    :type stop_edge: Float, between _slice.stop and slice_stop+1
    
    :returns: Value named tuple of index and value.
    """
    index, value = max_value(np.ma.abs(array), _slice)
    # If start or stop edges are given, check these extreme (interpolated) values.
    if start_edge:
        edge_value = abs(value_at_index(array, start_edge) or 0)
        if edge_value and edge_value > value:
            index = start_edge
            value = edge_value
    if stop_edge:
        edge_value = abs(value_at_index(array, stop_edge) or 0)
        if edge_value and edge_value > value:
            index = stop_edge
            value = edge_value
    return Value(index, value_at_index(array, index)) # Recover sign of the value.

    
def max_value(array, _slice=slice(None), start_edge=None, stop_edge=None):
    """
    Get the maximum value in the array and its index relative to the array and
    not the _slice argument.
    
    :param array: masked array
    :type array: np.ma.array
    :param _slice: Slice to apply to the array and return max value relative to
    :type _slice: slice
    :param start_edge: Index for precise start timing
    :type start_edge: Float, between _slice.start-1 and slice_start
    :param stop_edge: Index for precise end timing
    :type stop_edge: Float, between _slice.stop and slice_stop+1
    
    :returns: Value named tuple of index and value.
    """
    index, value = _value(array, _slice, np.ma.argmax)
    # If start or stop edges are given, check these extreme (interpolated) values.
    if start_edge:
        edge_value = value_at_index(array, start_edge)
        if edge_value and edge_value > value:
            index = start_edge
            value = edge_value
    if stop_edge:
        edge_value = value_at_index(array, stop_edge)
        if edge_value and edge_value > value:
            index = stop_edge
            value = edge_value
    return Value(index, value)


def min_value(array, _slice=slice(None), start_edge=None, stop_edge=None):
    """
    Get the minimum value in the array and its index.
    
    :param array: masked array
    :type array: np.ma.array
    :param _slice: Slice to apply to the array and return min value relative to
    :type _slice: slice
    :param start_edge: Index for precise start timing
    :type start_edge: Float, between _slice.start-1 and slice_start
    :param stop_edge: Index for precise end timing
    :type stop_edge: Float, between _slice.stop and slice_stop+1
    
    :returns: Value named tuple of index and value.
    """
    index, value = _value(array, _slice, np.ma.argmin)
    # If start or stop edges are given, check these extreme (interpolated) values.
    if start_edge:
        edge_value = value_at_index(array, start_edge)
        if edge_value and edge_value < value:
            index = start_edge
            value = edge_value
    if stop_edge:
        edge_value = value_at_index(array, stop_edge)
        if edge_value and edge_value < value:
            index = stop_edge
            value = edge_value
    return Value(index, value)
            
            
def minimum_unmasked(array1, array2):
    """
    Get the minimum value between two arrays. Differs from the Numpy minimum
    in that is there are masked values in one array, these are ignored and
    data from the other array is used.
    
    :param array_1: masked array
    :type array_1: np.ma.array
    :param array_2: masked array
    :type array_2: np.ma.array
    """
    a1_masked = np.ma.getmaskarray(array1)
    a2_masked = np.ma.getmaskarray(array2)
    neither_masked = np.logical_not(np.logical_or(a1_masked,a2_masked))
    one_masked = np.logical_xor(a1_masked,a2_masked)
    # Data for a1 is good when only one is masked and the mask is on a2.
    a1_good = np.logical_and(a2_masked, one_masked)
    
    return np.ma.where(neither_masked, np.ma.minimum(array1, array2),
                       np.ma.where(a1_good, array1, array2))

def merge_two_parameters(param_one, param_two):
    '''
    Use: merge_two_parameters is intended for discrete and multi-state
    parameters. Use blend_two_parameters for analogue parameters.
    
    This process merges two parameter objects. They must be recorded at the
    same frequency. without smoothing, and then computes the offset and
    frequency appropriately. Note: There is no check for the parameters being
    equi-spaced.
    
    :param param_one: Parameter object
    :type param_one: Parameter
    :param param_two: Parameter object
    :type param_two: Parameter
    
    :returns array, frequency, offset
    '''
    assert param_one.frequency  == param_two.frequency
    
    if param_one.offset <= param_two.offset:
        # merged array should be monotonic (always increasing in time)
        array = merge_sources(param_one.array, param_two.array)
        offset = param_one.offset
    else:
        array = merge_sources(param_two.array, param_one.array)
        offset = param_two.offset
    return array, param_one.frequency * 2, offset


def merge_sources(*arrays):
    '''
    This simple process merges the data from multiple sensors where they are
    sampled alternately. Unlike blend_alternate_sensors or the parameter
    level option blend_two_parameters, this procedure does not make any
    allowance for the two sensor readings being different.
    
    :param array: sampled data from an alternate signal source
    :type array: masked array
    :returns: masked array with merging algorithm applied.
    :rtype: masked array
    '''
    result = np.ma.empty((len(arrays[0]),len(arrays)))
    for dim, array in enumerate(arrays):
        result[:,dim] = array
    return np.ma.ravel(result)

def blend_equispaced_sensors(array_one, array_two):
    '''
    This process merges the data from two sensors where they are sampled
    alternately. Where one sensor is invalid, the process substitutes from
    the other sensor where possible, maintaining a higher level of data
    validity.
    
    :param array_one: sampled data from one signal source
    :type array_one: masked array
    :param array_two: sampled data from one signal source
    :type array_two: masked array
    :returns: masked array with merging algorithm applied.
    :rtype: masked array
    '''
    assert len(array_one) == len(array_two)
    both = merge_sources(array_one, array_two)
    both_mask = np.ma.getmaskarray(both)

    av_other = np_ma_masked_zeros_like(both)
    av_other[1:-1] = (both[:-2] + both[2:])/2.0
    av_other[0] = both[1]
    av_other[-1] = both[-2]
    av_other_mask = np.ma.getmaskarray(av_other)
    
    best = (both + av_other)/2.0
    best_mask = np.ma.getmaskarray(best)
    
    # We build up the best available data starting from the worst case, where
    # we have no valid data, so return a masked zero
    result = np_ma_masked_zeros_like(both)
    
    # If the other channel is valid, use the average of the before and after
    # samples of the other channel.
    result = np.ma.where(av_other_mask, result, av_other)
    
    # Better - if the channel sampled at the right moment is valid, use this.
    result = np.ma.where(both_mask, result, both)
    
    # Best option is this channel averaged with the mean of the other channel
    # before and after samples.
    result = np.ma.where(best_mask, result, best)
            
    return result



def blend_nonequispaced_sensors(array_one, array_two, padding):
    '''
    Where there are timing differences between the two samples, this
    averaging process computes the average value between alternate pairs of
    samples. This has the effect of removing sensor mismatch and providing
    equispaced data points. The disadvantage is that in the presence of one
    sensor malfunction, all resulting data is invalid.
    
    :param array_one: sampled data from one signal source
    :type array_one: masked array
    :param array_two: sampled data from one signal source
    :type array_two: masked array
    :param padding: where to put the padding value in the array
    :type padding: String "Precede" or "Follow"
    :returns: masked array with merging algorithm applied.
    :rtype: masked array
    '''
    assert len(array_one) == len(array_two)
    both = merge_sources(array_one, array_two)
    # A simpler technique than trying to append to the averaged array.
    av_pairs = np.ma.empty_like(both)
    if padding == 'Follow':
        av_pairs[:-1] = (both[:-1]+both[1:])/2
        av_pairs[-1] = av_pairs[-2]
        av_pairs[-1] = np.ma.masked
    else:
        av_pairs[1:] = (both[:-1]+both[1:])/2
        av_pairs[0] = av_pairs[1]
        av_pairs[0] = np.ma.masked
    return av_pairs

def blend_two_parameters(param_one, param_two):
    '''
    Use: blend_two_parameters is intended for analogue parameters. Use
    merge_two_parameters for discrete and multi-state parameters.

    This process merges the data from two sensors where they are sampled
    alternately. Often pilot and co-pilot attitude and air data signals are
    stored in alternate locations to provide the required sample rate while
    allowing errors in either to be identified for investigation purposes.
    
    For FDM, only a single parameter is required, but mismatches in the two 
    sensors can lead to, taking pitch attitude as an example, apparent "nodding"
    of the aircraft and errors in the derived pitch rate.

    This process merges two parameter arrays of the same frequency.
    Smoothes and then computes the offset and frequency appropriately.
    
    Two alternative processes are used, depending upon whether the samples
    are equispaced or not.
    
    :param param_one: Parameter object
    :type param_one: Parameter
    :param param_two: Parameter object
    :type param_two: Parameter
    
    :returns array, frequency, offset
    :type array: Numpy masked array
    :type frequency: Float (Hz)
    :type offset: Float (sec)
    
    '''
    assert param_one.frequency == param_two.frequency
    
    # A common problem is that one sensor may be unserviceable, and has been
    # identified already by parameter validity testing. Trap this case and
    # deal with it first, raising a warning and dropping back to the single
    # reliable source of information.
    a = np.ma.count(param_one.array)
    b = np.ma.count(param_two.array)
    if a+b == 0:
        logger.warning("Neither '%s' or '%s' has valid data available.", 
                       param_one.name, param_two.name)
        return None, None, None

    if a < b*0.8:
        logger.warning("Little valid data available for %s, using only %s data.", param_one.name, param_two.name)
        return param_two.array, param_two.frequency, param_two.offset

    elif b < a*0.8:
        logger.warning("Little valid data available for %s, using only %s data.", param_two.name, param_one.name)
        return param_one.array, param_one.frequency, param_one.offset

    # A second problem is where both sensor may appear to be serviceable but
    # one is invariant. If the parameters were similar, a/(a+b)=0.5 so we are
    # looking for one being less than 20% of its normal level.
    a = np.ma.ptp(param_one.array)
    b = np.ma.ptp(param_two.array)

    if a+b == 0.0:
        logger.warning("No variation in %s or %s, returning %s.", param_one.name, param_two.name, param_one.name)
        return param_one.array, param_one.frequency, param_one.offset

    if a/(a+b) < 0.1:
        logger.warning("No variation in %s, using only %s.", param_one.name, param_two.name)
        return param_two.array, param_two.frequency, param_two.offset

    elif b/(a+b) < 0.1:
        logger.warning("No variation in %s, using only %s.", param_two.name, param_one.name)
        return param_one.array, param_one.frequency, param_one.offset

    else:
        
        frequency = param_one.frequency * 2.0
        
        # Are the parameters equispaced?
        if abs(param_one.offset - param_two.offset) * frequency == 1.0:
            # Equispaced process
            if param_one.offset < param_two.offset:
                offset = param_one.offset
                array = blend_equispaced_sensors(param_one.array, param_two.array)
            else:
                offset = param_two.offset
                array = blend_equispaced_sensors(param_two.array, param_one.array)
            
        else:
            # Non-equispaced process
            offset = (param_one.offset + param_two.offset)/2.0
            padding = 'Follow'
            
            if offset > 1.0/frequency:
                offset = offset - 1.0/frequency
                padding = 'Precede'
                
            if param_one.offset <= param_two.offset:
                # merged array should be monotonic (always increasing in time)
                array = blend_nonequispaced_sensors(param_one.array, param_two.array, padding)
            else:
                array = blend_nonequispaced_sensors(param_two.array, param_one.array, padding)
                
        return array, frequency, offset


def moving_average(array, window=9, weightings=None, pad=True):
    """
    Moving average over an array with window of n samples. Weightings allows
    customisation of the importance of each position's value in the average.
    
    Recommend odd lengthed moving windows as the result is positioned
    centrally in the window offset.
    
    :param array: Masked Array
    :type array: np.ma.array
    :param window: Size of moving average window to use
    :type window: Integer
    :param pad: Pad the returned array to the same length of the input, using masked 0's
    :type pad: Boolean
    :param weightings: Apply uneven weightings across the window - the same length as window.
    :type weightings: array-like object consisting of floats
    
    Ref: http://argandgahandapandpa.wordpress.com/2011/02/24/python-numpy-moving-average-for-data/
    """
    if weightings is None:
        weightings = np.repeat(1.0, window) / window
    elif len(weightings) != window:
        raise ValueError("weightings argument (len:%d) must equal window (len:%d)" % (
            len(weightings), window))
    # repair mask
    repaired = repair_mask(array, repair_duration=None, raise_duration_exceedance=False)
    # if start of mask, ignore this section and remask at end
    start, end = np.ma.notmasked_edges(repaired)
    stop = end+1
    # slice array with these edges
    unmasked_data = repaired.data[start:stop]
        
    averaged = np.convolve(unmasked_data, weightings, 'valid')
    if pad:
        # mask the new stuff
        pad_front = np.ma.zeros(window/2 + start)
        pad_front.mask = True
        pad_end = np.ma.zeros(len(array)-1 + ceil(window/2.0) - stop)
        pad_end.mask = True
        return np.ma.hstack([pad_front, averaged, pad_end])
    else:
        return averaged
    
def nearest_neighbour_mask_repair(array, copy=True):
    """
    WARNING: Currently wraps, so masked items at start will be filled with
    values from end of array.
    
    TODO: Avoid wrapping from start /end and use first value to preceed values.
    
    Ref: http://stackoverflow.com/questions/3662361/fill-in-missing-values-with-nearest-neighbour-in-python-numpy-masked-arrays
    """
    if copy:
        array = array.copy()
    def next_neighbour(start=1):
        """
        Generates incrementing positive and negative pairs from start
        e.g. start = 1
        yields 1,-1, 2,-2, 3,-3,...
        """
        x = start
        while True:
            yield x
            yield -x
            x += 1
    # if first or last masked, repair now
    start, stop = np.ma.notmasked_edges(array)
    if start > 0:
        array[:start] = array[start]
    if stop+1 < len(array):
        array[stop+1:] = array[stop]
        
    neighbours = next_neighbour()
    a_copy = array.copy()
    for shift in neighbours:
        if not np.any(array.mask): 
            break
        a_shifted = np.roll(a_copy,shift=shift)
        idx = ~a_shifted.mask * array.mask
        array[idx] = a_shifted[idx]
    return array

def normalise(array, normalise_max=1.0, scale_max=None, copy=True, axis=None):
    """
    Normalise an array between 0 and normalise_max.
    
    :param normalise_max: Upper limit of normalised result. Default range is between 0 and 1.
    :type normalise_max: float
    :param scale_max: Maximum value to normalise against. If None, the maximum value will be sourced from the array.
    :type scale_max: int or float or None
    :param copy: Returns a copy of the array, leaving input array untouched
    :type copy: bool
    :param axis: default to normalise across all axis together. Only supports None, 0 and 1!
    :type axis: int or None
    :returns: Array containing normalised values.
    :rtype: np.ma.masked_array
    """
    if copy:
        array = array.copy()
    scaling = normalise_max / (scale_max or array.max(axis=axis))
    if axis == 1:
        # transpose
        scaling = scaling.reshape(scaling.shape[0],-1)
    array *= scaling
    ##array *= normalise_max / array.max() # original single axis version
    return array

def np_ma_zeros_like(array):
    """
    The Numpy masked array library does not have equivalents for some array
    creation functions. These are provided with similar names which may be
    replaced should the Numpy library be extended in future.
    
    :param array: array of length to be replicated.
    :type array: A Numpy masked array - can be masked or not.
    
    TODO: Confirm operation with normal Numpy array. The reference to array.data probably fails.
    
    :returns: Numpy masked array of unmasked zero values, length same as input array.
    """
    return np.ma.array(np.zeros_like(array.data), mask=False)

def np_ma_ones_like(array):
    """
    Creates a masked array filled with ones. See also np_ma_zeros_like.
    
    :param array: array of length to be replicated.
    :type array: A Numpy array - can be masked or not.
    
    :returns: Numpy masked array of unmasked 1.0 float values, length same as input array.
    """
    return np_ma_zeros_like(array) + 1.0


def np_ma_masked_zeros_like(array):
    """
    Creates a masked array filled with masked values. The unmasked data
    values are all zero. The very klunky code here is to circumvent Numpy's
    normal response which is to return random data values where it knows the
    data is masked. In this case we want to ensure zero values as we may be
    lifting the mask in due course and we don't want to reveal random data.
    
    See also np_ma_zeros_like.
    
    :param array: array of length to be replicated.
    :type array: A Numpy array - can be masked or not.
    
    :returns: Numpy masked array of masked 0.0 float values, length same as
    input array.
    """
    return np.ma.array(data = np_ma_zeros_like(array).data,
                       mask = np_ma_ones_like(array).data)


def truck_and_trailer(data, ttp, overall, trailer, curve_sense, _slice):
    '''
    See peak_curvature procedure for details of parameters.
    '''
    # Trap for invariant data
    if np.ma.ptp(data) == 0.0:
        return None
    
    # Set up working arrays
    x = np.arange(ttp) + 1 #  The x-axis is always short and constant
    sx = np.sum(x)
    r = sx/float(x[-1]) #  
    trucks = len(data) - ttp + 1 #  How many trucks fit this array length?

    sy = np.empty(trucks) #  Sigma y
    sy[0]=np.sum(data[0:ttp]) #  Initialise this array with just y values

    sxy = np.empty(trucks) #  Sigma x.y
    sxy[0]=np.sum(data[0:ttp]*x[0:ttp]) #  Initialise with xy products 
  
    for back in range(trucks-1):
        # We compute the values for the least squares formula, using the
        # numerator only (the denominator is constant and we're not really
        # interested in the answer).
        
        # As we move the back of the truck forward, the trailer front is a
        # little way ahead...
        front = back + ttp
        sy[back+1] = sy[back] - data [back] + data[front]
        sxy[back+1] = sxy[back] - sy[back] + ttp*data[front]

    m = np.empty(trucks) # Resulting least squares slope (best fit y=mx+c)
    m = sxy - r*sy

    #  How many places can the truck and trailer fit into this data set?
    places=len(data) - overall + 1
    #  The angle between the truck and trailer at each place it can fit
    angle=np.empty(places) 
    
    for place in range(places):
        angle[place] = m[place+trailer] - m[place]

    # Normalise array and prepare for masking operations
    angle_max = np.max(np.abs(angle))
    if angle_max == 0.0:
        return None # All data in a straight line, so no curvature to find.
    
    angle=np.ma.array(angle/angle_max)
    
    # Default curve sense of Concave has a positive angle. The options are
    # adjusted to allow us to use positive only tests hereafter.
    if curve_sense == 'Bipolar':
        angle = np.ma.abs(angle)
    if curve_sense == 'Convex':
        angle = -angle
    
    # Find peak - using values over 50% of the highest allows us to operate
    # without knowing the data characteristics.
    peak_slice=np.ma.clump_unmasked(np.ma.masked_less(angle,0.5))
        
    if peak_slice:
        index = peak_index(angle.data[peak_slice[0]])+\
            peak_slice[0].start+(overall/2.0)-0.5
        return index*(_slice.step or 1) + (_slice.start or 0)
    else:
        # Data curved in wrong sense or too weakly to find corner point.
        return None
    
    
def peak_curvature(array, _slice=slice(None), curve_sense='Concave',
                   gap = TRUCK_OR_TRAILER_INTERVAL,
                   ttp = TRUCK_OR_TRAILER_PERIOD):
    """
    :param array: Parameter to be examined
    :type array: Numpy masked array
    :param _slice: Range of index values to be scanned.
    :type _slice: Python slice. May be indexed in reverse to scan backwards in time.
    :param curve_sense: Optional operating mode. Default 'Concave' has
                        positive curvature (concave upwards when plotted). 
                        Alternatives 'Convex' for curving downwards and 
                        'Bi-polar' to detect either sense.
    :type curve_sense: string
    
    :returns peak_curvature: The index where the curvature first peaks in the required sense.
    :rtype: integer

    Note: Although the range to be inspected may be restricted by slicing,
    the peak curvature index relates to the whole array, not just the slice.
    
    This routine uses a "Truck and Trailer" algorithm to find where a
    parameter changes slope. In the case of FDM, we are looking for the point
    where the airspeed starts to increase (or stops decreasing) on the
    takeoff and landing phases. This is more robust than looking at
    longitudinal acceleration and complies with the POLARIS philosophy that
    we should provide analysis with only airspeed, altitude and heading data
    available.
    """
    #gap = TRUCK_OR_TRAILER_INTERVAL
    if gap%2-1:
        gap-=1  #  Ensure gap is odd
    #ttp = TRUCK_OR_TRAILER_PERIOD
    trailer = ttp+gap
    overall = 2*ttp + gap
    
    input_data = array[_slice]
    valid_slices = np.ma.clump_unmasked(input_data)
    for valid_slice in valid_slices:
        # check the contiguous valid data is long enough.
        if valid_slice.stop - valid_slice.start > overall:
            data = array[_slice][valid_slice]
            # The normal path is to go and process this data.
            
            # Standard version (see option below)...
            corner = truck_and_trailer(data, ttp, overall, trailer, curve_sense, _slice)
            if corner:
                return corner + valid_slice.start
            else:
                return None
        
            '''
            # Version developed to cater for one edge case where data stopped 
            on runway. May not be appropriate to adopt more widely but left 
            here to avoid reinventing the wheel in case it's a better solution.
            
            return valid_slice.start + truck_and_trailer(data, ttp, overall, 
                                                         trailer, curve_sense, 
                                                         _slice)
                                                         '''
        
        # Here we deal with problem cases.
        if len(valid_slices) == 0 or (valid_slice.stop - valid_slice.start) < 4:
            # No valid data segments were long enough to process.
            return None
        else:
            # Simple methods for small data sets.
            data = input_data[valid_slices[0]]
            curve = data[2:] - 2.0*data[1:-1] + data[:-2]
            # Trap for invariant data
            if np.ma.ptp(data) == 0.0:
                return 1 + valid_slice.start
            if curve_sense == 'Concave':
                return np.ma.argmax(curve) + 1 + valid_slice.start
            elif curve_sense == 'Convex':
                return np.ma.argmin(curve) + 1 + valid_slice.start
            elif curve_sense == 'Bipolar':
                return np.ma.argmin(np.ma.abs(curve)) + 1 + valid_slice.start
            else:
                logger.warn("Short data and unrecognised keyword %s in peak_curvature" %curve_sense)

    
def peak_index(a):
    '''
    Scans an array and returns the peak, where possible computing the local
    maximum assuming a quadratic curve over the top three samples.
    
    :param a: array
    :type a: list of floats
    
    '''
    if len(a) == 0:
        raise ValueError, 'No data to scan for peak'
    elif len(a) == 1:
        return 0
    elif len(a) == 2:
        return np.argmax(a)
    else:
        loc=np.argmax(a)
        if loc == 0:
            return 0
        elif loc == len(a)-1:
            return len(a)-1
        else:
            denominator = (2.0*a[loc-1]-4.0*a[loc]+2.0*a[loc+1])
            if abs(denominator) < 0.001:
                return loc
            else:
                peak=(a[loc-1]-a[loc+1])/denominator
                return loc+peak
    
    
def rate_of_change_array(to_diff, hz, width):
    '''
    Lower level access to rate of change algorithm. See rate_of_change for description.

    :param to_diff: input data
    :type to_diff: Numpy masked array
    :param hz: sample rate for the input data (sec-1)
    :type hz: float
    :param width: the differentiation time period (sec)
    :type width: float
    
    :returns: masked array of values with differentiation applied

    '''
    hw = int(width * hz / 2.0)
    if hw < 1:
        raise ValueError, 'Rate of change called with inadequate width.'
    if len(to_diff) < width:
        logger.warn("Rate of change called with short data segment. Zero rate returned")
        return np_ma_zeros_like(to_diff)
    
    # Set up an array of masked zeros for extending arrays.
    slope = np.ma.copy(to_diff)
    slope[hw:-hw] = (to_diff[2*hw:] - to_diff[:-2*hw])/width
    slope[:hw] = (to_diff[1:hw+1] - to_diff[0:hw]) * hz
    slope[-hw:] = (to_diff[-hw:] - to_diff[-hw-1:-1])* hz
    return slope

def rate_of_change(diff_param, width):
    '''
    @param to_diff: Parameter object with .array attr (masked array)
    
    Differentiation using the xdot(n) = (x(n+hw) - x(n-hw))/w formula.
    Half width hw=w/2 and this provides smoothing over a w second period,
    without introducing a phase shift.
    
    :param diff_param: input Parameter
    :type diff_param: Parameter object
    :type diff_param.array : masked array
    :param diff_param.frequency : sample rate for the input data (sec-1)
    :type diff_param.frequency: float
    :param width: the differentiation time period (sec)
    :type width: float
    
    :returns: masked array of values with differentiation applied
    '''
    hz = diff_param.frequency
    to_diff = diff_param.array
    return rate_of_change_array(to_diff, hz, width)
    

def repair_mask(array, frequency=1, repair_duration=REPAIR_DURATION,
                raise_duration_exceedance=False, copy=False, extrapolate=False):
    '''
    This repairs short sections of data ready for use by flight phase algorithms
    It is not intended to be used for key point computations, where invalid data
    should remain masked. 
    
    if copy=True, returns modified copy of array, otherwise modifies the array in-place.
    
    :param repair_duration: If None, any length of masked data will be repaired.
    :param raise_duration_exceedance: If False, no warning is raised if there are masked sections longer than repair_duration. They will remain unrepaired.
    :param extrapolate: If True, data is extrapolated at the start and end of the array.
    '''
    if copy:
        array = array.copy()
    if repair_duration:
        repair_samples = repair_duration * frequency
    else:
        repair_samples = None

    masked_sections = np.ma.clump_masked(array)
    for section in masked_sections:
        length = section.stop - section.start
        if repair_samples and (length) > repair_samples:
            if raise_duration_exceedance:
                raise ValueError("Length of masked section '%s' exceeds "
                                 "repair_samples '%s'." % (length,
                                                           repair_samples))
            else:
                continue # Too long to repair
        elif section.start == 0:
            if extrapolate:
                array.data[section] = array.data[section.stop-1]
                array.mask[section] = False
            else:continue # Can't interpolate if we don't know the first sample
        
        elif section.stop == len(array):
            if extrapolate:
                array.data[section] = array.data[section.start-1]
                array.mask[section] = False
            else:
                continue # Can't interpolate if we don't know the last sample
        else:
            array.data[section] = np.interp(np.arange(length) + 1,
                                            [0, length + 1],
                                            [array.data[section.start - 1],
                                             array.data[section.stop]])
            array.mask[section] = False
            
    return array
   

def round_to_nearest(array, step):
    """
    Rounds to nearest step value, so step 5 would round as follows:
    1 -> 0 
    3.3 -> 5
    7.5 -> 10
    10.5 -> 10 # np.round drops to nearest even number(!)
    
    :param array: Array to be rounded
    :type array: np.ma.array
    :param step: Value to round to
    :type step: int or float
    """
    step = float(step) # must be a float
    return np.ma.round(array / step) * step


def rms_noise(array):
    '''
    :param array: input parameter to measure noise level
    :type array: numpy masked array
    :returns: RMS noise level
    :type: Float
    
    :exception: Should all the difference terms include masked values, this
    function will return None.
    
    This computes the rms noise for each sample compared with its neighbours.
    In this way, a steady cruise at 30,000 ft will yield no noise, as will a
    steady climb or descent.
    '''
    # The difference between one sample and the ample to the left is computed
    # using the ediff1d algorithm, then by rolling it right we get the answer
    # for the difference between this sample and the one to the right.
    diff_left = np.ma.ediff1d(array, to_end=0)
    diff_right = np.ma.array(data=np.roll(diff_left.data,1), 
                             mask=np.roll(diff_left.mask,1))
    local_diff = (diff_left - diff_right)/2.0
    if np.ma.count(local_diff[1:-1]) == 0:
        return None
    else:
        return sqrt(np.ma.mean(np.ma.power(local_diff[1:-1],2)))  # RMS in one line !
    
def shift_slice(this_slice, offset):
    """
    This function shifts a slice by an offset. The need for this arises when
    a phase condition has been used to limit the scope of another phase
    calculation.
    """
    if offset:
        if this_slice.start != None:
            a = this_slice.start + offset
        else:
            a = None
        if this_slice.stop != None:
            b = this_slice.stop + offset
        else:
            b = None
        c = this_slice.step
        
        if a==None or b==None or (b-a)>1:
            # This traps single sample slices which can arise due to rounding of
            # the iterpolated slices.
            return(slice(a,b,c))
    else:
        return this_slice
    
def shift_slices(slicelist, offset):
    """
    This function shifts a list of slices by a common offset, retaining only
    the valid (not None) slices.
    """
    if offset:
        newlist = []
        for each_slice in slicelist:
            if each_slice and offset:
                new_slice = shift_slice(each_slice,offset)
                if new_slice: newlist.append(new_slice)
        return newlist
    else:
        return slicelist

def slice_duration(_slice, hz):
    '''
    Gets the duration of a slice in taking the frequency into account. While
    the calculation is simple, there were instances within the code of slice
    durations being compared against values in seconds without considering
    the frequency of the slice indices.
    
    :param _slice: Slice to calculate the duration of.
    :type _slice: slice
    :param hz: Frequency of slice.
    :type hz: float or int
    :returns: Duration of _slice in seconds.
    :rtype: float
    '''
    return (_slice.stop - _slice.start) / hz

def slice_samples(_slice):
    '''
    Gets the number of samples in a slice.
    
    :param _slice: Slice to count sample length.
    :type _slice: slice
    :returns: Number of samples in _slice.
    :rtype: integer
    '''
    if _slice.step == None:
        step = 1
    else:
        step = _slice.step
        
    if _slice.start == None or _slice.stop == None:
        return 0
    else:
        return (abs(_slice.stop - _slice.start) - 1) / abs(step) + 1

    

def slices_above(array, value):
    '''
    Get slices where the array is above value. Repairs the mask to avoid a 
    large number of slices being created.
    
    :param array:
    :type array: np.ma.masked_array
    :param value: Value to create slices above.
    :type value: float or int
    :returns: Slices where the array is above a certain value.
    :rtype: list of slice
    '''
    if len(array) == 0:
        return array, []
    repaired_array = repair_mask(array)
    if repaired_array is None: # Array length is too short to be repaired.
        return array, []    
    band = np.ma.masked_less(repaired_array, value)
    slices = np.ma.clump_unmasked(band)
    return repaired_array, slices

def slices_below(array, value):
    '''
    Get slices where the array is below value. Repairs the mask to avoid a 
    large number of slices being created.
    
    :param array:
    :type array: np.ma.masked_array
    :param value: Value to create slices below.
    :type value: float or int
    :returns: Slices where the array is below a certain value.
    :rtype: list of slice
    '''
    if len(array) == 0:
        return array, []
    repaired_array = repair_mask(array)
    if repaired_array is None: # Array length is too short to be repaired.
        return array, []    
    band = np.ma.masked_greater(repaired_array, value)
    slices = np.ma.clump_unmasked(band)
    return repaired_array, slices

def slices_between(array, min_, max_):
    '''
    Get slices where the array's values are between min_ and max_. Repairs 
    the mask to avoid a large number of slices being created.
    
    :param array:
    :type array: np.ma.masked_array
    :param min_: Minimum value within slices.
    :type min_: float or int
    :param max_: Maximum value within slices.
    :type max_: float or int
    :returns: Slices where the array is above a certain value.
    :rtype: list of slice
    '''
    if len(array) == 0:
        return array, []
    repaired_array = repair_mask(array)
    if repaired_array is None: # Array length is too short to be repaired.
        return array, []
    # Slice through the array at the top and bottom of the band of interest
    band = np.ma.masked_outside(repaired_array, min_, max_)
    # Remove the equality cases as we don't want these. (The common issue
    # here is takeoff and landing cases where 0ft includes operation on the
    # runway. As the array samples here are not coincident with the parameter
    # being tested in the KTP class, by doing this we retain the last test
    # parameter sample before array parameter saturated at the end condition,
    # and avoid testing the values when the array was unchanging.
    band = np.ma.masked_equal(band, min_)
    band = np.ma.masked_equal(band, max_)
    # Group the result into slices - note that the array is repaired and
    # therefore already has small masked sections repaired, so no allowance
    # is needed here for minor data corruptions.
    slices = np.ma.clump_unmasked(band)
    return repaired_array, slices

def slices_from_to(array, from_, to):
    '''
    Get slices of the array where values are between from_ and to, and either
    ascending or descending depending on whether from_ is greater than or less
    than to. For instance, slices_from_to(array, 1000, 1500) is ascending and
    requires will only return slices where values are between 1000 and 1500 if
    the value in the array at the start of the slice is less than the value at
    the stop. The opposite condition would be applied if the arguments are
    descending, e.g. slices_from_to(array, 1500, 1000).
    
    :param array:
    :type array: np.ma.masked_array
    :param from_: Value from.
    :type from_: float or int
    :param to: Value to.
    :type to: float or int
    :returns: Slices of the array where values are between from_ and to and either ascending or descending depending on comparing from_ and to.
    :rtype: list of slice
    '''
    if len(array) == 0:
        return array, []
    rep_array, slices = slices_between(array, from_, to)
    # Midpoint conditions added to lambda to prevent data that just dips into
    # a band triggering.
    if from_ > to:
        condition = lambda s: rep_array[s.start] > rep_array[(s.start+s.stop)/2] > rep_array[s.stop-1]
    elif from_ < to:
        condition = lambda s: rep_array[s.start] < rep_array[(s.start+s.stop)/2] < rep_array[s.stop-1]
    else:
        raise ValueError('From and to values should not be equal.')
    filtered_slices = filter(condition, slices)
    return rep_array, filtered_slices

"""
Spline function placeholder

At some time we are likely to want to add interpolation, and this scrap of
code was used to prove the principle. Easy to do and the results are really
close to the recorded data in the case used for testing.

See 'Pitch rate computation at 4Hz and 1Hz with interpolation.xls'

import numpy as np
import scipy.interpolate as interp
import matplotlib.pyplot as plt

y=np.array([0.26,0.26,0.79,0.35,-0.26,-0.04,1.23,4.57,4.75,1.93,0.44,1.14,0.97,1.14,0.79])
x=np.array(range(236,251,1))
f = interp.interp1d(x, y, kind='cubic')
xnew = np.linspace(236,250,57)
plt.plot(x,y,'o',xnew,f(xnew),'-')
plt.legend(['data', 'cubic'], loc='best')
plt.show()
for i in xnew:
    print f(i)
"""

def step_values(array, steps):
    """
    Rounds each value in array to nearest step. Maintains the
    original array mask.
    
    :param array: Masked array to step
    :type array: np.ma.array
    :param steps: Steps to round to nearest value
    :type steps: list of integers
    :returns: Stepped masked array
    :rtype: np.ma.array
    """
    stepping_points = np.ediff1d(steps, to_end=[0])/2.0 + steps
    stepped_array = np.zeros_like(array.data)
    low = None
    for level, high in zip(steps, stepping_points):
        if low == None:
            stepped_array[(-high < array) & (array <= high)] = level
        else:
            stepped_array[(low < array) & (array <= high)] = level
        low = high
    else:
        # all values above the last
        stepped_array[low < array] = level
    return np.ma.array(stepped_array, mask=array.mask)

def touchdown_inertial(land, roc, alt):
    """
    For aircraft without weight on wheels swiches, or if there is a problem
    with the switch for this landing, we do a local integration of the
    inertial rate of climb to estimate the actual point of landing. This is
    referenced to the available altitude signal, altitude AAL, which will
    have been derived from the best available source. This technique leads on
    to the rate of descent at landing KPV which can then make the best
    calculation of the landing ROD as we know more accurately the time where
    the mainwheels touched.
    
    :param land: Landing period
    :type land: slice
    :param roc: inertial rate of climb
    :type roc: Numpy masked array
    :param alt: altitude aal
    :type alt: Numpy masked array
    
    :returns: index, rod
    :param index: index within landing period
    :type index: integer
    :param rod: rate of descent at touchdown
    :type rod: float, units fpm
    """
    
    # Time constant of 6 seconds.
    tau = 1/6.0
    # Make space for the integrand
    startpoint = land.start_edge
    endpoint = land.stop_edge
    sm_ht = np_ma_zeros_like(roc.array[startpoint:endpoint])
    # Repair the source data (otherwise we propogate masked data)
    my_roc = repair_mask(roc.array[startpoint:endpoint])
    my_alt = repair_mask(alt.array[startpoint:endpoint])
        
    # Start at the beginning...
    sm_ht[0] = alt.array[startpoint]
    #...and calculate each with a weighted correction factor.
    for i in range(1, len(sm_ht)):
        sm_ht[i] = (1.0-tau)*sm_ht[i-1] + tau*my_alt[i-1] + my_roc[i]/60.0/roc.hz
        
    # Find where the smoothed height touches zero and hence the rod at this
    # point. Note that this may differ slightly from the touchdown measured
    # using wheel switches.
    index = index_at_value(sm_ht, 0.0)
    roc_tdn = my_roc[index]
    return index, roc_tdn

def track_linking(pos, local_pos):
    """
    Obtain corrected tracks from takeoff phase, final approach and landing
    phase and possible intermediate approach and go-around phases, and
    compute error terms to align the recorded lat&long with each partial data
    segment. 
    
    Takes an array of latitude or longitude position data and the equvalent
    array of local position data from ILS localizer and synthetic takeoff
    data.
    
    :param pos: Flight track data (latitude or longitude) in degrees.
    :type pos: np.ma.masked_array, masked from data validity tests.
    :param local_pos: Position data relating to runway or ILS.
    :type local_pos: np.ma.masked_array, masked where no local data computed.
    
    :returns: Position array using local_pos data where available and interpolated pos data elsewhere.

    TODO: Include last valid sample style functions to avoid trap of adjusting at a masked value.
    """
    # Where do we need to use the raw data?
    blocks = np.ma.clump_masked(local_pos)
    last = len(local_pos)
    
    for block in blocks:
        # Setup local variables
        a = block.start
        b = block.stop
        adj_a = 0.0
        adj_b = 0.0
        link_a = 0
        link_b = 0
        
        # Look at the first edge
        if a==0:
            link_a = 1
        else:
            adj_a = local_pos[a-1] - pos[a-1]
    
        # now the other end
        if b==last:
            link_b = 1
        else:
            adj_b = local_pos[b] - pos[b]

        fix_a = adj_a + link_a*adj_b
        fix_b = adj_b + link_b*adj_a
        
        if link_a ==1 or link_b == 1:
            fix = np.linspace(fix_a, fix_b, num=b-a)
        else:
            fix = np.linspace(fix_a, fix_b, num=b-a+2)[1:-1]
        local_pos[a:b] = pos[a:b] + fix
    return local_pos
 
def smooth_track_cost_function(lat_s, lon_s, lat, lon):
    # Summing the errors from the recorded data is easy.
    from_data = np.sum((lat_s - lat)**2)+np.sum((lon_s - lon)**2)
    
    # The errors from a straight line are computed swiftly using convolve.
    slider=np.array([-1,2,-1])
    from_straight = np.sum(np.convolve(lat_s,slider,'valid')**2) + \
        np.sum(np.convolve(lon_s,slider,'valid')**2)
    
    cost = from_data + 100*from_straight
    return cost

def smooth_track(lat, lon):
    """
    Input:
    lat = Recorded latitude array
    lon = Recorded longitude array
    
    Returns:
    lat_last = Optimised latitude array
    lon_last = optimised longitude array
    Cost = cost function, used for testing satisfactory convergence.
    """
    
    if len(lat) <= 5:
        return lat, lon, 0.0 # Polite return of data too short to smooth.
    
    lat_s = np.ma.copy(lat)
    lon_s = np.ma.copy(lon)
    
    # Set up a weighted array that will slide past the data.
    r = 0.7  
    # Values of r alter the speed to converge; 0.7 seems best.
    slider = np.ma.ones(5)*r/4
    slider[2] = 1-r

    cost_0 = float('inf')
    cost = smooth_track_cost_function(lat_s, lon_s, lat, lon)
    
    while cost < cost_0:  # Iterate to an optimal solution.
        lat_last = np.ma.copy(lat_s)
        lon_last = np.ma.copy(lon_s)

        # Straighten out the middle of the arrays, leaving the ends unchanged.
        lat_s.data[2:-2] = np.convolve(lat_last,slider,'valid')
        lon_s.data[2:-2] = np.convolve(lon_last,slider,'valid')

        cost_0 = cost
        cost = smooth_track_cost_function(lat_s, lon_s, lat, lon)

    if cost>0.1:
        logger.warn("Smooth Track Cost Function closed with cost %f.3",cost)
    
    return lat_last, lon_last, cost_0

            
def straighten_headings(heading_array, copy=True):
    '''
    We always straighten heading data before checking for spikes. 
    It's easier to process heading data in this format.
    
    :param heading_array: array/list of numeric heading values
    :type heading_array: iterable
    :returns: Straightened headings
    :rtype: Generator of type Float
    '''
    if copy:
        heading_array = heading_array.copy()
    for clump in np.ma.clump_unmasked(heading_array):
        head_prev = heading_array.data[clump.start]
        diff = np.ediff1d(heading_array.data[clump])
        diff = diff - 360.0 * np.trunc(diff/180.0)
        heading_array[clump][0] = head_prev
        heading_array[clump][1:] = np.cumsum(diff) + head_prev
    return heading_array

def subslice(orig, new):
    """
    a = slice(2,10,2)
    b = slice(2,2)
    c = subslice(a, b)
    assert range(100)[c] == range(100)[a][b]
    
    See tests for capabilities.
    """
    step = (orig.step or 1) * (new.step or 1)

    # FIXME: asks DJ
    # Inelegant fix for one special case. Sorry, Glen.
    if new.start == 0:
        start = orig.start
    else:
        start = (orig.start or 0) + (new.start or orig.start or 0) * (orig.step or 1)

    if new.stop == None:
        stop = orig.stop
    else:
        stop = (orig.start or 0) + (new.stop or orig.stop or 0) * (orig.step or 1) # the bit after "+" isn't quite right!!

    return slice(start, stop, None if step == 1 else step)

def index_closest_value(array, threshold, _slice=slice(None)):
    '''
    This function seeks the moment when the parameter in question gets
    closest to a threshold. It works both forwards and backwards in time. See
    index_at_value for further details.
    '''
    return index_at_value(array, threshold, _slice, endpoint='closing')
    
def index_at_value(array, threshold, _slice=slice(None), endpoint='exact'):
    '''
    This function seeks the moment when the parameter in question first crosses 
    a threshold. It works both forwards and backwards in time. To scan backwards
    pass in a slice with a negative step. This is really useful for finding
    things like the point of landing.
    
    For example, to find 50ft Rad Alt on the descent, use something like:
       idx_50 = index_at_value(alt_rad, 50.0, slice(on_gnd_idx,0,-1))
    
    :param array: input data
    :type array: masked array
    :param threshold: the value that we expect the array to cross in this slice.
    :type threshold: float
    :param _slice: slice where we want to seek the threshold transit.
    :type _slice: slice
    :param endpoint: type of end condition being sought.
    :type endpoint: string 'exact' requires array to pass through the threshold,
    while 'closing' seeks the last point where the array is closing on the 
    threshold.
    :returns: interpolated time when the array values crossed the threshold. (One value only).
    :returns type: float
    '''
    step = _slice.step or 1
    max_index = len(array)
    # Arrange the limits of our scan, ensuring that we stay inside the array.
    if step == 1:
        begin = max(int(round(_slice.start or 0)),0)
        end = min(int(round(_slice.stop or max_index)),max_index)

        # A "let's get the logic right and tidy it up afterwards" bit of code...
        # TODO: Refactor this algorithm
        if begin >= len(array):
            begin = max_index
        elif begin < 0:
            begin = 0
        if end > len(array):
            end = max_index
        elif end < 0:
            end = 0
            
        left, right = slice(begin,end-1,step), slice(begin+1,end,step)
        
    elif step == -1:
        begin = min(int(round(_slice.start or max_index)),max_index)
        end = max(int(_slice.stop or 0),0)

        # More "let's get the logic right and tidy it up afterwards" bit of code...
        if begin >= len(array):
            begin = max_index - 1
        elif begin < 0:
            begin = 0
        if end > len(array):
            end = max_index
        elif end < 0:
            end = 0
            
        left, right = slice(begin,end+1,step), slice(begin-1,end,step)
        
    else:
        raise ValueError, 'Step length not 1 in index_at_value'
    
    if begin == end:
        raise ValueError, 'No range for seek function to scan across'
    elif abs(begin - end) < 2:
        # Requires at least two values to find if the array crosses a
        # threshold.
        return None

    # When the data being tested passes the value we are seeking, the 
    # difference between the data and the value will change sign.
    # Therefore a negative value indicates where value has been passed.
    value_passing_array = (array[left]-threshold) * (array[right]-threshold)
    test_array = np.ma.masked_greater(value_passing_array, 0.0)
    
    if len(test_array)==0:
        return None

    elif np.all(test_array.mask):
        # The parameter does not pass through threshold in the period in question, so return empty-handed.
        if endpoint=='closing':
            # Rescan the data to find the last point where the array data is closing.
            closing_array = abs(array-threshold)
            i=begin
            while (closing_array [i+step]<=closing_array [i]):
                i += step
                if i==end:
                    return end
            return i
        else:
            return None

    else:
        n,dummy=np.ma.flatnotmasked_edges(test_array)
        a = array[begin+step*n]
        b = array[begin+step*(n+1)]
        # Force threshold to float as often passed as an integer.
        # Also check for b=a as otherwise we get a divide by zero condition.
        if a is np.ma.masked or \
           b is np.ma.masked or \
           a==b:
            r = 0.5
        else:
            r = (float(threshold) - a) / (b-a)

    return (begin + step * (n+r))

def _value(array, _slice, operator):
    """
    Applies logic of min_value and max_value across the array slice.
    """
    if _slice.step and _slice.step < 0:
        raise ValueError("Negative step not supported")
    if np.ma.count(array[_slice]):
        index = operator(array[_slice]) + (_slice.start or 0) * (_slice.step or 1)
        value = array[index]
        return Value(index, value)
    else:
        return Value(None, None)

def value_at_time(array, hz, offset, time_index):
    '''
    Finds the value of the data in array at the time given by the time_index.
    
    :param array: input data
    :type array: masked array
    :param hz: sample rate for the input data (sec-1)
    :type hz: float
    :param offset: fdr offset for the array (sec)
    :type offset: float
    :param time_index: time into the array where we want to find the array value.
    :type time_index: float
    :returns: interpolated value from the array
    :raises ValueError: From value_at_index if time_index is outside of array range.
    '''
    # Timedelta truncates to 6 digits, therefore round offset down.
    time_into_array = time_index - round(offset-0.0000005, 6)
    location_in_array = time_into_array * hz
    
    # Trap overruns which arise from compensation for timing offsets.
    diff = location_in_array - len(array)
    if location_in_array < 0:
        location_in_array = 0
    if diff > 0:
        location_in_array = len(array)-1

    return value_at_index(array, location_in_array)

def value_at_datetime(start_datetime, array, hz, offset, value_datetime):
    '''
    Finds the value of the data in array at the time given by value_datetime.
    
    :param start_datetime: Start datetime of data.
    :type start_datetime: datetime
    :param array: input data
    :type array: masked array
    :param hz: sample rate for the input data (sec-1)
    :type hz: float
    :param offset: fdr offset for the array (sec)
    :type offset: float    
    :param value_datetime: Datetime to fetch the value for.
    :type value_datetime: datetime
    :returns: interpolated value from the array
    :raises ValueError: From value_at_index if value_datetime is outside of array range.
    '''
    value_timedelta = value_datetime - start_datetime
    seconds = value_timedelta.total_seconds()
    return value_at_time(array, hz, offset, seconds)

def value_at_index(array, index):
    '''
    Finds the value of the data in array at a given index.
    
    Samples outside the array boundaries are permitted, as we need this to
    allow for offsets within the data frame.
    
    :param array: input data
    :type array: masked array
    :param index: index into the array where we want to find the array value.
    :type index: float
    :returns: interpolated value from the array
    '''
    
    if index < 0.0:
        return array[0]
    elif index > len(array)-1:
        return array[-1]
    
    low = int(index)
    if (low==index):
        # I happen to have arrived at exactly the right value by a fluke...
        return None if np.ma.is_masked(array[low]) else array[low]
    else:
        high = low + 1
        r = index - low
        low_value = array.data[low]
        high_value = array.data[high]
        # Crude handling of masked values. Must be a better way !
        if array.mask.any(): # An element is masked
            if array.mask[low] == True:
                if array.mask[high] == True:
                    return None
                else:
                    return high_value
            else:
                if array.mask[high] == True:
                    return low_value
        # In the cases of no mask, or neither sample masked, interpolate.
        return r*high_value + (1-r) * low_value


def vstack_params(*params):
    '''
    Create a multi-dimensional masked array with a dimension per param.
    
    :param params: Parameter arguments as required. Allows some None values.
    :type params: np.ma.array or Parameter object or None
    :returns: Each parameter stacked onto a new dimension
    :rtype: np.ma.array
    :raises: ValueError if all params are None (concatenation of zero-length sequences is impossible)
    '''
    return np.ma.vstack([getattr(p, 'array', p) for p in params if p is not None])


#---------------------------------------------------------------------------
# Air data calculations adapted from AeroCalc V0.11 to suit POLARIS Numpy
# data format. For increased speed, only standard POLARIS units used.
# 
# AeroCalc is Copyright (c) 2008, Kevin Horton and used under open source
# license with permission. For copyright notice and disclaimer, please see
# airspeed.py source code in AeroCalc.
#---------------------------------------------------------------------------

#---------------------------------------------------------------------------
# Initialise constants used by the air data algorithms
#---------------------------------------------------------------------------
P0 = 1013.25       # Pressure at sea level, mBar
Rhoref = 1.2250    # Density at sea level, kg/m**3
A0 = 340.2941      # Speed of sound at sea level, m/s
T0 = 288.15        # Sea level temperature 15 C = 288.15 K
L0 = -0.0019812    # Lapse rate C/ft
g = 9.80665        # Acceleration due to gravity, m/s**2
Rd = 287.05307     # Gas constant for dry air, J/kg K
H1 = 36089.0       # Transition from Troposphere to Stratosphere
   
# Values at 11km:
T11 =  T0 + 11000 * L0
PR11 = (T11 / T0) ** ((-g) / (Rd * L0)) 
P11 = PR11 * P0

#---------------------------------------------------------------------------
# Computation modules use AeroCalc structure and are called from the Derived
# Parameters as required.
#---------------------------------------------------------------------------

def alt2press(alt_ft):
    press = P0  * alt2press_ratio(alt_ft)   
    return press

def alt2press_ratio(alt_ft):
    return np.ma.where(alt_ft <= H1, \
                       _alt2press_ratio_gradient(alt_ft),
                       _alt2press_ratio_isothermal(alt_ft))
    
def cas2dp(cas_kt):
    """
    Convert corrected airspeed to pressure rise (includes allowance for
    compressibility)
    """
    if np.ma.max(cas_kt) > 661.48:
        raise ValueError, 'Supersonic airspeed compuations not included'
    cas_mps = np.ma.masked_greater(cas_kt, 661.48) * KTS_TO_MPS
    p = P0*100 # pascal not mBar inside the calculation
    return P0 * (((Rhoref * cas_mps*cas_mps)/(7.* p) + 1.)**3.5 - 1.)
    
def cas_alt2mach(cas, alt_ft):
    """
    Return the mach that corresponds to a given CAS and altitude.
    """
    dp = cas2dp(cas)
    p = alt2press(alt_ft)
    dp_over_p = dp / p
    mach = dp_over_p2mach(dp_over_p)
    return mach

def dp_over_p2mach(dp_over_p):
    """
    Return the mach number for a given delta p over p. Supersonic results masked as invalid.
    """
    mach = np.sqrt(5.0 * ((dp_over_p + 1.0) ** (2.0/7.0) - 1.0))
    return np.ma.masked_greater_equal(mach, 1.0)

def _dp2speed(dp, P, Rho):

    p = P*100 # pascal not mBar inside the calculation
    # dp / P not changed as we use mBar for pressure dp.
    speed_mps = np.ma.sqrt(((7. * p) * (1. / Rho)) * (
        np.ma.power((dp / P + 1.), 2./7.) - 1.))
    speed_kt = speed_mps / KTS_TO_MPS
    
    # Mask speeds over 661.48 kt
    return np.ma.masked_greater(speed_kt, 661.48)

def dp2cas(dp):
    return np.ma.masked_greater(_dp2speed(dp, P0, Rhoref), 661.48)

def dp2tas(dp, alt_ft, sat):
    P = alt2press(alt_ft)
    press_ratio = alt2press_ratio(alt_ft)
    temp_ratio = (sat + 273.15) / 288.15
    density_ratio = press_ratio / temp_ratio
    Rho = Rhoref * density_ratio
    tas = _dp2speed(dp, P, Rho)
    return tas

def alt2sat(alt_ft):
    """ Convert altitude to temperature using lapse rate"""
    return np.ma.where(alt_ft <= H1, 15.0 + L0 * alt_ft, -56.5)
    
def machtat2sat(mach, tat, recovery_factor=0.9):
    """
    Return the ambient temp, given the mach number, indicated temperature and
    the temperature probe's recovery factor. Default recovery factor is fine
    for most cases, and allows for inherited test case which used a lower
    value.
    """
    # Default fill of zero produces runtime divide by zero errors in Numpy. 
    # Hence force fill to >0.
    denominator = np.ma.array(1.0 + (0.2*recovery_factor) * mach * mach, fill_value=1.0)
    ambient_temp = (tat + 273.15) / denominator
    sat = ambient_temp - 273.15
    return sat

def _alt2press_ratio_gradient(H):
    # From http://www.aerospaceweb.org/question/atmosphere/q0049.shtml
    # Faster to compute than AeroCalc formulae, and pass AeroCalc tests.
    return np.ma.power(1 - H/145442.0, 5.255876)

def _alt2press_ratio_isothermal(H):
    return 0.223361 * np.ma.exp((36089.0-H)/20806.0)
<|MERGE_RESOLUTION|>--- conflicted
+++ resolved
@@ -6,18 +6,10 @@
 from datetime import datetime, timedelta
 from hashlib import sha256
 from itertools import izip
-##from scipy.optimize import fmin, fmin_bfgs, fmin_tnc
-# TODO: Inform Enthought that fmin_l_bfgs_b dies in a dark hole at _lbfgsb.setulb
-
-<<<<<<< HEAD
+
 from hdfaccess.parameter import MappedArray
 
-from settings import (GRAVITY_METRIC,
-                      KTS_TO_MPS, 
-                      METRES_TO_FEET, 
-=======
 from settings import (KTS_TO_MPS, 
->>>>>>> 4986dd32
                       REPAIR_DURATION, 
                       TRUCK_OR_TRAILER_INTERVAL, 
                       TRUCK_OR_TRAILER_PERIOD)
