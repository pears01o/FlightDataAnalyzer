--- conflicted
+++ resolved
@@ -37,18 +37,13 @@
     return all(name in available for name in names)
 
 def any_of(names, available):
-<<<<<<< HEAD
+    '''
+    Returns True if any of the names are within the available list.
+    
+    NB: Was called "one_of" but that implies ONLY one name is available.
+    '''
     return any(name in available for name in names)
 
-one_of = any_of  # TODO: Remove this alias?
-=======
-    '''
-    Returns True if any of the names are within the available list.
-    
-    NB: Was called "one_of" but that implies ONLY one name is available.
-    '''
-    return any(name in available for name in names)
->>>>>>> 3ff88b1d
     
 
 def air_track(lat_start, lon_start, lat_end, lon_end, spd, hdg, frequency):
