--- conflicted
+++ resolved
@@ -4698,11 +4698,7 @@
         tol_mask = np.ma.masked_greater(np.ma.ptp(test_array, axis=0), tolerance)
 
     if mode == 'linear':
-<<<<<<< HEAD
         return blend_parameters_linear(params, frequency, tolerance=tolerance, offset=offset)
-=======
-        return blend_parameters_linear(params, frequency, tol_mask, offset=offset)
->>>>>>> fb3e5f6d
 
     # mode is cubic
     
@@ -4733,11 +4729,7 @@
         # collation.
         p_valid_slices.append(slices_multiply(nts, min_ip_freq / param.frequency))
 
-<<<<<<< HEAD
-    all_masks = np.array([np.ma.getmaskarray(p.array)[::p.frequency // min_ip_freq] for p in params])
-=======
     all_masks = np.array([np.ma.getmaskarray(p.array)[::int(p.frequency // min_ip_freq)] for p in params])
->>>>>>> fb3e5f6d
     num_valid = len(params) - np.sum(all_masks, axis=0)
 
     if validity == 'all':
@@ -4764,13 +4756,6 @@
         # them back.
         result[result_slice][0] = np.ma.masked
         result[result_slice][-1] = np.ma.masked
-        
-<<<<<<< HEAD
-=======
-    if tol_mask is not None:
-        result.mask = np.ma.logical_or(np.ma.getmaskarray(result), 
-                                       resample(np.ma.getmaskarray(tol_mask), min_ip_freq, frequency))
->>>>>>> fb3e5f6d
     return result
 
 
@@ -4801,11 +4786,7 @@
     return resampled
 
 
-<<<<<<< HEAD
 def blend_parameters_linear(params, frequency, tolerance=None, offset=0):
-=======
-def blend_parameters_linear(params, frequency, tol_mask, offset=0):
->>>>>>> fb3e5f6d
     '''
     This provides linear interpolation to support the generic routine
     blend_parameters.
@@ -4834,8 +4815,7 @@
         weights.append(param.frequency)
 
     result = np.ma.average(aligned, axis=0, weights=weights)
-<<<<<<< HEAD
-    
+
     tol_mask = None
     if tolerance:
         test_array = np.ma.zeros((len(params), len(params[0].array) * min_ip_freq / params[0].frequency))
@@ -4843,9 +4823,6 @@
             test_array[n, :] = resample(p.array, p.frequency, min_ip_freq)
         tol_mask = np.ma.masked_greater(np.ma.ptp(test_array, axis=0), tolerance)
         result.mask = np.ma.logical_or(np.ma.getmaskarray(result), np.ma.getmaskarray(tol_mask))
-=======
-    result.mask = np.ma.logical_or(np.ma.getmaskarray(result), np.ma.getmaskarray(tol_mask))
->>>>>>> fb3e5f6d
 
     return result
 
@@ -5398,11 +5375,7 @@
     return array
 
 
-<<<<<<< HEAD
 def overflow_correction_array(array):
-=======
-def overflow_correction_array(array, delta=None):
->>>>>>> fb3e5f6d
     '''
     Overflow correction based on power of two jumps only.
     '''
@@ -5413,11 +5386,7 @@
 
     # Most radio altimeters are scaled to overflow at 2048ft, but occasionally the signed
     # value changes by half this amount. Hence jumps more than half a power lower than 2**10.
-<<<<<<< HEAD
     steps = np.ma.where(abs_jump > 800.0, 2**np.rint(np.ma.log2(abs_jump)) * jump_sign, 0)
-=======
-    steps = np.ma.where(abs_jump > 2**9.5, 2**np.rint(np.ma.log2(abs_jump)) * jump_sign, 0)
->>>>>>> fb3e5f6d
             
     biggest_step_up = np.ma.max(steps)
     biggest_step_down = np.ma.min(steps)
@@ -5462,22 +5431,14 @@
         for n, sl in enumerate(good_slices):
             if is_index_within_slice(f.start, sl):
                 # go_fast starts in the slice
-<<<<<<< HEAD
-                begin_step = nearest_step(array[f.start])
-=======
                 begin_step = nearest_step(array[int(f.start)])
->>>>>>> fb3e5f6d
                 array[sl] -=  begin_step
                 begin_peak_idx = sl.stop - 1
                 begin_peak = array[begin_peak_idx]
                 
             elif is_index_within_slice(f.stop, sl):
                 # go_fast stops in the slice
-<<<<<<< HEAD
-                end_step = nearest_step(array[f.stop])
-=======
                 end_step = nearest_step(array[int(f.stop)])
->>>>>>> fb3e5f6d
                 array[sl] -=  end_step
                 end_peak_idx = sl.start
                 end_peak = array[end_peak_idx]
