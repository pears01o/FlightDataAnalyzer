--- conflicted
+++ resolved
@@ -224,7 +224,6 @@
 
 # Import from custom_settings if exists
 try:
-<<<<<<< HEAD
     from analysis_engine.custom_settings import *
     # add any new modules to the list of modules
     from copy import copy
@@ -234,9 +233,4 @@
 except ImportError as err:
     import logging
     logging.info("Unable to import custom_settings.py")
-    pass
-=======
-    from analysis_engine.local_settings import *
-except ImportError as err:
-    pass
->>>>>>> 837cb959
+    pass