import numpy as np

import datetime
import os
import shutil
import sys
import tempfile
import unittest
import csv

try:
    from itertools import izip as zip
except ImportError:
    pass
from mock import Mock, patch

from numpy.ma.testutils import assert_array_almost_equal, assert_array_equal, assert_almost_equal, assert_equal

from hdfaccess.file import hdf_file
from flightdatautilities import aircrafttables as at, units as ut
from flightdatautilities.array_operations import load_compressed
from flightdatautilities.aircrafttables.interfaces import VelocitySpeed
from flightdatautilities import masked_array_testutils as ma_test
from flightdatautilities.filesystem_tools import copy_file

<<<<<<< HEAD
from analysis_engine.flight_phase import Fast, Mobile, RejectedTakeoff
from analysis_engine.library import (align,
                                     max_value,
                                     np_ma_masked_zeros,
                                     np_ma_masked_zeros_like,
                                     np_ma_ones_like,
                                     mb2ft,
                                     overflow_correction,
                                     unique_values)

=======
>>>>>>> fb3e5f6d
from analysis_engine.node import (
    A, M, P, S, KPV, KTI, aeroplane, App, ApproachItem, Attribute,
    helicopter, KeyPointValue, KeyTimeInstance, load, Parameter, Section
)

from analysis_engine.library import (
    align,
    max_value,
    np_ma_masked_zeros_like,
    np_ma_ones_like,
    unique_values
)

from analysis_engine.flight_phase import Fast, Mobile

from analysis_engine.process_flight import process_flight

from analysis_engine.test_utils import buildsection, buildsections

# Use pre-processed version
from analysis_engine.pre_processing.merge_parameters import (
    LatitudePrepared as LatitudePreparedLatLon,
    LongitudePrepared as LongitudePreparedLatLon
)

from analysis_engine.derived_parameters import (
    AOA,
    AccelerationAcrossTrack,
    AccelerationAlongTrack,
    AccelerationForwards,
    AccelerationLateralOffsetRemoved,
    AccelerationLateralSmoothed,
    AccelerationLongitudinalOffsetRemoved,
    AccelerationNormalLimitForLandingWeight,
    AccelerationNormalLowLimitForLandingWeight,
    AccelerationNormalHighLimitForLandingWeight,
    AccelerationNormalHighLimitWithFlapsDown,
    AccelerationSideways,
    AccelerationVertical,
    AccelerationNormalOffsetRemoved,
    Aileron,
    AileronLeft,
    AileronRight,
    AimingPointRange,
    AircraftEnergy,
    AirspeedMinusAirspeedSelectedFor3Sec,
    AirspeedMinusAirspeedSelectedFMS,
    AirspeedMinusAirspeedSelectedFMSFor3Sec,
    AirspeedMinusFlapManoeuvreSpeed,
    AirspeedMinusFlapManoeuvreSpeedFor3Sec,
    AirspeedMinusMinimumAirspeed,
    AirspeedMinusMinimumAirspeedFor3Sec,
    AirspeedMinusV2,
    AirspeedMinusV2For3Sec,
    AirspeedMinusVapp,
    AirspeedMinusVappFor3Sec,
    AirspeedMinusVref,
    AirspeedMinusVrefFor3Sec,
    AirspeedMinusVLS,
    AirspeedMinusVLSFor3Sec,
    AirspeedRelative,
    AirspeedRelativeFor3Sec,
    AirspeedSelected,
    AirspeedSelectedForApproaches,
    AirspeedTrue,
    AltitudeAAL,
    AltitudeAALForFlightPhases,
    AltitudeQNH,
    AltitudeVisualizationWithGroundOffset,
    AltitudeVisualizationWithoutGroundOffset,
    AltitudeRadio,
    AltitudeRadioOffsetRemoved,
    AltitudeSTDSmoothed,
    AltitudeTail,
    ApproachRange,
    BrakePressure,
    Brake_TempAvg,
    Brake_TempMax,
    Brake_TempMin,
    CabinAltitude,
    ClimbForFlightPhases,
    ControlColumn,
    ControlColumnForce,
    ControlWheel,
    ControlWheelForce,
    CoordinatesSmoothed,
    DescendForFlightPhases,
    DistanceFlown,
    DistanceToLanding,
    DistanceTravelled,
    Drift,
    Elevator,
    ElevatorLeft,
    ElevatorRight,
    EngTPRLimitDifference,
    Eng_1_FuelBurn,
    Eng_2_FuelBurn,
    Eng_3_FuelBurn,
    Eng_4_FuelBurn,
    Eng_EPRAvg,
    Eng_EPRMax,
    Eng_EPRMin,
    Eng_EPRMinFor5Sec,
    Eng_FuelFlow,
    Eng_FuelFlowMax,
    Eng_FuelFlowMin,
    Eng_N1Avg,
    Eng_N1Max,
    Eng_N1Min,
    Eng_N1MinFor5Sec,
    Eng_N2Avg,
    Eng_N2Max,
    Eng_N2Min,
    Eng_N3Avg,
    Eng_N3Max,
    Eng_N3Min,
    Eng_NpAvg,
    Eng_NpMax,
    Eng_NpMin,
    Eng_TorqueAvg,
    Eng_TorqueMax,
    Eng_TorqueMin,
    Eng_VibAMax,
    Eng_VibBMax,
    Eng_VibBroadbandMax,
    Eng_VibCMax,
    Eng_VibN1Max,
    Eng_VibN2Max,
    Eng_VibN3Max,
    Eng_VibNpMax,
    FlapAngle,
    FlapManoeuvreSpeed,
    FlapSynchroAsymmetry,
    ApproachFlightPathAngle,
    FuelQty,
    FuelQtyC,
    FuelQtyL,
    FuelQtyR,
    FuelQtyAux,
    GrossWeight,
    GrossWeightSmoothed,
    Groundspeed,
    GroundspeedSigned,
    Heading,
    HeadingContinuous,
    HeadingIncreasing,
    HeadingRate,
    HeadingTrue,
    Headwind,
    ILSFrequency,
    KineticEnergy,
    LatitudePrepared,
    LatitudeSmoothed,
    LongitudePrepared,
    LongitudeSmoothed,
    MMOLookup,
    Mach,
    MagneticVariation,
    MagneticVariationFromRunway,
    MinimumAirspeed,
    MinimumCleanLookup,
    Pitch,
    PotentialEnergy,
    Roll,
    RollRate,
    RollRateForTouchdown,
    RollRateAtTouchdownLimit,
    Rudder,
    RudderPedal,
    RudderPedalCapt,
    RudderPedalFO,
    SAT_ISA,
    SidestickAngleCapt,
    SidestickAngleFO,
    SlatAngle,
    SlopeAngleToLanding,
    Speedbrake,
    Stabilizer,
    TAT,
    ThrottleLevers,
    ThrustAsymmetry,
    Track,
    TrackContinuous,
    TrackDeviationFromRunway,
    TrackTrue,
    TrackTrueContinuous,
    Turbulence,
    VMOLookup,
    Vapp,
    VappLookup,
    VerticalSpeed,
    VerticalSpeedForFlightPhases,
    VerticalSpeedInertial,
    Vref,
    VrefLookup,
    VLSLookup,
    WheelSpeed,
    WheelSpeedLeft,
    WheelSpeedRight,
    WindAcrossLandingRunway,
    WindDirection,
    ZeroFuelWeight
)

from analysis_engine.settings import GRAVITY_IMPERIAL

##############################################################################
# Test Configuration


def setUpModule():
    at.configure(package='flightdatautilities.aircrafttables')


##############################################################################


debug = sys.gettrace() is not None

test_data_path = os.path.join(os.path.dirname(os.path.abspath(__file__)),
                              'test_data')

def assert_array_within_tolerance(actual, desired, tolerance=1, similarity=100):
    '''
    Check that the actual array within tolerance of the desired array is
    at least similarity percent.

    :param tolerance: relative difference between the two array values
    :param similarity: percentage that must pass the tolerance test
    '''
    within_tolerance = abs(actual -  desired) <= tolerance
    percent_similar = np.ma.sum(within_tolerance) / float(len(within_tolerance)) * 100
    if percent_similar <= similarity:
        raise AssertionError(
            'actual array tolerance only is %.2f%% similar to desired array.'
            'tolerance %.2f minimum similarity required %.2f%%' % (
                percent_similar, tolerance, similarity))


class TemporaryFileTest(object):
    '''
    Test using a temporary copy of a predefined file.
    '''
    def setUp(self):
        if getattr(self, 'source_file_path', None):
            self.make_test_copy()

    def tearDown(self):
        if self.test_file_path:
            os.unlink(self.test_file_path)
            self.test_file_path = None

    def make_test_copy(self):
        '''
        Copy the test file to temporary location, used by setUp().
        '''
        # Create the temporary file in the most secure way
        f = tempfile.NamedTemporaryFile(delete=False)
        self.test_file_path = f.name
        f.close()
        shutil.copy2(self.source_file_path, self.test_file_path)


class NodeTest(object):

    def generate_attributes(self, manufacturer):
        if manufacturer == 'boeing':
            _am = A('Model', 'B737-333')
            _as = A('Series', 'B737-300')
            _af = A('Family', 'B737 Classic')
            _et = A('Engine Type', 'CFM56-3B1')
            _es = A('Engine Series', 'CFM56-3')
            return (_am, _as, _af, _et, _es)
        if manufacturer == 'airbus':
            _am = A('Model', 'A330-333')
            _as = A('Series', 'A330-300')
            _af = A('Family', 'A330')
            _et = A('Engine Type', 'Trent 772B-60')
            _es = A('Engine Series', 'Trent 772B')
            return (_am, _as, _af, _et, _es)
        if manufacturer == 'beechcraft':
            _am = A('Model', '1900D')
            _as = A('Series', '1900D')
            _af = A('Family', '1900')
            _et = A('Engine Type', 'PT6A-67D')
            _es = A('Engine Series', 'PT6A')
            return (_am, _as, _af, _et, _es)
        raise ValueError('Unexpected lookup for attributes.')

    def test_can_operate(self):
        if getattr(self, 'check_operational_combination_length_only', False):
            self.assertEqual(
                len(self.node_class.get_operational_combinations()),
                self.operational_combination_length,
            )
        else:
            combinations = list(map(set, self.node_class.get_operational_combinations()))
            for combination in map(set, self.operational_combinations):
                self.assertIn(combination, combinations)

    def get_params_from_hdf(self, hdf_path, param_names, _slice=None,
                            phase_name='Phase'):
        import shutil
        import tempfile

        params = []
        phase = None

        with tempfile.NamedTemporaryFile() as temp_file:
            shutil.copy(hdf_path, temp_file.name)

            with hdf_file(hdf_path) as hdf:
                for param_name in param_names:
                    params.append(hdf.get(param_name))

        if _slice:
            phase = S(name=phase_name, frequency=1)
            phase.create_section(_slice)
            phase = phase.get_aligned(params[0])

        return params, phase


##### FIXME: Re-enable when 'AT Engaged' has been implemented.
####class TestATEngaged(unittest.TestCase, NodeTest):
####
####    def setUp(self):
####        self.node_class = ATEngaged
####        self.operational_combinations = [
####            ('AT (1) Engaged',),
####            ('AT (2) Engaged',),
####            ('AT (3) Engaged',),
####            ('AT (1) Engaged', 'AT (2) Engaged'),
####            ('AT (1) Engaged', 'AT (3) Engaged'),
####            ('AT (2) Engaged', 'AT (3) Engaged'),
####            ('AT (1) Engaged', 'AT (2) Engaged', 'AT (3) Engaged'),
####        ]
####
####    @unittest.skip('Test Not Implemented')
####    def test_derive(self):
####        self.assertTrue(False, msg='Test not implemented.')


##############################################################################


class TestAccelerationLateralSmoothed(unittest.TestCase):
    def test_can_operate(self):
        opts = AccelerationLateralSmoothed.get_operational_combinations()
        self.assertEqual(opts, [('Acceleration Lateral Offset Removed',)])

    def test_smoothing(self):
        acc = AccelerationLateralSmoothed()
        acc.derive(P(array=np.ma.concatenate((np.zeros(26), [5, 10, 10, 5, 25, 10, 5, 5, 0])),
                     frequency=4))
        self.assertEqual(acc.window, 9)  # 2secs * 4hz +1
        self.assertEqual(np.ma.min(acc.array), 0)
        self.assertAlmostEqual(np.ma.max(acc.array), 8.333, 2)


class TestAccelerationVertical(unittest.TestCase):
    def test_can_operate(self):
        expected = [('Acceleration Normal Offset Removed',
                     'Acceleration Lateral Offset Removed',
                     'Acceleration Longitudinal', 'Pitch', 'Roll')]
        opts = AccelerationVertical.get_operational_combinations()
        self.assertEqual(opts, expected)

    def test_acceleration_vertical_level_on_gound(self):
        # Invoke the class object
        acc_vert = AccelerationVertical(frequency=8)

        acc_vert.get_derived([
            Parameter('Acceleration Normal Offset Removed', np.ma.ones(8), 8),
            Parameter('Acceleration Lateral Offset Removed', np.ma.zeros(4), 4),
            Parameter('Acceleration Longitudinal', np.ma.zeros(4), 4),
            Parameter('Pitch', np.ma.zeros(2), 2),
            Parameter('Roll', np.ma.zeros(2), 2),
        ])

        #                                     x   interp  x  pitch/roll masked
        ma_test.assert_masked_array_approx_equal(
            acc_vert.array,
            np.ma.array(np.ones(8), mask=np.concatenate((np.zeros(5), np.ones(3)))),
        )

    def test_acceleration_vertical_pitch_up(self):
        acc_vert = AccelerationVertical(frequency=8)

        acc_vert.get_derived([
            P('Acceleration Normal Offset Removed', np.ma.ones(8) * 0.8660254,8),
            P('Acceleration Lateral Offset Removed', np.ma.zeros(4), 4),
            P('Acceleration Longitudinal', np.ma.ones(4) * 0.5,4),
            P('Pitch', np.ma.ones(2) * 30.0,2),
            P('Roll', np.ma.zeros(2), 2)
        ])

        #                                     x   interp  x  pitch/roll masked
        ma_test.assert_masked_array_approx_equal(
            acc_vert.array,
            np.ma.array(np.ones(8), mask=np.concatenate((np.zeros(5), np.ones(3)))),
        )

    def test_acceleration_vertical_pitch_up_roll_right(self):
        acc_vert = AccelerationVertical(frequency=8)

        acc_vert.get_derived([
            P('Acceleration Normal Offset Removed', np.ma.ones(8) * 0.8, 8),
            P('Acceleration Lateral Offset Removed', np.ma.ones(4) * (-0.2), 4),
            P('Acceleration Longitudinal', np.ma.ones(4) * 0.3, 4),
            P('Pitch',np.ma.ones(2) * 30.0, 2),
            P('Roll',np.ma.ones(2) * 20, 2)])

        expected = np.ma.array(np.ones(8) * 0.86027777, mask=np.concatenate((np.zeros(5), np.ones(3))))
        ma_test.assert_masked_array_approx_equal(acc_vert.array, expected)

    def test_acceleration_vertical_roll_right(self):
        acc_vert = AccelerationVertical(frequency=8)

        acc_vert.get_derived([
            P('Acceleration Normal Offset Removed', np.ma.ones(8) * 0.7071068, 8),
            P('Acceleration Lateral Offset Removed', np.ma.ones(4) * -0.7071068, 4),
            P('Acceleration Longitudinal', np.ma.zeros(4), 4),
            P('Pitch', np.ma.zeros(2), 2),
            P('Roll', np.ma.ones(2) * 45, 2),
        ])
        #                                     x   interp  x  pitch/roll masked
        ma_test.assert_masked_array_approx_equal(
            acc_vert.array,
            np.ma.array(np.ones(8), mask=np.concatenate((np.zeros(5), np.ones(3)))),
        )


class TestAccelerationForwards(unittest.TestCase):
    def test_can_operate(self):
        expected = [('Acceleration Normal Offset Removed',
                    'Acceleration Longitudinal', 'Pitch')]
        opts = AccelerationForwards.get_operational_combinations()
        self.assertEqual(opts, expected)

    def test_acceleration_forward_level_on_gound(self):
        # Invoke the class object
        acc_fwd = AccelerationForwards(frequency=4)

        acc_fwd.get_derived([
            Parameter('Acceleration Normal Offset Removed', np.ma.ones(8), 8),
            Parameter('Acceleration Longitudinal', np.ma.ones(4) * 0.1,4),
            Parameter('Pitch', np.ma.zeros(2), 2)
        ])
        ma_test.assert_masked_array_approx_equal(
            acc_fwd.array,
            np.ma.array(np.ones(8) * 0.1, mask=np.concatenate((np.zeros(5), np.ones(3)))),
        )

    def test_acceleration_forward_pitch_up(self):
        acc_fwd = AccelerationForwards(frequency=4)

        acc_fwd.get_derived([
            P('Acceleration Normal Offset Removed', np.ma.ones(8) * 0.8660254, 8),
            P('Acceleration Longitudinal', np.ma.ones(4) * 0.5, 4),
            P('Pitch', np.ma.ones(2) * 30.0, 2)
        ])

        ma_test.assert_masked_array_approx_equal(
            acc_fwd.array,
            np.ma.array(np.zeros(8), mask=np.concatenate((np.zeros(5), np.ones(3)))),
        )


class TestAccelerationSideways(unittest.TestCase):
    def test_can_operate(self):
        expected = [('Acceleration Normal Offset Removed',
                    'Acceleration Lateral Offset Removed',
                    'Acceleration Longitudinal', 'Pitch', 'Roll')]
        opts = AccelerationSideways.get_operational_combinations()
        self.assertEqual(opts, expected)

    def test_acceleration_sideways_level_on_gound(self):
        # Invoke the class object
        acc_lat = AccelerationSideways(frequency=8)

        acc_lat.get_derived([
            Parameter('Acceleration Normal Offset Removed', np.ma.ones(8),8),
            Parameter('Acceleration Lateral Offset Removed', np.ma.ones(4)*0.05,4),
            Parameter('Acceleration Longitudinal', np.ma.zeros(4),4),
            Parameter('Pitch', np.ma.zeros(2),2),
            Parameter('Roll', np.ma.zeros(2),2)
        ])
        #                                     x   interp  x  pitch/roll masked
        ma_test.assert_masked_array_approx_equal(
            acc_lat.array,
            np.ma.array(np.ones(8) * 0.05, mask=np.concatenate((np.zeros(5), np.ones(3)))),
        )

    def test_acceleration_sideways_pitch_up(self):
        acc_lat = AccelerationSideways(frequency=8)

        acc_lat.get_derived([
            P('Acceleration Normal Offset Removed',np.ma.ones(8)*0.8660254,8),
            P('Acceleration Lateral Offset Removed',np.ma.zeros(4),4),
            P('Acceleration Longitudinal',np.ma.ones(4)*0.5,4),
            P('Pitch',np.ma.ones(2)*30.0,2),
            P('Roll',np.ma.zeros(2),2)
        ])
        #                                     x   interp  x  pitch/roll masked
        ma_test.assert_masked_array_approx_equal(
            acc_lat.array,
            np.ma.array(np.zeros(8), mask=np.concatenate((np.zeros(5), np.ones(3)))),
        )

    def test_acceleration_sideways_roll_right(self):
        acc_lat = AccelerationSideways(frequency=8)

        acc_lat.get_derived([
            P('Acceleration Normal Offset Removed',np.ma.ones(8)*0.7071068,8),
            P('Acceleration Lateral Offset Removed',np.ma.ones(4)*(-0.7071068),4),
            P('Acceleration Longitudinal',np.ma.zeros(4),4),
            P('Pitch',np.ma.zeros(2),2),
            P('Roll',np.ma.ones(2)*45,2)
        ])
        #                                     x   interp  x  pitch/roll masked
        ma_test.assert_masked_array_approx_equal(
            acc_lat.array,
            np.ma.array(np.zeros(8), mask=np.concatenate((np.zeros(5), np.ones(3)))),
        )


class TestAccelerationAcrossTrack(unittest.TestCase):
    def test_can_operate(self):
        expected = [('Acceleration Forwards',
                    'Acceleration Sideways', 'Drift')]
        opts = AccelerationAcrossTrack.get_operational_combinations()
        self.assertEqual(opts, expected)

    def test_acceleration_across_side_only(self):
        acc_across = AccelerationAcrossTrack()
        acc_across.get_derived([
            Parameter('Acceleration Forwards', np.ma.ones(8), 8),
            Parameter('Acceleration Sideways', np.ma.ones(4)*0.1, 4),
            Parameter('Drift', np.ma.zeros(2), 2)])
        ma_test.assert_masked_array_approx_equal(
            acc_across.array,
            np.ma.array(np.ones(8) * 0.1, mask=np.concatenate((np.zeros(5), np.ones(3)))),
        )

    def test_acceleration_across_resolved(self):
        acc_across = AccelerationAcrossTrack()
        acc_across.get_derived([
            P('Acceleration Forwards',np.ma.ones(8)*0.8660254,8),
            P('Acceleration Sideways',np.ma.ones(4)*0.5,4),
            P('Drift',np.ma.ones(2)*30.0,2)])

        ma_test.assert_masked_array_approx_equal(
            acc_across.array,
            np.ma.array(np.zeros(8), mask=np.concatenate((np.zeros(5), np.ones(3)))),
        )


class TestAccelerationAlongTrack(unittest.TestCase):
    def test_can_operate(self):
        expected = [('Acceleration Forwards',
                    'Acceleration Sideways', 'Drift')]
        opts = AccelerationAlongTrack.get_operational_combinations()
        self.assertEqual(opts, expected)

    def test_acceleration_along_forward_only(self):
        acc_along = AccelerationAlongTrack()
        acc_along.get_derived([
            Parameter('Acceleration Forwards', np.ma.ones(8)*0.2,8),
            Parameter('Acceleration Sideways', np.ma.ones(4)*0.1,4),
            Parameter('Drift', np.ma.zeros(2),2)])

        ma_test.assert_masked_array_approx_equal(
            acc_along.array,
            np.ma.array(np.ones(8) * 0.2, mask=np.concatenate((np.zeros(5), np.ones(3)))),
        )

    def test_acceleration_along_resolved(self):
        acc_along = AccelerationAlongTrack()
        acc_along.get_derived([
            P('Acceleration Forwards',np.ma.ones(8)*0.1,8),
            P('Acceleration Sideways',np.ma.ones(4)*0.2,4),
            P('Drift',np.ma.ones(2)*10.0,2)])
        ma_test.assert_masked_array_approx_equal(
            acc_along.array,
            np.ma.array(np.ones(8) * 0.13321041, mask=np.concatenate((np.zeros(5), np.ones(3)))),
        )


class TestAccelerationNormalLimitForLandingWeight(unittest.TestCase):
    def test_derive(self):
        gross_weight = P('Gross Weight Smoothed',
                         np.ma.array([99999, 35000, 35000, 34000 ,33400,
                                      33300, 31000, 30000, 27000, 26000,
                                      25000, 24500, 23500, 23000, 0.000,]))

        acc_n_lim = AccelerationNormalLimitForLandingWeight()
        acc_n_lim.derive(gross_weight)
        expected = np.ma.concatenate((np.ones(5) * 1.75, np.ones(5) * 2, np.ones(5) * 2.1))
        ma_test.assert_array_equal(acc_n_lim.array, expected)

class TestAccelerationNormalLowLimitForLandingWeight(unittest.TestCase):
    def test_derive(self):
        gross_weight = P('Gross Weight Smoothed',
                         np.ma.array([99999, 35000, 35000, 34000 ,33400,
                                      33300, 31000, 30000, 27000, 26000,
                                      25000, 24500, 23500, 23000, 0.000,]))
        acc_n_lim = AccelerationNormalLowLimitForLandingWeight()
        acc_n_lim.derive(gross_weight)
        expected = np.ma.concatenate((np.ones(3) * 1.75, np.ones(7) * 2.0, np.ones(1) * 2.0332777592530844, np.ones(1) * 2.0666222074024674, np.ones(1) * 2.133311103701234, np.ones(1) * 2.166655551850617, np.ones(1) * 2.2))
        ma_test.assert_array_equal(acc_n_lim.array, expected)

class TestAccelerationNormalHighLimitForLandingWeight(unittest.TestCase):
    def test_derive(self):
        gross_weight = P('Gross Weight Smoothed',
                         np.ma.array([99999, 35000, 35000, 34000 ,33400,
                                      33300, 31000, 30000, 27000, 26000,
                                      25000, 24500, 23500, 23000, 0.000,]))
        acc_n_lim = AccelerationNormalHighLimitForLandingWeight()
        acc_n_lim.derive(gross_weight)
        expected = np.ma.concatenate((np.ones(3) * 1.93, np.ones(7) * 2.2, np.ones(1) * 2.236605535178393, np.ones(1) * 2.2732844281427145, np.ones(1) * 2.346642214071357, np.ones(1) * 2.3833211070356786, np.ones(1) * 2.42))
        ma_test.assert_array_equal(acc_n_lim.array, expected)


class TestAccelerationNormalHighLimitWithFlapsDown(unittest.TestCase):

    node_class = AccelerationNormalHighLimitWithFlapsDown

    def setUp(self):
        self.mtow = A('Maximum Takeoff Weight', value=82190.0)
        self.mlw = A('Maximum Landing Weight', value=69308.0)
        self.mapping = {f: str(f) for f in (0, 1, 2, 5, 10, 15, 25, 30, 40)}

    def test_can_operate(self):
        node = self.node_class()
        expected =('Flap Lever', 'Gross Weight Smoothed',
                   'Maximum Takeoff Weight', 'Maximum Landing Weight')
        b737_max = A('Family', value='B737 MAX')
        self.assertTrue(node.can_operate(expected, b737_max))

        expected =('Flap Lever (Synthetic)', 'Gross Weight Smoothed',
                   'Maximum Takeoff Weight', 'Maximum Landing Weight')
        self.assertTrue(node.can_operate(expected, b737_max))

        self.assertFalse(node.can_operate(expected))
        self.assertFalse(node.can_operate(('Flap Lever', 'Gross Weight Smoothed'), b737_max))

    def test_derive(self):

        flap = M('Flap Lever', array=np.ma.repeat(5, 20),
                 values_mapping=self.mapping, frequency=4)
        gw = P('Gross Weight Smoothed', array=np.ma.repeat(55000, 20/2.),
               frequency=2)

        node = self.node_class()
        node.get_derived((flap, None, gw, self.mtow, self.mlw))

        self.assertEqual(len(node.array), 20)
        ma_test.assert_array_equal(node.array, np.ma.repeat(2.0, 20))

    def test_derive_over_MLW_flaps_less_than_30(self):
        flap = M('Flap Lever', array=np.ma.repeat(5, 20),
                 values_mapping=self.mapping, frequency=4)
        gw = P('Gross Weight Smoothed', array=np.ma.repeat(75000, 20/2),
               frequency=2)

        node = self.node_class()
        node.get_derived((flap, None, gw, self.mtow, self.mlw))

        self.assertEqual(len(node.array), 20)
        ma_test.assert_array_equal(node.array, np.ma.repeat(2.0, 20))

    def test_derive_below_MLW_flaps_30(self):
        flap = M('Flap Lever', array=np.ma.repeat(30, 20),
                 values_mapping=self.mapping, frequency=4)
        gw = P('Gross Weight Smoothed', array=np.ma.repeat(65000, 20/2.),
               frequency=2)

        node = self.node_class()
        node.get_derived((flap, None, gw, self.mtow, self.mlw))

        self.assertEqual(len(node.array), 20)
        ma_test.assert_array_equal(node.array, np.ma.repeat(2.0, 20))

    def test_derive_over_MLW_flaps_30(self):
        flap = M('Flap Lever', array=np.ma.repeat(30, 20),
                 values_mapping=self.mapping, frequency=4)
        gw = P('Gross Weight Smoothed', array=np.ma.repeat(75000, 20/2.),
               frequency=2)
        mtow = self.mtow.value
        mlw = self.mlw.value
        # Find expected g by linear interpolation
        expected_g = (75000 - mlw) / (mtow - mlw) * (1.5 - 2.0) + 2.0
        # When Gross Weight Smoothed is aligned to Flap, its last value
        # will be masked, because we do not extrapolate values.
        # This means that the last expected value will have the default
        # value of 2.0g.
        expected = np.ma.concatenate((np.ma.repeat(expected_g, 19), [2.0]))

        node = self.node_class()
        node.get_derived((flap, None, gw, self.mtow, self.mlw))

        self.assertEqual(len(node.array), 20)
        assert_array_almost_equal(node.array, expected)

    def test_derive_over_MTOW_flaps_40(self):
        flap = M('Flap Lever', array=np.ma.repeat(40, 20),
                 values_mapping=self.mapping, frequency=4)
        gw = P('Gross Weight Smoothed', array=np.ma.repeat(82200, 20/2.),
               frequency=2)
        mtow = self.mtow.value
        mlw = self.mlw.value
        # Above MTOW, with flaps 30 or above, the max acceleration is 1.5g
        expected_g = 1.5
        # When Gross Weight Smoothed is aligned to Flap, its last value
        # will be masked, because we do not extrapolate values.
        # This means that the last expected value will have the default
        # value of 2.0g.
        expected = np.ma.concatenate((np.ma.repeat(expected_g, 19), [2.0]))

        node = self.node_class()
        node.get_derived((flap, None, gw, self.mtow, self.mlw))

        self.assertEqual(len(node.array), 20)
        assert_array_almost_equal(node.array, expected)

    def test_derive_flaps_up(self):
        flap = M('Flap Lever', array=np.ma.repeat(0, 20),
                 values_mapping=self.mapping, frequency=4)
        gw = P('Gross Weight Smoothed', array=np.ma.repeat(62200, 20/2.),
               frequency=2)

        node = self.node_class()
        node.get_derived((flap, None, gw, self.mtow, self.mlw))

        self.assertTrue(node.array.mask.all())


class TestAirspeedSelectedForApproaches(unittest.TestCase):

    node_class = AirspeedSelectedForApproaches

    def test_derive(self):
        airspd = P('Airspeed Selected', array=np.ma.arange(10), frequency=1 / 64.)
        fast = buildsection('Fast', 0, 9)
        p = self.node_class(frequency=1 / 64.)
        p.derive(airspd, fast)
        self.assertEquals(len(p.array), 640)
        self.assertTrue(p.array[1], 1)

    def test_derive__superframe_change_after_fast(self):
        '''
        test to check that Airspeed Selected being reset to 100 after runway
        turnoff when recorded 1/64 does not affect the values used in approach
        '''
        speeds = np.ma.array([158, 250, 300, 278, 320, 240, 175, 135, 100])
        airspd = P('Airspeed Selected', array=speeds.repeat(10), frequency=1 / 64.)
        fast = buildsection('Fast', 5, 79.5)
        fast.frequency = 1 / 64.
        node = self.node_class(frequency=1 / 64.)
        node.derive(airspd, fast)
        self.assertEquals(len(node.array), 5760)
        final_approach_values = node.array[4992:5184]
        self.assertEqual(len(np.unique(final_approach_values)), 1)
        self.assertEqual(np.unique(final_approach_values)[0], 135)


class TestAirspeedSelected(unittest.TestCase):
    def test_can_operate(self):
        opts = AirspeedSelected.get_operational_combinations()
        self.assertIn(('Airspeed Selected (1)', 'Airspeed Selected (2)', 'Airspeed Selected (3)', 'Airspeed Selected (4)'), opts)
        self.assertIn(('Airspeed Selected (L)', 'Airspeed Selected (R)'), opts)
        self.assertIn(('Airspeed Selected (L)', 'Airspeed Selected (R)', 'Airspeed Selected (MCP)'), opts)

    @unittest.skip('Test Not Implemented')
    def test_derive(self):
        pass


class TestAirspeedTrue(unittest.TestCase):
    def test_can_operate(self):
        self.assertIn(('Airspeed', 'Altitude STD Smoothed'), AirspeedTrue.get_operational_combinations())
        self.assertIn(('Airspeed', 'Altitude STD Smoothed', 'SAT',
                       'Takeoff', 'Landing', 'Rejected Takeoff',
                       'Groundspeed', 'Acceleration Forwards'),
                      AirspeedTrue.get_operational_combinations())

    def test_tas_basic(self):
        cas = P('Airspeed', np.ma.array([100, 200, 300]))
        alt = P('Altitude STD Smoothed', np.ma.array([0, 20000, 40000]))
        sat = P('SAT', np.ma.array([20, -10, -55]))
        tas = AirspeedTrue()
        tas.derive(cas, alt, sat)
        result = [100.864, 278.375, 555.595]
        self.assertLess(abs(tas.array.data[0] - result[0]), 0.01)
        self.assertLess(abs(tas.array.data[1] - result[1]), 0.01)
        self.assertLess(abs(tas.array.data[2] - result[2]), 0.01)

    def test_tas_masks(self):
        cas = P('Airspeed', np.ma.array([100, 200, 300]))
        alt = P('Altitude STD Smoothed', np.ma.array([0, 20000, 40000]))
        tat = P('TAT', np.ma.array([20, -10, -40]))
        tas = AirspeedTrue()
        cas.array[0] = np.ma.masked
        alt.array[1] = np.ma.masked
        tat.array[2] = np.ma.masked
        tas.derive(cas, alt, tat)
        self.assertTrue(tas.array.mask.all())

    def test_tas_no_tat(self):
        cas = P('Airspeed', np.ma.array([100, 200, 300]))
        alt = P('Altitude STD Smoothed', np.ma.array([0, 10000, 20000]))
        tas = AirspeedTrue()
        tas.derive(cas, alt, None)
        result = [100.000, 231.575, 400.097]
        self.assertLess(abs(tas.array.data[0] - result[0]), 0.01)
        self.assertLess(abs(tas.array.data[1] - result[1]), 0.01)
        self.assertLess(abs(tas.array.data[2] - result[2]), 0.01)

    def test_tas_with_gs_extensions(self):
        # With zero wind, the tas and gs will be identical at the ends of the data.
        accel = np.array([0.0, 4.7, 9.5, 14.3, 19.0, 23.8, 28.6, 33.3, 38.1, 42.9,
                          47.6, 52.4, 57.1, 61.9, 66.7, 71.4, 76.2, 81.0, 85.7, 90.5])
        cas = P('Airspeed', np.ma.concatenate((np.zeros(9), accel[9:], accel[-1:8:-1], np.zeros(9))))
        gspd = P('Groundspeed', np.ma.concatenate((accel, accel[::-1])))
        gspd.array[0:3] = [12.0, 12.0, 12.0]
        gspd.array[-4:] = [14.0, 14.0, 14.0, 14.0]
        alt = P('Altitude STD Smoothed', np.ma.zeros(40))
        acc = P('Acceleration Forwards', np.ma.concatenate((np.ones(20) * 0.25, np.ones(20) * -0.25)))
        toffs = buildsection('Takeoff', 0, 18)
        lands = buildsection('Landing', 21, None)
        tas = AirspeedTrue()
        tas.derive(cas, alt, None, toffs, lands, None, gspd, acc)
        expected = np.ma.concatenate((accel, accel[::-1]))
        assert_array_almost_equal(tas.array[3:-4], expected[3:-4], decimal=1)
        assert_array_almost_equal(tas.array[:3], np.ones(3) * 12, decimal=1)
        assert_array_almost_equal(tas.array[-4:], np.ones(4) * 14, decimal=1)
        # Curiously, the test above only checks the valid samples, so no
        # extrapolation is needed to pass, hence a check on validity is
        # essential !
        self.assertEqual(np.ma.count(tas.array), 40)

    def test_tas_no_gs_extensions(self):
        # With no groundspeed available, the true airspeed is an integration
        # of acceleration from the ends of the available data. The array
        # "speed" corresponds to a 0.25g acceleration and deceleration.
        speed = np.array([0.0, 4.7, 9.5, 14.3, 19.0, 23.8, 28.6, 33.3, 38.1, 42.9,
                          47.6, 52.4, 57.1, 61.9, 66.7, 71.4, 76.2, 81.0, 85.7, 90.5])
        cas = P('Airspeed', np.ma.concatenate((np.zeros(9), speed[9:], speed[-1:8:-1], np.zeros(9))))
        alt = P('Altitude STD Smoothed', np.ma.zeros(40))
        acc = P('Acceleration Forwards', np.ma.concatenate((np.ones(20) * 0.25, np.ones(20) * -0.25)))
        toffs = buildsection('Takeoff', 0, 18)
        lands = buildsection('Landing', 21, None)
        tas = AirspeedTrue()
        tas.derive(cas, alt, None, toffs, lands, None, None, acc)
        expected = np.ma.concatenate((speed, speed[::-1]))
        assert_array_almost_equal(tas.array, expected, decimal=1)
        # Curiously, the test above only checks the valid samples, so no
        # extrapolation is needed to pass, hence a check on validity is
        # essential !
        self.assertEqual(np.ma.count(tas.array), 40)

    def test_tas_rto(self):
        speed = np.array([0.0, 4.7, 9.5, 14.3, 19.0, 23.8, 28.6, 33.3, 38.1, 42.9,
                          47.6, 52.4, 57.1, 61.9, 66.7, 71.4, 76.2, 81.0, 85.7, 90.5])
        cas = P('Airspeed', np.ma.concatenate((np.zeros(9), speed[9:], speed[-1:8:-1], np.zeros(9))))
        alt = P('Altitude STD Smoothed', np.ma.zeros(40))
        acc = P('Acceleration Forwards', np.ma.concatenate((np.ones(20) * 0.25, np.ones(20) * -0.25)))
        rtos = buildsection('Rejected Takeoff', 1, 38)
        tas = AirspeedTrue()
        tas.derive(cas, alt, None, None, None, rtos, None, acc)
        expected = np.ma.concatenate((speed, speed[::-1]))
        assert_array_almost_equal(tas.array, expected, decimal=1)


class TestAltitudeSTDSmoothed(unittest.TestCase):
    def test_can_operate(self):
        opts = AltitudeSTDSmoothed.get_operational_combinations()
        self.assertTrue(('Altitude STD', 'Frame',) in opts)
        self.assertTrue(('Altitude STD (Fine)', 'Altitude STD', 'Frame') in opts)
        self.assertTrue(('Altitude STD (Capt)', 'Altitude STD (FO)', 'Frame') in opts)

    def test_derive_atr_42(self):
        frame = Attribute('Frame', 'ATR42_V2_Quad')
        alt = load(os.path.join(test_data_path, 'AltitudeSTDSmoothed_alt.nod'))
        node = AltitudeSTDSmoothed()
        node.derive(None, alt, None, None, frame)
        # np.ma.sum(np.ma.abs(np.ma.diff(alt.array[4800:5000]))) == 2000
        linear_diff = np.ma.sum(np.ma.abs(np.ma.diff(node.array[4800:5000])))
        self.assertTrue(linear_diff < 200)
        max_diff = np.ma.max(np.ma.abs(alt.array - node.array))
        self.assertTrue(max_diff < 100)

    def test_derive_747_200(self):
        frame = Attribute('Frame', '747-200-xxx')
        alt_f = P('Altitude STD (Fine)', array=[4000,4999,1000,2000])
        alt_c = P('Altitude STD', array=[-900,-800,1000,2000])
        node = AltitudeSTDSmoothed()
        node.derive(alt_f, alt_c, None, None, frame)
        self.assertTrue(int(node.array[0]) == 333)
        self.assertTrue(int(node.array[-1]) == 666)


class TestAltitudeAAL(unittest.TestCase):
    def test_can_operate(self):
        opts = AltitudeAAL.get_operational_combinations()
        self.assertTrue(('Altitude STD Smoothed', 'Fast') in opts)
        self.assertTrue(('Altitude Radio Offset Removed', 'Altitude STD Smoothed', 'Fast') in opts)

    def test_alt_aal_basic(self):
        data = np.ma.array([-3, 0, 30, 80, 250, 560, 220, 70, 20, -5])
        alt_std = P(array=data + 300)
        alt_rad = P(array=data)
        fast_data = np.ma.ones(10) * 100
        phase_fast = Fast()
        phase_fast.derive(Parameter('Airspeed', fast_data))
        alt_aal = AltitudeAAL()
        alt_aal.derive(alt_rad,alt_std, phase_fast)
        expected = np.ma.array([0, 0, 30, 80, 250, 560, 220, 70, 20, 0])
        assert_array_equal(expected, alt_aal.array.data)

    def test_alt_aal_bounce_rejection(self):
        data = np.ma.array([-3, 0, 30, 80, 250, 560, 220, 70, 20, -5, 2, 2, 2,
                            -3, -3])
        alt_std = P(array=data + 300)
        alt_rad = P(array=data)
        fast_data = np.ma.ones(15) * 100
        phase_fast = Fast()
        phase_fast.derive(Parameter('Airspeed', fast_data))
        alt_aal = AltitudeAAL()
        alt_aal.derive(alt_rad, alt_std, phase_fast)
        expected = np.ma.array([0, 0, 30, 80, 250, 560, 220, 70, 20, 0, 0, 0, 0,
                                0, 0])
        assert_array_equal(expected, alt_aal.array.data)

    def test_alt_aal_no_ralt(self):
        data = np.ma.array([-3, 0, 30, 80, 250, 580, 220, 70, 20, 25])
        alt_std = P(array=data + 300)
        slow_and_fast_data = np.ma.array([70] + [85] * 7 + [70]*2)
        phase_fast = Fast()
        phase_fast.derive(Parameter('Airspeed', slow_and_fast_data))
        pitch = P('Pitch', np_ma_ones_like(slow_and_fast_data))
        alt_aal = AltitudeAAL()
        alt_aal.derive(None, alt_std, phase_fast, pitch)
        expected = np.ma.array([0, 0, 30, 80, 250, 560, 200, 50, 0, 0])
        assert_array_equal(expected, alt_aal.array.data)

    def test_alt_aal_complex(self):
        testwave = np.ma.cos(np.arange(0, 3.14 * 2 * 5, 0.1)) * -3000 + \
            np.ma.cos(np.arange(0, 3.14 * 2, 0.02)) * -5000 + 7996
        rad_wave = np.copy(testwave)
        rad_wave[110:140] -= 8765 # The ground is 8,765 ft high at this point.
        rad_data = np.ma.masked_greater(rad_wave, 2600)
        phase_fast = buildsection('Fast', 0, len(testwave))
        alt_aal = AltitudeAAL()
        alt_aal.derive(P('Altitude Radio', rad_data),
                       P('Altitude STD Smoothed', testwave),
                       phase_fast)
        '''
        import matplotlib.pyplot as plt
        plt.plot(testwave)
        plt.plot(rad_data)
        plt.plot(alt_aal.array)
        plt.show()
        '''
        # Check that the waveform reaches the right points.
        np.testing.assert_equal(alt_aal.array[0], 0.0)
        np.testing.assert_almost_equal(alt_aal.array[34], 7013, decimal=0)
        np.testing.assert_almost_equal(alt_aal.array[60], 3308, decimal=0)
        np.testing.assert_almost_equal(alt_aal.array[124], 217, decimal=0)
        np.testing.assert_almost_equal(alt_aal.array[191], 8965, decimal=0)
        np.testing.assert_almost_equal(alt_aal.array[254], 3288, decimal=0)
        np.testing.assert_almost_equal(alt_aal.array[313], 17, decimal=0)

    def test_alt_aal_complex_no_ralt_flying_below_takeoff_airfield(self):
        testwave = np.ma.cos(np.arange(0, 3.14 * 2 * 5, 0.1)) * -2000 + \
            np.ma.cos(np.arange(0, 3.14 * 2, 0.02)) * 5000 + 0
        phase_fast = buildsection('Fast', 0, len(testwave))
        alt_aal = AltitudeAAL()
        alt_aal.derive(None,
                       P('Altitude STD Smoothed', testwave),
                       phase_fast,
                       P('Pitch', np_ma_ones_like(testwave))
                       )
        '''
        import matplotlib.pyplot as plt
        plt.plot(testwave, '-b')
        plt.plot(alt_aal.array, '-r')
        plt.show()
        '''

    def test_alt_aal_complex_with_mask(self):
        #testwave = np.ma.cos(np.arange(0, 3.14 * 2 * 5, 0.1)) * -3000 + \
            #np.ma.cos(np.arange(0, 3.14 * 2, 0.02)) * -5000 + 7996

        # Slope of np.ma.arange(0,5000, 50) reduced to ensure at least one
        # sample point fell in the range 0-100ft for the alt_rad logic to
        # work. DJ.
        std_wave = np.ma.concatenate([np.zeros(50),
                                      np.arange(0, 5000, 50),
                                      np.zeros(50) + 5000,
                                      np.arange(5000,5500, 200),
                                      np.zeros(50) + 5500,
                                      np.arange(5500, 0, -500),
                                      np.zeros(50)])
        rad_wave = np.copy(std_wave) - 8
        rad_data = np.ma.masked_greater(rad_wave, 2600)
        phase_fast = buildsection('Fast', 35, len(std_wave))
        std_wave += 1000
        rad_data[42:48] = np.ma.masked
        alt_aal = AltitudeAAL()
        alt_aal.derive(
            P('Altitude Radio', np.ma.copy(rad_data)),
            P('Altitude STD Smoothed', np.ma.copy(std_wave)),
            phase_fast,
            P('Pitch', np_ma_ones_like(rad_data)))
        '''
        import matplotlib.pyplot as plt
        plt.plot(std_wave, '-b')
        plt.plot(rad_data, 'o-r')
        plt.plot(alt_aal.array, '-k')
        plt.show()
        '''
        #  Check alt aal does not try to jump to alt std in masked period of
        #  alt rad
        self.assertEqual(alt_aal.array[45], 0)  # NOT 1000!

    def test_alt_aal_complex_doubled(self):
        testwave = np.ma.cos(np.arange(0, 3.14 * 2, 0.02)) * -5000 + 5500
        rad_wave = np.copy(testwave)-500
        #rad_wave[110:140] -= 8765 # The ground is 8,765 ft high at this point.
        rad_data = np.ma.masked_greater(rad_wave, 2600)
        double_test = np.ma.concatenate((testwave, testwave))
        double_rad = np.ma.concatenate((rad_data, rad_data))
        phase_fast = buildsection('Fast', 0, 2*len(testwave))
        alt_aal = AltitudeAAL()
        alt_aal.derive(P('Altitude Radio', double_rad),
                       P('Altitude STD Smoothed', double_test),
                       phase_fast)
        '''
        import matplotlib.pyplot as plt
        plt.plot(double_test, '-b')
        plt.plot(double_rad, 'o-r')
        plt.plot(alt_aal.array, '-k')
        plt.show()
        '''
        self.assertNotEqual(alt_aal.array[200], 0.0)
        np.testing.assert_equal(alt_aal.array[0], 0.0)

    def test_alt_aal_complex_doubled_with_touch_and_go(self):
        testwave = np.ma.cos(np.arange(0, 3.14 * 2, 0.02)) * -5000 + 5000
        rad_wave = np.copy(testwave)-500
        #rad_wave[110:140] -= 8765 # The ground is 8,765 ft high at this point.
        rad_data = np.ma.masked_greater(rad_wave, 2600)
        double_test = np.ma.concatenate((testwave, testwave))
        double_rad = np.ma.concatenate((rad_data, rad_data))
        phase_fast = buildsection('Fast', 0, 2*len(testwave))
        alt_aal = AltitudeAAL()
        alt_aal.derive(P('Altitude Radio', double_rad),
                       P('Altitude STD Smoothed', double_test),
                       phase_fast)
        '''
        import matplotlib.pyplot as plt
        plt.plot(double_test, '-b')
        plt.plot(double_rad, 'o-r')
        plt.plot(alt_aal.array, '-k')
        plt.show()
        '''
        np.testing.assert_equal(alt_aal.array[300:310], [0.0]*10)


    def test_alt_aal_complex_no_rad_alt(self):
        testwave = np.ma.cos(np.arange(0, 3.14 * 2 * 5, 0.1)) * -3000 + \
            np.ma.cos(np.arange(0, 3.14 * 2, 0.02)) * -5000 + 7996
        testwave[255:]=testwave[254]
        testwave[:5]=500.0
        phase_fast = buildsection('Fast', 0, 254)
        alt_aal = AltitudeAAL()
        alt_aal.derive(None,
                       P('Altitude STD Smoothed', testwave),
                       phase_fast,
                       P('Pitch', np_ma_ones_like(testwave))
                       )
        '''
        import matplotlib.pyplot as plt
        plt.plot(testwave)
        plt.plot(alt_aal.array)
        plt.show()
        '''
        np.testing.assert_equal(alt_aal.array[0], 0.0)
        np.testing.assert_almost_equal(alt_aal.array[34], 6620, decimal=0)
        np.testing.assert_almost_equal(alt_aal.array[60], 2915, decimal=0)
        np.testing.assert_almost_equal(alt_aal.array[124], 8594, decimal=0)
        np.testing.assert_almost_equal(alt_aal.array[191], 8594, decimal=0)
        np.testing.assert_almost_equal(alt_aal.array[254], 0, decimal=0)

    def test_alt_aal_no_rad_alt_pitch_inclusion(self):
        testwave = np.ma.cos(np.arange(0, 3.14 * 2.7, 0.3)) * -280 + 380
        join = 20
        x = testwave[join]
        n = len(testwave) - join
        testwave[join:] = np.linspace(x, x-80, n)
        phase_fast = buildsection('Fast', 0, 28)
        pch = np_ma_ones_like(testwave)
        pch[23:27]=2.0
        alt_aal = AltitudeAAL()
        alt_aal.derive(None,
                       P('Altitude STD Smoothed', testwave),
                       phase_fast,
                       P('Pitch', pch)
                       )

        '''
        import matplotlib.pyplot as plt
        plt.plot(testwave)
        plt.plot(alt_aal.array)
        plt.show()
        '''
        # Check that AAL goes to zero at the last pitch high point and stays there.
        self.assertGreater(alt_aal.array[25], 0.0)
        self.assertEqual(alt_aal.array[26], 0.0)
        self.assertEqual(alt_aal.array[27], 0.0)

    def test_alt_aal_misleading_rad_alt(self):
        # Spurious Altitude Radio data when Altitude STD was above 30000 ft was
        # causing Altitude AAL to be shifted down to -30000 ft.
        alt_std = load(os.path.join(
            test_data_path, 'AltitudeAAL_AltitudeSTDSmoothed.nod'))
        alt_rad = load(os.path.join(
            test_data_path, 'AltitudeAAL_AltitudeRadio.nod'))
        fast = load(os.path.join(
            test_data_path, 'AltitudeAAL_Fast.nod'))
        alt_aal = AltitudeAAL()
        alt_aal.derive(alt_rad, alt_std, fast)
        self.assertEqual(np.ma.min(alt_aal.array), 0.0)

    def test_alt_aal__heli__missing_rad_alt(self):
        '''
        Helicopter missing Altitude Radio, ensure 0 ft on ground even if alt
        std records positive.
        '''

        first_climb = np.ma.arange(0, 3000, 10)
        second_climb = np.ma.arange(20, 3000, 10)

        alt_array = np.ma.zeros(1350)
        alt_array[50:350] = first_climb
        alt_array[350:648] = second_climb[::-1]
        alt_array[648:702] = np.ma.ones(54) * 20 # Alt std indicating 20ft on ground
        alt_array[702:1000] = second_climb
        alt_array[1000:1300] = first_climb[::-1]
        alt_std = P('Alttitude STD Smoothed', array=alt_array)
        fast = buildsection('Fast', 50, 1300)
        gog_array = np.ma.ones(1350)
        gog_array[50:648] = 0
        gog_array[702:1300] = 0
        gog = M(name='Gear On Ground', array=gog_array, values_mapping={0: 'Air', 1: 'Ground'})

        alt_aal = AltitudeAAL()
        alt_aal.derive(None, alt_std, fast, None, gog, helicopter)
        self.assertEqual(alt_aal.array[670], 0)

    @unittest.skip('Test Not Implemented')
    def test_alt_aal_faulty_alt_rad(self):
        '''
        When 'Altitude Radio' does not reach 0 after touchdown due to an arinc
        signal being recorded, 'Altitude AAL' did not fill the second half of
        its array. Since the array is initialised as zeroes
        '''
        hdf_copy = copy_file(os.path.join(test_data_path,
                                          'alt_aal_faulty_alt_rad.hdf5'),
                             postfix='_test_copy')
        process_flight(hdf_copy, 'G-DEMA', {
            'Engine Count': 2,
            'Frame': '737-3C', # TODO: Change.
            'Manufacturer': 'Boeing',
            'Model': 'B737-86N',
            'Precise Positioning': True,
            'Series': 'B767-300',
        })
        with hdf_file(hdf_copy) as hdf:
            hdf['Altitude AAL']
            self.assertTrue(False, msg='Test not implemented.')

    @unittest.skip('Test Not Implemented')
    def test_alt_aal_without_alt_rad(self):
        '''
        When 'Altitude Radio' is not available, 'Altitude AAL' is created from
        'Altitude STD' using the cycle_finder and peak_curvature algorithms.
        Currently, cycle_finder is accurately locating the index where the
        aircraft begins to climb. This section of data is passed into
        peak_curvature, which is designed to find the first curve in a piece of
        data. The problem is that data from before the first curve, where the
        aircraft starts climbing, is not included, and peak_curvature detects
        the second curve at approximately 120 feet.
        '''
        hdf_copy = copy_file(os.path.join(test_data_path,
                                          'alt_aal_without_alt_rad.hdf5'),
                             postfix='_test_copy')
        process_flight(hdf_copy, 'G-DEMA', {
            'Engine Count': 2,
            'Frame': '737-3C', # TODO: Change.
            'Manufacturer': 'Boeing',
            'Model': 'B737-86N',
            'Precise Positioning': True,
            'Series': 'B767-300',
        })
        with hdf_file(hdf_copy) as hdf:
            hdf['Altitude AAL']
            self.assertTrue(False, msg='Test not implemented.')

    @unittest.skip('Test Not Implemented')
    def test_alt_aal_training_flight(self):
        alt_std = load(os.path.join(test_data_path,
                                    'TestAltitudeAAL-training-alt_std.nod'))
        alt_rad = load(os.path.join(test_data_path,
                                    'TestAltitudeAAL-training-alt_rad.nod'))
        fasts = load(os.path.join(test_data_path,
                                    'TestAltitudeAAL-training-fast.nod'))
        alt_aal = AltitudeAAL()
        alt_aal.derive(alt_rad, alt_std, fasts)
        peak_detect = np.ma.masked_where(alt_aal.array < 500, alt_aal.array)
        peaks = np.ma.clump_unmasked(peak_detect)
        # Check to test that all 6 altitude sections are inculded in alt aal
        self.assertEqual(len(peaks), 6)

    @unittest.skip('Test Not Implemented')
    def test_alt_aal_goaround_flight(self):
        alt_std = load(os.path.join(test_data_path,
                                    'TestAltitudeAAL-goaround-alt_std.nod'))
        alt_rad = load(os.path.join(test_data_path,
                                    'TestAltitudeAAL-goaround-alt_rad.nod'))
        fasts = load(os.path.join(test_data_path,
                                    'TestAltitudeAAL-goaround-fast.nod'))
        alt_aal = AltitudeAAL()
        alt_aal.derive(alt_rad, alt_std, fasts)
        difs = np.diff(alt_aal.array)
        index, value = max_value(np.abs(difs))
        # Check to test that the step occurs during cruse and not the go-around
        self.assertTrue(1290 <= index < 1850)

    def test_find_liftoff_start_on_herc(self):
        # Herc (L100) climbs in a straight line without noticable concave
        # curvature at liftoff; ensure index is kept close
        aal = AltitudeAAL(frequency=2)
        herc_alt_std = np.ma.array([
       -143.20034375,    0.        , -142.46179687,    0.        ,
       -140.98470312,    0.        , -140.24615625,    0.        ,
       -138.7690625 ,    0.        , -138.03051562,    0.        ,
       -135.814875  ,    0.        , -134.33778125,    0.        ,
       -132.8606875 ,    0.        , -132.8606875 ,    0.        ,
       -130.64504687,    0.        , -129.9065    ,    0.        ,
       -128.42940625,    0.        , -127.69085937,    0.        ,
       -125.47521875,    0.        , -123.25957812,    0.        ,
       -121.0439375 ,    0.        , -118.82829687,    0.        ,
       -116.61265625,    0.        , -114.39701562,    0.        ,
       -110.70428125,    0.        , -108.48864062,    0.        ,
       -106.273     ,    0.        , -102.58026562,    0.        ,
        -99.62607812,    0.        ,  -97.4104375 ,    0.        ,
        -92.97915625,    0.        ,  -89.28642187,    0.        ,
        -84.85514062,    0.        ,  -81.16240625,    0.        ,
        -78.20821875,    0.        , -901.50908125, -881.86373437,
       -862.2183875 , -838.95416094, -815.68993437, -792.05643437,
       -768.42293437, -749.14686094, -729.8707875 , -706.60656094,
       -683.34233437, -664.06626094, -644.7901875 , -617.16853437,
       -589.54688125, -565.54410781, -541.54133437, -526.6226875 ,
       -511.70404062, -488.8090875 , -465.91413437, -450.9954875 ,
       -436.07684062, -421.89674062, -407.71664062, -389.17911406,
       -370.6415875 , -347.37736094, -324.11313437, -304.83706094,
       -285.5609875 , -262.29676094, -239.03253437, -224.1138875 ,
       -209.19524062, -186.3002875 , -163.40533437, -144.12926094,
       -124.8531875 , -110.30381406,  -95.75444062,  -81.57434062,
        -67.39424062,  -53.21414062,  -39.03404062,  -24.85394062,
        -10.67384062,    3.50625938,   17.68635938,   27.50903281,
         37.33170625,   51.14253281,   64.95335938,   79.13345938,
         93.31355938,  107.49365938,  121.67375938,  127.13900625,
        132.60425313,  150.40323281,  168.2022125 ,  182.75158594,
        197.30095938,  211.48105938,  225.66115938,  239.84125938,
        254.02135938,  268.20145938,  282.38155938,  296.56165938,
        310.74175938,  324.92185938,  339.10195938,  353.28205938,
        367.46215938,  381.64225938,  395.82235938,  414.35988594,
        432.8974125 ,  451.8042125 ,  470.7110125 ,  485.26038594,
        499.80975938,  513.98985938,  528.16995938,  546.70748594,
        565.2450125 ,  579.79438594,  594.34375938,  608.52385938,
        622.70395938,  645.5989125 ,  668.49386563,  687.76993906,
        707.0460125 ,  721.59538594,  736.14475938,  759.0397125 ])
        herc_alt_std[:62] = np.ma.masked
        idx = aal.find_liftoff_start(herc_alt_std)
        self.assertEqual(idx, 63)

    def test_alt_aal_helicopter_no_rad_alt(self):
        '''
        real heli example with no rad alt
        '''
        alt_std = load(os.path.join(
            test_data_path, 'AltitudeAAL__S76__AltitudeSTDSmoothed.nod'))
        pitch = load(os.path.join(
            test_data_path, 'AltitudeAAL__S76__Pitch.nod'))
        gog = load(os.path.join(
            test_data_path, 'AltitudeAAL__S76__GearOnGround.nod'))
        fast = buildsection('Fast', 832, 10750)
        alt_aal = AltitudeAAL()
        alt_aal.derive(None, alt_std, fast, pitch, gog, helicopter)


class TestAimingPointRange(unittest.TestCase):
    def test_basic_scaling(self):
        approaches = App(items=[ApproachItem(
            'Landing', slice(3, 8),
            landing_runway={'end':
                    {'elevation': 3294,
                     'latitude': 31.497511,
                     'longitude': 65.833933},
                    'start':
                    {'elevation': 3320,
                     'latitude': 31.513997,
                     'longitude': 65.861714}})])
        app_rng=P('Approach Range',
                  array=np.ma.arange(10000.0, -2000.0, -1000.0))
        apr = AimingPointRange()
        apr.derive(app_rng, approaches)
        # convoluted way to check masked outside slice !
        self.assertEqual(apr.array[0].mask, np.ma.masked.mask)
        self.assertAlmostEqual(apr.array[4], 1.67, places=2)


class TestAltitudeAALForFlightPhases(unittest.TestCase):
    def test_can_operate(self):
        expected = [('Altitude AAL',)]
        opts = AltitudeAALForFlightPhases.get_operational_combinations()
        self.assertEqual(opts, expected)

    def test_altitude_AAL_for_flight_phases_basic(self):
        alt_4_ph = AltitudeAALForFlightPhases()
        alt_4_ph.derive(Parameter('Altitude AAL',
                                  np.ma.array(data=[-1,100,200,100,0],
                                              mask=[0,0,1,1,0])))
        expected = np.ma.array(data=[0,100,66,33,0],mask=False)
        # ...because data interpolates across the masked values and integer
        # values are rounded.
        assert_array_equal(alt_4_ph.array, expected)


'''
class TestAltitudeForFlightPhases(unittest.TestCase):
    def test_can_operate(self):
        expected = [('Altitude STD',)]
        opts = AltitudeForFlightPhases.get_operational_combinations()
        self.assertEqual(opts, expected)

    def test_altitude_for_phases_repair(self):
        alt_4_ph = AltitudeForFlightPhases()
        raw_data = np.ma.array([0,1,2])
        raw_data[1] = np.ma.masked
        alt_4_ph.derive(Parameter('Altitude STD', raw_data, 1,0.0))
        expected = np.ma.array([0,0,0],mask=False)
        assert_array_equal(alt_4_ph.array, expected)

    def test_altitude_for_phases_hysteresis(self):
        alt_4_ph = AltitudeForFlightPhases()
        testwave = np.sin(np.arange(0,6,0.1))*200
        alt_4_ph.derive(Parameter('Altitude STD', np.ma.array(testwave), 1,0.0))
        answer = np.ma.array(data=[50.0]*3+
                             list(testwave[3:6])+
                             [np.ma.max(testwave)-100.0]*21+
                             list(testwave[27:39])+
                             [testwave[-1]-50.0]*21,
                             mask = False)
        np.testing.assert_array_almost_equal(alt_4_ph.array, answer)
        '''


class TestAltitudeQNH(unittest.TestCase):
    def setUp(self):
        self.node_class = AltitudeQNH

    def test_attribute(self):
        node = self.node_class()
        self.assertEqual(node.name, 'Altitude QNH')
        self.assertEqual(node.units, 'ft')

    def test_can_operate(self):
        opts = self.node_class.get_operational_combinations()
        self.assertNotEqual(opts,[], 'No operational combinations')
        for opt in opts:
            self.assertIn('Altitude STD', opt)
            baro = 'Baro Correction' in opt
            baro_capt = 'Baro Correction (Capt)' in opt
            baro_fo = 'Baro Correction (FO)' in opt
            self.assertTrue(baro or baro_capt or baro_fo)

    def test_derive(self):
        alt_std = P('Altitude STD', np.ma.ones(25) * 10000)
        baro = P('Baro Correction', np.ma.arange(1000,1025))

        node = self.node_class()
        node.derive(alt_std, None, None, baro)

        expected_alt_qnh = [
            9636, 9663, 9691, 9719, 9746, 9774, 9801, 9828, 9856, 9883,
            9911, 9938, 9965, 9993, 10020, 10047, 10074, 10102, 10129, 10156,
            10183, 10210, 10238, 10265, 10292
        ]
        for expected, got in zip (expected_alt_qnh, node.array):
            self.assertEqual(expected, int(got))


class TestAltitudeVisualizationWithGroundOffset(unittest.TestCase, NodeTest):
    def setUp(self):
        self.node_class = AltitudeVisualizationWithGroundOffset
        self.operational_combinations = [
            ('Altitude AAL', ),
            ('Altitude AAL', 'Altitude STD Smoothed'),
            ('Altitude AAL', 'Altitude STD Smoothed', 'FDR Landing Airport'),
            ('Altitude AAL', 'Altitude STD Smoothed', 'FDR Takeoff Airport'),
            ('Altitude AAL', 'Altitude STD Smoothed', 'FDR Landing Airport', 'FDR Takeoff Airport'),
            ('Altitude AAL', 'Altitude STD Smoothed', 'FDR Landing Airport', 'FDR Takeoff Airport', 'Climb', 'Descent'),
        ]
        data = [np.ma.arange(0, 1000, step=30)]
        data.append(data[0][::-1] + 50)
        self.alt_aal_1 = P(name='Altitude AAL', array=np.ma.concatenate(data))
        self.alt_aal_2 = P(name='Altitude AAL', array=np.ma.concatenate([np.zeros(5), np.arange(0, 15000, 1000), np.ones(4) * 10000, np.arange(10000, -1000, -1000), np.zeros(5)]))
        self.alt_std = P(name='Altitude STD Smoothed', array=np.ma.concatenate([np.ones(5) * 1000, np.arange(1000, 16000, 1000), np.ones(4) * 15000, np.arange(15000, 4000, -1000), np.ones(5) * 4000]))
        self.l_apt = A(name='FDR Landing Airport', value={'id': 10, 'elevation': 100})
        self.t_apt = A(name='FDR Takeoff Airport', value={'id': 20, 'elevation': 50})

        self.expected = []

        # 1. Data same as Altitude AAL, no mask applied:
        data = np.ma.copy(self.alt_aal_1.array)
        self.expected.append(data)
        # 2. None masked, data Altitude AAL, +50 ft t/o, +100 ft ldg:
        data = np.ma.array([50, 80, 110, 140, 170, 200, 230, 260, 290, 320,
            350, 351, 352, 354, 355, 357, 358, 360, 361, 363, 364, 366, 367,
            368, 370, 371, 373, 374, 376, 377, 379, 380, 382, 383, 385, 386,
            387, 389, 390, 392, 393, 395, 396, 398, 399, 401, 402, 403, 405,
            406, 408, 409, 411, 412, 414, 415, 417, 418, 420, 390, 360, 330,
            300, 270, 240, 210, 180, 150])
        data.mask = False
        self.expected.append(data)
        # 3. Data Altitude AAL, +50 ft t/o; ldg assumes t/o elevation:
        data = np.ma.copy(self.alt_aal_1.array)
        data += 50
        self.expected.append(data)
        # 4. Data Altitude AAL, +100 ft ldg; t/o assumes ldg elevation:
        data = np.ma.copy(self.alt_aal_1.array)
        data += 100
        self.expected.append(data)

    # FIXME: These tests were intended to show that things still worked if we
    #        were missing one or the other of the takeoff or landing airports
    #        or elevations. The new implementation broke these when forcing the
    #        cruise to be Altitude STD Smoothed because the entire array is
    #        replaced when there are no climbs or descents provided.
    @unittest.skip('New implementation broke these tests!')
    def test_derive__output(self):
        alt_qnh = self.node_class()
        # Check no airport/runway information results in a fully masked copy of Altitude AAL:
        alt_qnh.derive(self.alt_aal_1)
        ma_test.assert_masked_array_approx_equal(alt_qnh.array, self.expected[0])
        self.assertEqual(alt_qnh.offset, self.alt_aal_1.offset)
        self.assertEqual(alt_qnh.frequency, self.alt_aal_1.frequency)
        # Check everything works calling with airport details:
        alt_qnh.derive(self.alt_aal_1, self.alt_std, self.l_apt, self.t_apt)
        ma_test.assert_masked_array_approx_equal(alt_qnh.array, self.expected[1])
        self.assertEqual(alt_qnh.offset, self.alt_aal_1.offset)
        self.assertEqual(alt_qnh.frequency, self.alt_aal_1.frequency)
        # Check second half masked when no elevation at landing:
        alt_qnh.derive(self.alt_aal_1, self.alt_std, None, self.t_apt)
        ma_test.assert_masked_array_approx_equal(alt_qnh.array, self.expected[2])
        self.assertEqual(alt_qnh.offset, self.alt_aal_1.offset)
        self.assertEqual(alt_qnh.frequency, self.alt_aal_1.frequency)
        # Check first half masked when no elevation at takeoff:
        alt_qnh.derive(self.alt_aal_1, self.alt_std, self.l_apt, None)
        ma_test.assert_masked_array_approx_equal(alt_qnh.array, self.expected[3])
        self.assertEqual(alt_qnh.offset, self.alt_aal_1.offset)
        self.assertEqual(alt_qnh.frequency, self.alt_aal_1.frequency)

    def test_alt_std_adjustment(self):
        climbs = buildsection('Climb', 7, 19)
        descents = buildsection('Descent', 24, 34)
        alt_qnh = self.node_class()
        alt_qnh.derive(self.alt_aal_2, self.alt_std, self.l_apt, self.t_apt, climbs, descents)
        self.assertEqual(alt_qnh.array[2], 50.0)  # Takeoff elevation
        self.assertEqual(alt_qnh.array[36], 100.0)  # Landing elevation
        self.assertEqual(alt_qnh.array[22], 15000.0)  # Cruise at STD

    def test_trap_alt_difference(self):
        climbs = buildsection('Climb', 7, 19)
        descents = buildsection('Descent', 24, 32)
        alt_qnh = self.node_class()
        self.assertRaises(ValueError, alt_qnh.derive, self.alt_aal_2, self.alt_std, self.l_apt, self.t_apt, climbs, descents)

class TestAltitudeVisualizationWithoutGroundOffset(unittest.TestCase, NodeTest):

    def test_can_operate(self):
        self.assertFalse(self.node_class.can_operate([], ac_type=aeroplane))
        self.assertFalse(self.node_class.can_operate([], ac_type=helicopter))
        self.assertFalse(self.node_class.can_operate(('Altitude STD Smoothed')))
        self.assertFalse(self.node_class.can_operate(('Altitude STD Smoothed', 'Cruise')))
        self.assertFalse(self.node_class.can_operate(('Altitude AAL', 'Cruise')))
        self.assertTrue(self.node_class.can_operate(('Altitude AGL', 'Altitude STD Smoothed'),
                                                    ac_type=helicopter))
        self.assertFalse(self.node_class.can_operate(('Altitude AAL', 'Altitude STD Smoothed'),
                                                     ac_type=helicopter))
        self.assertTrue(self.node_class.can_operate(('Altitude AAL', 'Altitude STD Smoothed'),
                                                    ac_type=aeroplane))
        self.assertTrue(self.node_class.can_operate(('Altitude AAL', 'Altitude STD Smoothed', 'Cruise')))

    def setUp(self):
        self.node_class = AltitudeVisualizationWithoutGroundOffset
        self.operational_combinations = [
            ('Altitude AAL', 'Altitude STD Smoothed'),
            ('Altitude AGL', 'Altitude STD Smoothed'),
            ('Altitude AGL', 'Altitude AAL', 'Altitude STD Smoothed'),
        ]
        data = [np.ma.arange(0, 1000, step=30)]
        data.append(data[0][::-1] + 50)
        self.alt_aal_1 = P(name='Altitude AAL', array=np.ma.concatenate(data))
        self.alt_aal_2 = P(name='Altitude AAL', array=np.ma.concatenate((np.zeros(5), np.arange(0, 15000, 1000), np.ones(4) * 10000, np.arange(10000, -1000, -1000), np.zeros(5))))
        self.alt_aal_3 = P(name='Altitude AAL', array=np.ma.append(self.alt_aal_2.array, self.alt_aal_2.array))
        self.alt_std_1 = P(name='Altitude STD Smoothed', array=np.ma.concatenate((np.ones(5) * 1000, np.arange(1000, 16000, 1000), np.ones(4) * 15000, np.arange(15000, 4000, -1000), np.ones(5) * 4000)))
        self.alt_std_2 = P(name='Altitude STD Smoothed', array=np.ma.append(self.alt_std_1.array, self.alt_std_1.array))
        self.alt_std_3 = P(name='Altitude STD Smoothed', array=np.ma.concatenate((np.ones(5) * 150, np.arange(150, 2400, 150), np.ones(4) * 2250, np.arange(2250, 600, -150), np.ones(5) * 600)))
        self.alt_std_4 = P(name='Altitude STD Smoothed', array=np.ma.append(self.alt_std_3.array, self.alt_std_3.array))
        self.alt_agl_1 = P(name='Altitude AGL', array=np.ma.concatenate((np.zeros(5), np.arange(0, 2250, 150), np.ones(4) * 2000, np.arange(2000, -200, -200), np.zeros(5))))
        self.alt_agl_2 = P(name='Altitude AGL', array=np.ma.append(self.alt_agl_1.array, self.alt_agl_1.array))
        self.expected = []


        # 1. Data same as Altitude AAL, no mask applied:
        data = np.ma.copy(self.alt_aal_1.array)
        self.expected.append(data)
        # 2. None masked, data Altitude AAL, +50 ft t/o, +100 ft ldg:
        data = np.ma.array([50, 80, 110, 140, 170, 200, 230, 260, 290, 320,
            350, 351, 352, 354, 355, 357, 358, 360, 361, 363, 364, 366, 367,
            368, 370, 371, 373, 374, 376, 377, 379, 380, 382, 383, 385, 386,
            387, 389, 390, 392, 393, 395, 396, 398, 399, 401, 402, 403, 405,
            406, 408, 409, 411, 412, 414, 415, 417, 418, 420, 390, 360, 330,
            300, 270, 240, 210, 180, 150])
        data.mask = False
        self.expected.append(data)

    @unittest.skip('New implementation broke these tests!')
    def test_derive__output(self):
        alt_qnh = self.node_class()
        # Check no airport/runway information results in a fully masked copy of Altitude AAL:
        alt_qnh.derive(self.alt_aal_1)
        ma_test.assert_masked_array_approx_equal(alt_qnh.array, self.expected[0])
        self.assertEqual(alt_qnh.offset, self.alt_aal_1.offset)
        self.assertEqual(alt_qnh.frequency, self.alt_aal_1.frequency)
        # Check everything works calling with airport details:
        alt_qnh.derive(self.alt_aal_1, self.alt_std_1)
        ma_test.assert_masked_array_approx_equal(alt_qnh.array, self.expected[1])
        self.assertEqual(alt_qnh.offset, self.alt_aal_1.offset)
        self.assertEqual(alt_qnh.frequency, self.alt_aal_1.frequency)

    def test_alt_std_adjustment(self):
        cruise = buildsection('Cruise', 19, 25)
        alt_qnh = self.node_class()
        alt_qnh.derive(None, self.alt_aal_2, self.alt_std_1, cruise)
        self.assertEqual(alt_qnh.array[2], 0.0)
        self.assertEqual(alt_qnh.array[36], 0.0)
        self.assertEqual(alt_qnh.array[22], 11600.0)  # Cruise at STD

    def test_no_cruise(self):
        cruise = S('Cruise', items=[])
        alt_vis = self.node_class()
        alt_vis.derive(None, self.alt_aal_2, self.alt_std_1, cruise)
        self.assertEqual(alt_vis.array[2], 0.0)
        self.assertEqual(alt_vis.array[36], 0.0)
        self.assertEqual(alt_vis.array[22], 10000.0)  # at Max STD

    def test_multiple_cruises(self):
        cruises = buildsections('Cruise', [19, 25], [59, 65])
        alt_qnh = self.node_class()
        alt_qnh.derive(None, self.alt_aal_3, self.alt_std_2, cruises)
        self.assertEqual(alt_qnh.array[2], 0.0)
        self.assertEqual(alt_qnh.array[36], 0.0)
        self.assertEqual(alt_qnh.array[22], 11600.0)  # Cruise at STD
        self.assertEqual(alt_qnh.array[62], 11600.0)  # Cruise at STD

    def test_agl_single_cruise(self):
        cruise = buildsection('Cruise', 19, 25)
        alt_qnh = self.node_class()
        alt_qnh.derive(self.alt_agl_1, None, self.alt_std_3, cruise)
        self.assertEqual(alt_qnh.array[2], 0.0)
        self.assertEqual(alt_qnh.array[36], 0.0)
        self.assertEqual(alt_qnh.array[22], 2010.0)  # Cruise at STD

    def test_agl_multiple_cruises(self):
        cruises = buildsections('Cruise', [19, 25], [59, 65])
        alt_qnh = self.node_class()
        alt_qnh.derive(self.alt_agl_2, None, self.alt_std_4, cruises)
        self.assertEqual(alt_qnh.array[2], 0.0)
        self.assertEqual(alt_qnh.array[36], 0.0)
        self.assertEqual(alt_qnh.array[22], 2010.0)  # Cruise at STD
        self.assertEqual(alt_qnh.array[62], 2010.0)  # Cruise at STD

class TestAltitudeRadio(unittest.TestCase):
    """
    def test_can_operate(self):
        expected = [('Altitude Radio Sensor', 'Pitch',
                     'Main Gear To Altitude Radio')]
        opts = AltitudeRadio.get_operational_combinations()
        self.assertEqual(opts, expected)
    """

    def test_altitude_radio_737_3C(self):
        alt_rad = AltitudeRadio()
        alt_rad.derive(Parameter('Altitude Radio (A)',
                                 np.ma.array([10.0,10.0,10.0,10.0,10.1]*2), 0.5,  0.0),
                       Parameter('Altitude Radio (B)',
                                 np.ma.array([20.0,20.0,20.0,20.0,20.2]), 0.25, 1.0),
                       Parameter('Altitude Radio (C)',
                                 np.ma.array([30.0,30.0,30.0,30.0,30.3]), 0.25, 3.0),
                       None, None, None, None, None)
        answer = np.ma.array(data=[17.5]*80, mask=[True] + (79 * [False]))
        assert_array_almost_equal(alt_rad.array, answer, decimal=0)
        self.assertEqual(alt_rad.offset, 0.0)
        self.assertEqual(alt_rad.frequency, 4.0)

    def test_altitude_radio_737_5_EFIS(self):
        alt_rad = AltitudeRadio()
        alt_rad.derive(Parameter('Altitude Radio (A)',
                                 np.ma.array([10.0,10.0,10.0,10.0,10.1]), 0.5, 0.0),
                       Parameter('Altitude Radio (B)',
                                 np.ma.array([20.0,20.0,20.0,20.0,20.2]), 0.5, 1.0),
                       None, None, None, None, None, None)
        answer = np.ma.array(data=[15.0, 15.0, 15.0, 15.0, 15.0, 15.0, 15.0, 15.0, 15.0, 15.0, 15.0, 15.0, 15.0, 15.0, 15.0, 15.0, 15.0, 15.0, 15.0, 15.0, 15.0, 15.0, 15.0, 15.0, 15.0, 15.0, 15.0, 15.0, 15.0, 15.0, 15.0, 15.1, 15.1, 15.1, 15.1, 15.2, 15.2, 15.3, 15.3, 15.4],
                             mask=[True] + ([False] * 38) + [True])
        assert_array_almost_equal(alt_rad.array, answer, decimal=1)
        self.assertEqual(alt_rad.offset, 0.0)
        self.assertEqual(alt_rad.frequency, 4.0)

    def test_altitude_radio_737_5_Analogue(self):
        alt_rad = AltitudeRadio()
        alt_rad.derive(Parameter('Altitude Radio (A)',
                                 np.ma.array([10.0,10.0,10.0,10.0,10.1]), 0.5, 0.0),
                       Parameter('Altitude Radio (B)',
                                 np.ma.array([20.0,20.0,20.0,20.0,20.2]), 0.5, 1.0),
                       None, None, None, None, None, None)
        answer = np.ma.array(data=[
            15.0, 15.0, 15.0, 15.0, 15.0, 15.0, 15.0, 15.0, 15.0, 15.0, 15.0,
            15.0, 15.0, 15.0, 15.0, 15.0, 15.0, 15.0, 15.0, 15.0, 15.0, 15.0,
            15.0, 15.0, 15.0, 15.0, 15.0, 15.0, 15.0, 15.0, 15.0, 15.1, 15.1,
            15.1, 15.1, 15.2, 15.2, 15.3, 15.3, 15.4], mask=[True] + (38 * [False]) + [False])
        assert_array_almost_equal(alt_rad.array, answer, decimal=1)
        self.assertEqual(alt_rad.offset, 0.0)
        self.assertEqual(alt_rad.frequency, 4.0)

    def test_altitude_radio_787(self):
        alt_rad = AltitudeRadio()
        alt_rad.derive(None, None, None,
                       Parameter('Altitude Radio (L)',
                                 np.ma.array([10.0,10.0,10.0,10.0,10.1]), 0.5, 0.0),
                       Parameter('Altitude Radio (R)',
                                 np.ma.array([20.0,20.0,20.0,20.0,20.2]), 0.5, 1.0),
                       None, None, None)
        answer = np.ma.array(data=[15.0, 15.0, 15.0, 15.0, 15.0, 15.0, 15.0, 15.0, 15.0, 15.0, 15.0, 15.0, 15.0, 15.0, 15.0, 15.0, 15.0, 15.0, 15.0, 15.0, 15.0, 15.0, 15.0, 15.0, 15.0, 15.0, 15.0, 15.0, 15.0, 15.0, 15.0, 15.1, 15.1, 15.1, 15.1, 15.2, 15.2, 15.3, 15.3, 15.4],
                             mask=[True] + (38 * [False]) + [False])
        assert_array_almost_equal(alt_rad.array, answer, decimal=1)
        self.assertEqual(alt_rad.offset, 0.0)
        self.assertEqual(alt_rad.frequency, 4.0)

    def test_altitude_radio_A320(self):
        # strictly these are two flights, but that should not matter
        fast = S(frequency=0.5,
                 items=[Section('Fast', slice(336, 5397), 336, 5397),
                        Section('Fast', slice(5859, 11520), 5859, 11520)])
        radioA = load(os.path.join(
            test_data_path, 'A320_Altitude_Radio_A_overflow.nod'))
        radioB = load(os.path.join(
            test_data_path, 'A320_Altitude_Radio_B_overflow.nod'))
        radioA.array = overflow_correction(radioA.array)
        radioB.array = overflow_correction(radioB.array)
        rad = AltitudeRadio()
        rad.derive(radioA, radioB, None, None, None, None, None, None, None,
                   fast=fast, family=A('Family', 'A320'))

        sects = np.ma.clump_unmasked(rad.array)
<<<<<<< HEAD
        self.assertEqual(len(sects), 6)
        for sect in sects[0::3]:
            # takeoffs
            self.assertAlmostEqual(rad.array[sect.start] / 10., 0, 0)
        for sect in sects[2::3]:
=======
        self.assertEqual(len(sects), 4)
        for sect in sects[0::2]:
            # takeoffs
            self.assertAlmostEqual(rad.array[sect.start] / 10., 0, 0)
        for sect in sects[1::2]:
>>>>>>> fb3e5f6d
            # landings
            self.assertAlmostEqual(rad.array[sect.stop - 1] / 10., 0, 0)

    def test_altitude_radio_A320_small_jumps(self):
        # Some small jumps on a few aircraft caused problems.
        fast = buildsection('Fast', 248.8, 3674.3)
        radioA = load(os.path.join(
            test_data_path, 'Altitude_Radio_A_A320_eec5df85279d.nod'))
        radioA.array = overflow_correction(radioA.array)
        rad = AltitudeRadio()
        rad.derive(radioA, None, None, None, None, None, None, None, None,
                   fast=fast, family=A('Family', 'A320'))

        self.assertGreater(rad.array[14150], 1300)
        self.assertLess(rad.array[14150], 1500)

    def test_altitude_radio_A330(self):
        fast = buildsection('Fast', 480, 31032)
        radioA = load(os.path.join(
            test_data_path, 'A330_AltitudeRadio_A_overflow_8191.nod'))
        radioB = load(os.path.join(
            test_data_path, 'A330_AltitudeRadio_B_overflow_8191.nod'))
        radioA.array = overflow_correction(radioA.array)
        radioB.array = overflow_correction(radioB.array)

        rad = AltitudeRadio()
        rad.derive(radioA, radioB, None, None, None, None, None, None, None,
                   fast=fast, family=A('Family', 'A330'))

        sects = np.ma.clump_unmasked(rad.array)
        self.assertEqual(len(sects), 2)
        self.assertEqual(sects[0].start, 17)
<<<<<<< HEAD
        self.assertEqual(sects[1].stop, 2763)
        self.assertAlmostEqual(rad.array[2762], 5524, places=0)
        self.assertEqual(sects[2].start, 122453)
=======
        self.assertEqual(sects[0].stop, 2763)
        self.assertAlmostEqual(rad.array[2762], 5524, places=0)
        self.assertEqual(sects[1].start, 122453)
>>>>>>> fb3e5f6d
        self.assertAlmostEqual(rad.array[122453], 5456, places=0)


    def test_altitude_radio_CL_600(self):
        alt_rad = AltitudeRadio()
        fast = buildsection('Fast', 0, 6)
        alt_rad.derive(None, None, None,
                       Parameter('Altitude Radio (L)',
                                 np.ma.concatenate((np.arange(5,-5,-1), np.arange(-5,15))).astype(float), 1.0, 0.0),
                       None, None, None, None,
                       Parameter('Pitch',
                                 np.ma.concatenate((np.zeros(30), np.ones(30) * 5, np.ones(30) * 10, np.ones(30) * 20)).astype(float), 4.0, 0.0),
                       fast=fast,
                       family=A('Family', 'CL-600'))
        self.assertAlmostEqual(alt_rad.array.data[4], 2.5) # -1.5ft offset
        self.assertEqual(alt_rad.array.data[36], -3.675) # -1.5ft & 5deg
        self.assertEqual(alt_rad.array.data[76], 6.15) # -1.5ft & 10 deg


class TestAltitudeRadioOffsetRemoved(unittest.TestCase):
    def setUp(self):
        self.test_array = np.ma.array([1,1,1,1,1,1,1,1,3,8,13,28,67])

    def test_can_operate(self):
        expected = [('Altitude Radio', 'Fast')]
        opts = AltitudeRadioOffsetRemoved.get_operational_combinations()
        self.assertEqual(opts, expected)

    def test_basic_operation(self):
        ralt = P('Altitude Radio', self.test_array)
        fast = buildsection('Fast', 2, None)
        aor = AltitudeRadioOffsetRemoved()
        aor.derive(ralt, fast)
        expected = ralt.array - 1
        ma_test.assert_masked_array_equal(aor.array, expected)

    def test_no_change_for_wierd_values(self):
        ralt = P('Altitude Radio', self.test_array + 312)
        aor = AltitudeRadioOffsetRemoved()
        aor.derive(ralt)
        expected = ralt.array
        ma_test.assert_masked_array_equal(aor.array, expected)

    def test_no_change_for_negative_values(self):
        ralt = P('Altitude Radio', self.test_array - 4)
        aor = AltitudeRadioOffsetRemoved()
        aor.derive(ralt)
        expected = ralt.array
        ma_test.assert_masked_array_equal(aor.array, expected)

    def test_no_change_for_excessive_adjustment(self):
        ralt = P('Altitude Radio', self.test_array + 11)
        aor = AltitudeRadioOffsetRemoved()
        aor.derive(ralt)
        expected = ralt.array
        ma_test.assert_masked_array_equal(aor.array, expected)

    def test_with_realistic_values(self):
        testwave = np.ma.hstack([[-1.6]*10, 1500.0*(1.0 - np.cos(np.arange(0,6.1,0.1))), [1.2]*20])
        testwave = np.ma.masked_greater(testwave, 2500.0)
        ralt = P('Altitude Radio', testwave)
        fast = buildsection('Fast', 2, None)
        aor = AltitudeRadioOffsetRemoved()
        aor.derive(ralt, fast)
        expected = np_ma_masked_zeros_like(testwave)
        expected = testwave - 1.2

        '''
        # Plot to check shape of test waveform
        import matplotlib.pyplot as plt
        plt.plot(testwave)
        plt.plot(expected)
        plt.show()
        '''
        ma_test.assert_masked_array_equal(aor.array, expected)

    def test_with_go_around(self):
        testwave = np.ma.cos(np.arange(0, 3.14 * 4, 0.2)) * -1500 + 1500 + \
            np.ma.cos(np.arange(0, 3.14 * 2, 0.1)) * -100 + 100
        testwave = np.ma.masked_greater(testwave, 2500.0)
        fast = buildsection('Fast', 2, None)
        ralt = P('Altitude Radio', testwave)
        aor = AltitudeRadioOffsetRemoved()
        aor.derive(ralt, fast)

        '''
        # Plot to check shape of test waveform
        import matplotlib.pyplot as plt
        plt.plot(testwave+100) # Offset to make it easier to see.
        plt.plot(aor.array)
        plt.show()
        '''

        ma_test.assert_masked_array_equal(aor.array, testwave.copy())


    def test_no_change_for_mask_near_liftoff(self):
        ralt = P('Altitude Radio', np.ma.array(data=[1,1,1,1,3,8,13,28,67],
                                               mask=[0,0,1,0,0,0, 0, 0, 0]))
        aor = AltitudeRadioOffsetRemoved()
        aor.derive(ralt)
        expected = ralt.array
        ma_test.assert_masked_array_equal(aor.array, expected)


"""
class TestAltitudeRadioForFlightPhases(unittest.TestCase):
    def test_can_operate(self):
        expected = [('Altitude Radio Offset Removed',)]
        opts = AltitudeRadioForFlightPhases.get_operational_combinations()
        self.assertEqual(opts, expected)

    def test_altitude_for_radio_phases_repair(self):
        alt_4_ph = AltitudeRadioForFlightPhases()
        raw_data = np.ma.array([0,1,2])
        raw_data[1] = np.ma.masked
        alt_4_ph.derive(Parameter('Altitude Radio', raw_data, 1,0.0))
        expected = np.ma.array([0,0,0],mask=False)
        assert_array_equal(alt_4_ph.array, expected)
"""


"""
class TestAltitudeQNH(unittest.TestCase):
    # Needs airport database entries simulated. TODO.

"""

'''
class TestAltitudeSTD(unittest.TestCase):
    def test_can_operate(self):
        self.assertEqual(AltitudeSTD.get_operational_combinations(),
          [('Altitude STD (Coarse)', 'Altitude STD (Fine)'),
           ('Altitude STD (Coarse)', 'Vertical Speed')])

    def test__high_and_low(self):
        high_values = np.ma.array([15000, 16000, 17000, 18000, 19000, 20000,
                                   19000, 18000, 17000, 16000],
                                  mask=[False] * 9 + [True])
        low_values = np.ma.array([15500, 16500, 17500, 17800, 17800, 17800,
                                  17800, 17800, 17500, 16500],
                                 mask=[False] * 8 + [True] + [False])
        alt_std_high = Parameter('Altitude STD High', high_values)
        alt_std_low = Parameter('Altitude STD Low', low_values)
        alt_std = AltitudeSTD()
        result = alt_std._high_and_low(alt_std_high, alt_std_low)
        assert_equal(result,
                             np.ma.masked_array([15500, 16500, 17375, 17980, 19000,
                                                 20000, 19000, 17980, 17375, 16500],
                                                mask=[False] * 8 + 2 * [True]))

    @patch('analysis_engine.derived_parameters.first_order_lag')
    def test__rough_and_ivv(self, first_order_lag):
        alt_std = AltitudeSTD()
        alt_std_rough = Parameter('Altitude STD Rough',
                                  np.ma.array([60, 61, 62, 63, 64, 65],
                                              mask=[False] * 5 + [True]))
        first_order_lag.side_effect = lambda arg1, arg2, arg3: arg1
        ivv = Parameter('Inertial Vertical Speed',
                        np.ma.array([60, 120, 180, 240, 300, 360],
                                    mask=[False] * 4 + [True] + [False]))
        result = alt_std._rough_and_ivv(alt_std_rough, ivv)
        assert_equal(result,
                             np.ma.masked_array([61, 63, 65, 67, 0, 0],
                                                mask=[False] * 4 + [True] * 2))

    def test_derive(self):
        alt_std = AltitudeSTD()
        # alt_std_high and alt_std_low passed in.
        alt_std._high_and_low = Mock()
        high_and_low_array = 3
        alt_std._high_and_low.return_value = high_and_low_array
        alt_std_high = 1
        alt_std_low = 2
        alt_std.derive(alt_std_high, alt_std_low, None, None)
        alt_std._high_and_low.assert_called_once_with(alt_std_high, alt_std_low)
        self.assertEqual(alt_std.array, high_and_low_array)
        # alt_std_rough and ivv passed in.
        rough_and_ivv_array = 6
        alt_std._rough_and_ivv = Mock()
        alt_std._rough_and_ivv.return_value = rough_and_ivv_array
        alt_std_rough = 4
        ivv = 5
        alt_std.derive(None, None, alt_std_rough, ivv)
        alt_std._rough_and_ivv.assert_called_once_with(alt_std_rough, ivv)
        self.assertEqual(alt_std.array, rough_and_ivv_array)
        # All parameters passed in (improbable).
        alt_std.derive(alt_std_high, alt_std_low, alt_std_rough, ivv)
        self.assertEqual(alt_std.array, high_and_low_array)
        '''


class TestAltitudeTail(unittest.TestCase):
    def test_can_operate(self):
        expected = [(
            'Altitude Radio', 'Pitch', 'Takeoff', 'Go Around And Climbout', 'Landing',
            'Ground To Lowest Point Of Tail', 'Main Gear To Lowest Point Of Tail',
        )]
        opts = AltitudeTail.get_operational_combinations()
        self.assertEqual(opts, expected)

    def test_altitude_tail(self):
        talt = AltitudeTail()
        airborne = buildsections('Airborne', [5, 17])

        talt.derive(Parameter('Altitude Radio', np.ma.zeros(10), 1,0.0),
                    Parameter('Pitch', np.ma.arange(10) * 2, 1, 0.0),
                    buildsections('Takeoff', [0, 3]),
                    buildsections('Go Around And Climbout', [5, 6]),
                    buildsections('Landing', [8, 10]),
                    Attribute('Ground To Lowest Point Of Tail', ut.convert(10.0, ut.FT, ut.METER)),
                    Attribute('Main Gear To Lowest Point Of Tail', ut.convert(35.0, ut.FT, ut.METER)))
        result = talt.array
        # At 35ft tail arm and 16deg nose up, the tail just scrapes the runway with 10ft
        # clearance at the mainwheels...
        answer = np.ma.array(data=[10.0,
                                    8.7777730,
                                    7.5525615,
                                    6.3213517,
                                    5.0810707,
                                    3.8285556,
                                    2.5605203,
                                    1.2735199,
                                    -0.0360885,
                                    -1.372189],
                             dtype=np.float, mask=[0]*4+[1]+[0]*2+[1]+[0]*2)
        ma_test.assert_masked_array_almost_equal(result, answer)

    def test_altitude_tail_after_lift(self):
        talt = AltitudeTail()
        talt.derive(Parameter('Altitude Radio', np.ma.array([0, 1.372189])),
                    Parameter('Pitch', np.ma.array([0, 18])),
                    buildsections('Takeoff', [0, 2]),
                    buildsections('Go Around And Climbout', [2, 2]),
                    buildsections('Landing', [2, 2]),
                    Attribute('Ground To Lowest Point Of Tail', ut.convert(10.0, ut.FT, ut.METER)),
                    Attribute('Main Gear To Lowest Point Of Tail', ut.convert(35.0, ut.FT, ut.METER)))
        result = talt.array
        # Lift 5ft
        answer = np.ma.array(data=[10, 0.0],
                             dtype=np.float, mask=False)
        np.testing.assert_array_almost_equal(result.data, answer.data)


###############################################################################
# Brakes

class TestBrake_TempAvg(unittest.TestCase):

    def setUp(self):
        self.node_class = Brake_TempAvg

    def test_can_operate(self):
        poss_combs = self.node_class.get_operational_combinations()
        self.assertEqual(len(poss_combs), 2**8-1)

    def test_derive(self):
        brake_1_array =   [0, 30, 50, 80,  100, 100, 70, 70, 70, 50, 50, 10,  0,  0, 0]
        brake_3_array =   [0,  0, 30, 60,   85, 100, 70, 70, 70, 50, 50, 30, 10, 10, 0]
        expected_array =  [0, 15, 40, 70, 92.5, 100, 70, 70, 70, 50, 50, 20,  5,  5, 0]

        brake_1 = P(name='Brake (1) Temp', array=brake_1_array, frequency=1,
                 offset=0.1)

        brake_3 = P(name='Brake (3) Temp', array=brake_3_array, frequency=1,
                         offset=0.5)

        node = self.node_class()
        node.derive(brake_1, None, brake_3, None, None, None, None, None)

        assert_array_equal(node.array, expected_array)
        self.assertEqual(node.offset, 0.3)


class TestBrake_TempMax(unittest.TestCase):

    def setUp(self):
        self.node_class = Brake_TempMax

    def test_can_operate(self):
        poss_combs = self.node_class.get_operational_combinations()
        self.assertEqual(len(poss_combs), 2**8-1)

    def test_derive(self):
        brake_1_array =  [0, 30, 50, 80, 100, 100, 70, 70, 70, 50, 50, 10,  0,  0, 0]
        brake_3_array =  [0,  0, 30, 60,  85, 100, 70, 70, 70, 50, 50, 30, 10, 10, 0]
        expected_array = [0, 30, 50, 80, 100, 100, 70, 70, 70, 50, 50, 30, 10, 10, 0]

        brake_1 = P(name='Brake (1) Temp', array=brake_1_array, frequency=1,
                 offset=0.1)

        brake_3 = P(name='Brake (3) Temp', array=brake_3_array, frequency=1,
                         offset=0.5)

        node = self.node_class()
        node.derive(brake_1, None, brake_3, None, None, None, None, None)

        assert_array_equal(node.array, expected_array)
        self.assertEqual(node.offset, 0.3)


class TestBrake_TempMin(unittest.TestCase):

    def setUp(self):
        self.node_class = Brake_TempMin

    def test_can_operate(self):
        poss_combs = self.node_class.get_operational_combinations()
        self.assertEqual(len(poss_combs), 2**8-1)

    def test_derive(self):
        brake_1_array =  [0, 30, 50, 80, 100, 100, 70, 70, 70, 50, 50, 10,  0,  0, 0]
        brake_3_array =  [0,  0, 30, 60,  85, 100, 70, 70, 70, 50, 50, 30, 10, 10, 0]
        expected_array = [0,  0, 30, 60,  85, 100, 70, 70, 70, 50, 50, 10,  0,  0, 0]

        brake_1 = P(name='Brake (1) Temp', array=brake_1_array, frequency=1,
                 offset=0.1)

        brake_3 = P(name='Brake (3) Temp', array=brake_3_array, frequency=1,
                         offset=0.5)

        node = self.node_class()
        node.derive(brake_1, None, brake_3, None, None, None, None, None)

        assert_array_equal(node.array, expected_array)
        self.assertEqual(node.offset, 0.3)


class TestBrakePressure(unittest.TestCase):
    def test_can_operate(self):
        two_sources = ('Brake (L) Press', 'Brake (R) Press')
        four_sources = ('Brake (L) Inboard Press',
                        'Brake (L) Outboard Press',
                        'Brake (R) Inboard Press',
                        'Brake (R) Outboard Press')
        opts = BrakePressure.get_operational_combinations()
        self.assertTrue(two_sources in opts)
        self.assertTrue(four_sources in opts)

    def test_basic_two_params(self):
        brake_left = P('Brake (L) Press', np.ma.array([0,1,0,0,0]))
        brake_right = P('Brake (R) Press', np.ma.array([0,0,0,1,0]))
        brakes = BrakePressure()
        brakes.derive(brake_left, brake_right)
        expected = np.ma.array([0.0, 0.5, 0.5, 0.0, 0.0, 0.0, 0.5, 0.5, 0.0, 0.0],
                               mask = [0,0,0,0,0,0,0,0,0,1])
        assert_array_equal(brakes.array, expected)

    def test_basic_four_params(self):
        brake_li = P('Brake (L) Inboard Press', np.ma.array([0,0.75,1,0.75,0]))
        brake_lo = P('Brake (L) Outboard Press', np.ma.array([0,0.75,1,0.75,0]))
        brake_ri = P('Brake (R) Inboard Press', np.ma.array([0,0.75,1,0.75,0]))
        brake_ro = P('Brake (R) Outboard Press', np.ma.array([0,0.75,1,0.75,0]))
        brakes = BrakePressure()
        brakes.derive(None, None, brake_li, brake_lo, brake_ri, brake_ro)
        expected = np.ma.array([0.0, 0.5, 0.5, 0.0, 0.0, 0.0, 0.5, 0.5, 0.0, 0.0],
                               mask = [0,0,0,0,0,0,0,0,0,1])
        self.assertAlmostEqual(brakes.array[4], 0.75)
        self.assertAlmostEqual(brakes.array[8], 1.0)


class TestCabinAltitude(unittest.TestCase):
    def test_can_operate(self):
        expected = [('Cabin Press',)]
        opts = CabinAltitude.get_operational_combinations()
        self.assertEqual(opts,expected)

    def test_basic(self):
        cp = P(name='Cabin Press',
               array=np.ma.array([14.696, 10.108, 4.3727, 2.1490]),
               units=ut.PSI)
        ca = CabinAltitude()
        ca.derive(cp)
        expected = np.ma.array([0.0, 10000, 30000, 45000])
        ma_test.assert_masked_array_almost_equal (ca.array, expected, decimal=-3)


class TestClimbForFlightPhases(unittest.TestCase):
    def test_can_operate(self):
        expected = [('Altitude STD Smoothed','Fast')]
        opts = ClimbForFlightPhases.get_operational_combinations()
        self.assertEqual(opts, expected)

    def test_climb_for_flight_phases_basic(self):
        up_and_down_data = np.ma.array([0,0,2,5,3,2,5,6,8,0])
        phase_fast = Fast()
        phase_fast.derive(P('Airspeed', np.ma.array([0]+[100]*8+[0])))
        climb = ClimbForFlightPhases()
        climb.derive(Parameter('Altitude STD Smoothed', up_and_down_data), phase_fast)
        expected = np.ma.array([0,0,2,5,0,0,3,4,6,0])
        ma_test.assert_masked_array_approx_equal(climb.array, expected)


class TestControlColumn(unittest.TestCase):

    def setUp(self):
        ccc = np.ma.array(data=[])
        self.ccc = P('Control Column (Capt)', ccc)
        ccf = np.ma.array(data=[])
        self.ccf = P('Control Column (FO)', ccf)

    def test_can_operate(self):
        expected = [('Control Column (Capt)', 'Control Column (FO)')]
        opts = ControlColumn.get_operational_combinations()
        self.assertEqual(opts, expected)

    @patch('analysis_engine.derived_parameters.blend_two_parameters')
    def test_control_column(self, blend_two_parameters):
        blend_two_parameters.return_value = [None, None, None]
        cc = ControlColumn()
        cc.derive(self.ccc, self.ccf)
        blend_two_parameters.assert_called_once_with(self.ccc, self.ccf)


class TestControlColumnForce(unittest.TestCase):

    def test_can_operate(self):
        expected = [('Control Column Force (Capt)',
                     'Control Column Force (FO)')]
        opts = ControlColumnForce.get_operational_combinations()
        self.assertEqual(opts, expected)

    def test_control_column_force(self):
        ccf = ControlColumnForce()
        ccf.derive(
            ControlColumnForce('Control Column Force (Capt)',
                               np.ma.array([0,1,2,3], mask=[True, False, True, False])),
            ControlColumnForce('Control Column Force (FO)',
                               np.ma.array([4,5,6,7], mask=[False, True, True, False])))
        self.assertEqual(ccf.array.tolist(), [4, 1, None, 10])


class TestControlWheel(unittest.TestCase):

    def setUp(self):
        cwc = np.ma.array(data=[])
        self.cwc = P('Control Wheel (Capt)', cwc)
        cwf = np.ma.array(data=[])
        self.cwf = P('Control Wheel (FO)', cwf)

    def test_can_operate(self):
        expected = ('Control Wheel (Capt)',
                    'Control Wheel (FO)',
                    'Control Wheel Synchro',
                    'Control Wheel Potentiometer')
        opts = ControlWheel.get_operational_combinations()
        self.assertIn(('Control Wheel Synchro',), opts)
        self.assertIn(('Control Wheel Potentiometer',), opts)
        self.assertIn(('Control Wheel (Capt)', 'Control Wheel (FO)'), opts)
        self.assertEqual(opts[-1], expected)
        self.assertEqual(len(opts), 13)

    @patch('analysis_engine.derived_parameters.blend_two_parameters')
    def test_control_wheel(self, blend_two_parameters):
        blend_two_parameters.return_value = [None, None, None]
        cw = ControlWheel()
        cw.derive(self.cwc, self.cwf)
        blend_two_parameters.assert_called_once_with(self.cwc, self.cwf)


class TestControlWheelForce(unittest.TestCase):

    def test_can_operate(self):
        expected = [('Control Wheel Force (Capt)',
                     'Control Wheel Force (FO)')]
        opts = ControlWheelForce.get_operational_combinations()
        self.assertEqual(opts, expected)

    def test_control_wheel_force(self):
        ccf = ControlWheelForce()
        ccf.derive(
            ControlWheelForce('Control Wheel Force (Capt)', np.ma.arange(10)),
            ControlWheelForce('Control Wheel Force (FO)', np.ma.arange(10)))
        np.testing.assert_array_almost_equal(ccf.array, np.ma.arange(0, 20, 2))



class TestDescendForFlightPhases(unittest.TestCase):
    def test_can_operate(self):
        expected = [('Altitude STD Smoothed', 'Fast')]
        opts = DescendForFlightPhases.get_operational_combinations()
        self.assertEqual(opts, expected)

    def test_descend_for_flight_phases_basic(self):
        down_and_up_data = np.ma.array([0,0,12,5,3,12,15,10,7,0])
        phase_fast = Fast()
        phase_fast.derive(P('Airspeed', np.ma.concatenate((np.zeros(1), np.ones(8) * 100, np.zeros(1)))))
        descend = DescendForFlightPhases()
        descend.derive(Parameter('Altitude STD Smoothed', down_and_up_data), phase_fast)
        expected = np.ma.array([0,0,0,-7,-9,0,0,-5,-8,0])
        ma_test.assert_masked_array_approx_equal(descend.array, expected)


class TestSidestickAngleCapt(NodeTest, unittest.TestCase):
    def setUp(self):
        self.node_class = SidestickAngleCapt
        self.operational_combinations = [
            ('Sidestick Pitch (Capt)', 'Sidestick Roll (Capt)'),
        ]

    def test_derive(self):
        pitch_array = np.ma.arange(20)
        roll_array = pitch_array[::-1]
        pitch = P('Sidestick Pitch (Capt)', pitch_array)
        roll = P('Sidestick Roll (Capt)', roll_array)
        node = self.node_class()
        node.derive(pitch, roll)

        expected_array = np.ma.sqrt(pitch_array ** 2 + roll_array ** 2)
        assert_array_equal(node.array, expected_array)

    def test_derive_from_hdf(self):
        [pitch, roll, sidestick], phase = self.get_params_from_hdf(
            os.path.join(test_data_path, 'dual_input.hdf5'),
            ['Pitch Command (Capt)', 'Roll Command (Capt)', # old names
             self.node_class.get_name()])

        roll.array = align(roll, pitch)

        node = self.node_class()
        node.derive(pitch, roll)
        expected_array = np.ma.sqrt(pitch.array ** 2 + roll.array ** 2)
        assert_array_equal(node.array, expected_array)

        assert_array_equal(node.array, sidestick.array)


class TestSidestickAngleFO(NodeTest, unittest.TestCase):
    def setUp(self):
        self.node_class = SidestickAngleFO
        self.operational_combinations = [
            ('Sidestick Pitch (FO)', 'Sidestick Roll (FO)'),
        ]

    def test_derive(self):
        pitch_array = np.ma.arange(20)
        roll_array = pitch_array[::-1]
        pitch = P('Sidestick Pitch (FO)', pitch_array)
        roll = P('Sidestick Roll (FO)', roll_array)
        node = self.node_class()
        node.derive(pitch, roll)

        expected_array = np.ma.sqrt(pitch_array ** 2 + roll_array ** 2)
        assert_array_equal(node.array, expected_array)

    def test_derive_from_hdf(self):
        [pitch, roll, sidestick], phase = self.get_params_from_hdf(
            os.path.join(test_data_path, 'dual_input.hdf5'),
            ['Pitch Command (FO)', 'Roll Command (FO)',  # old names
             self.node_class.get_name()])

        roll.array = align(roll, pitch)

        node = self.node_class()
        node.derive(pitch, roll)
        expected_array = np.ma.sqrt(pitch.array ** 2 + roll.array ** 2)
        assert_array_equal(node.array, expected_array)

        np.testing.assert_array_almost_equal(node.array, sidestick.array)


class TestDistanceToLanding(unittest.TestCase):

    def test_can_operate(self):
        expected = [('Distance Travelled', 'Touchdown')]
        opts = DistanceToLanding.get_operational_combinations()
        self.assertEqual(opts, expected)

    def test_derive(self):
        distance_travelled = P('Distance Travelled', array=np.ma.arange(0, 100))
        tdwns = KTI('Touchdown', items=[KeyTimeInstance(70, 'Touchdown'),
                                        KeyTimeInstance(95, 'Touchdown')])

        expected_result = np.ma.concatenate((np.arange(70, -1, -1), np.arange(24, -1, -1), np.arange(1, 5, 1)))
        dtl = DistanceToLanding()
        dtl.derive(distance_travelled, tdwns)
        assert_array_equal(dtl.array, expected_result)

    def test_no_touchdown(self):
        distance_travelled = P('Distance Travelled', array=np.ma.arange(0, 10))
        tdwns = []
        dtl = DistanceToLanding()
        dtl.derive(distance_travelled, tdwns)
        expected_result = np.ma.array(data=np.zeros(10), mask=True)
        ma_test.assert_masked_array_equal(dtl.array, expected_result)


class TestDistanceFlown(unittest.TestCase):

    def setUp(self):
        self.node_class = DistanceFlown

    def test_can_operate(self):
        ops = self.node_class.get_operational_combinations()
        self.assertEqual(ops, [('Airspeed True', 'Airborne')])

    def test_derive_basic(self):
        tas=P('Airspeed True', array=np.ma.ones(20) * 360.0)
        airborne = buildsections('Airborne', [5, 17])
        node = self.node_class()
        node.get_derived((tas, airborne))
        expected = np.ma.concatenate((np.zeros(5), np.ma.arange(0.0, 1.0, 0.1), np.ones(5) * 1.1))
        assert_array_almost_equal(node.array, expected, decimal=1)


class TestDistanceTravelled(unittest.TestCase):

    def test_can_operate(self):
        expected = [('Groundspeed',)]
        opts = DistanceTravelled.get_operational_combinations()
        self.assertEqual(opts, expected)

    @patch('analysis_engine.derived_parameters.integrate')
    @patch('analysis_engine.derived_parameters.repair_mask')
    def test_derive(self, repair_mask, integrate):
        gndspeed = Mock()
        gndspeed.array = Mock()
        gndspeed.frequency = Mock()
        repair_mask.return_value = Mock()
        DistanceTravelled().derive(gndspeed)
        repair_mask.assert_called_once_with(gndspeed.array, gndspeed.frequency,
                                            repair_duration=None)
        integrate.assert_called_once_with(repair_mask.return_value, gndspeed.frequency,
                                          scale=1.0 / 3600)


class TestDrift(unittest.TestCase):

    def test_can_operate(self):
        self.assertTrue(Drift.can_operate(('Drift (1)',)))
        self.assertTrue(Drift.can_operate(('Drift (2)',)))
        self.assertTrue(Drift.can_operate(('Drift (1)', 'Drift (2)')))
        self.assertTrue(Drift.can_operate(('Track', 'Heading Continuous')))

    @unittest.skip('Test Not Implemented')
    def test_derive(self):
        self.assertTrue(False, msg='Test not implemented.')


class TestEng_EPRAvg(unittest.TestCase, NodeTest):

    def setUp(self):
        self.node_class = Eng_EPRAvg
        self.operational_combinations = [
            ('Eng (1) EPR',),
            ('Eng (1) EPR', 'Eng (2) EPR',),
            ('Eng (1) EPR', 'Eng (2) EPR', 'Eng (3) EPR',),
            ('Eng (1) EPR', 'Eng (2) EPR', 'Eng (3) EPR', 'Eng (4) EPR',),
        ]

    @unittest.skip('Test Not Implemented')
    def test_derive(self):
        self.assertTrue(False, msg='Test not implemented.')


class TestEng_EPRMax(unittest.TestCase, NodeTest):

    def setUp(self):
        self.node_class = Eng_EPRMax
        self.operational_combinations = [
            ('Eng (1) EPR',),
            ('Eng (1) EPR', 'Eng (2) EPR',),
            ('Eng (1) EPR', 'Eng (2) EPR', 'Eng (3) EPR',),
            ('Eng (1) EPR', 'Eng (2) EPR', 'Eng (3) EPR', 'Eng (4) EPR',),
        ]

    def test_derive(self):
        eng_1_array = np.ma.array([ 1.02,  1.09,  1.16,  1.23,  1.3 ,  1.37,  1.44,  1.51,  1.58,
                                    1.65,  1.72,  1.79])

        eng_2_array = np.ma.array([ 1.04,  1.11,  1.16,  1.2 ,  1.33,  1.34,  1.44,  1.51,  1.6,
                                    1.63,  1.71,  1.79])

        expected_array = eng_1_array
        expected_array[[0,1,4,8]] = eng_2_array[[0,1,4,8]]

        eng_1 = P(name='Eng (1) EPR', array=eng_1_array, frequency=1, offset=0.02734375)
        eng_2 = P(name='Eng (2) EPR', array=eng_2_array, frequency=1, offset=0.52734375)

        node = self.node_class()
        node.derive(eng_1, eng_2, None, None)

        assert_array_equal(node.array, expected_array)
        self.assertEqual(node.offset, 0.27734375)


class TestEng_EPRMin(unittest.TestCase, NodeTest):

    def setUp(self):
        self.node_class = Eng_EPRMin
        self.operational_combinations = [
            ('Eng (1) EPR',),
            ('Eng (1) EPR', 'Eng (2) EPR',),
            ('Eng (1) EPR', 'Eng (2) EPR', 'Eng (3) EPR',),
            ('Eng (1) EPR', 'Eng (2) EPR', 'Eng (3) EPR', 'Eng (4) EPR',),
        ]

    def test_derive(self):
        eng_1_array = np.ma.array([ 1.02,  1.09,  1.16,  1.23,  1.3 ,  1.37,  1.44,  1.51,  1.58,
                                    1.65,  1.72,  1.79])

        eng_2_array = np.ma.array([ 1.04,  1.11,  1.16,  1.2 ,  1.33,  1.34,  1.44,  1.51,  1.6,
                                    1.63,  1.71,  1.79])

        expected_array = eng_2_array
        expected_array[[0,1,4,8]] = eng_1_array[[0,1,4,8]]

        eng_1 = P(name='Eng (1) EPR', array=eng_1_array, frequency=1, offset=0.02734375)
        eng_2 = P(name='Eng (2) EPR', array=eng_2_array, frequency=1, offset=0.52734375)

        node = self.node_class()
        node.derive(eng_1, eng_2, None, None)

        assert_array_equal(node.array, expected_array)
        self.assertEqual(node.offset, 0.27734375)


class TestEng_EPRMinFor5Sec(unittest.TestCase, NodeTest):

    def setUp(self):
        self.node_class = Eng_EPRMinFor5Sec
        self.operational_combinations = [('Eng (*) EPR Min',)]

    @unittest.skip('Test Not Implemented')
    def test_derive(self):
        self.assertTrue(False, msg='Test not implemented.')


class TestEng_N1Avg(unittest.TestCase, NodeTest):

    def setUp(self):
        self.node_class = Eng_N1Avg
        self.operational_combinations = [
            ('Eng (1) N1',),
            ('Eng (1) N1', 'Eng (2) N1',),
            ('Eng (1) N1', 'Eng (2) N1', 'Eng (3) N1',),
            ('Eng (1) N1', 'Eng (2) N1', 'Eng (3) N1', 'Eng (4) N1',),
        ]

    def test_derive_two_engines(self):
        # this tests that average is performed on incomplete dependencies and
        # more than one dependency provided.
        a = np.ma.arange(0, 10)
        b = np.ma.arange(10, 20)
        a[0] = np.ma.masked
        b[0] = np.ma.masked
        b[-1] = np.ma.masked
        eng_avg = Eng_N1Avg()
        eng_avg.derive(P('a',a), P('b',b), None, None)
        assert_array_equal(
            np.ma.filled(eng_avg.array, fill_value=999),
            np.array([999, # both masked, so filled with 999
                      6,7,8,9,10,11,12,13, # unmasked avg of two engines
                      9]) # only second engine value masked
        )


class TestEng_N1Max(unittest.TestCase, NodeTest):

    def setUp(self):
        self.node_class = Eng_N1Max
        self.operational_combinations = [
            ('Eng (1) N1',),
            ('Eng (1) N1', 'Eng (2) N1',),
            ('Eng (1) N1', 'Eng (2) N1', 'Eng (3) N1',),
            ('Eng (1) N1', 'Eng (2) N1', 'Eng (3) N1', 'Eng (4) N1',),
        ]

    def test_derive_two_engines(self):
        # this tests that average is performed on incomplete dependencies and
        # more than one dependency provided.
        a = np.ma.arange(0, 10)
        b = np.ma.arange(10, 20)
        a[0] = np.ma.masked
        b[0] = np.ma.masked
        b[-1] = np.ma.masked
        eng = Eng_N1Max()
        eng.derive(P('a',a), P('b',b), None, None)
        assert_array_equal(
            np.ma.filled(eng.array, fill_value=999),
            np.array([999, # both masked, so filled with 999
                      11,12,13,14,15,16,17,18,9])
        )

    def test_derive_two_engines_offset(self):
        # this tests that average is performed on data sampled alternately.
        a = np.ma.arange(50, 55)
        b = np.ma.arange(54, 49, -1) + 0.2
        eng = Eng_N1Max()
        eng.derive(P('Eng (1)',a,offset=0.25), P('Eng (2)',b, offset=0.75), None, None)
        assert_array_equal(eng.array,np.ma.array([54.2, 53.2, 52.2, 53, 54]))
        self.assertEqual(eng.offset, 0)


class TestEng_N1Min(unittest.TestCase, NodeTest):

    def setUp(self):
        self.node_class = Eng_N1Min
        self.operational_combinations = [
            ('Eng (1) N1',),
            ('Eng (1) N1', 'Eng (2) N1',),
            ('Eng (1) N1', 'Eng (2) N1', 'Eng (3) N1',),
            ('Eng (1) N1', 'Eng (2) N1', 'Eng (3) N1', 'Eng (4) N1',),
        ]

    def test_derive_two_engines(self):
        # this tests that average is performed on incomplete dependencies and
        # more than one dependency provided.
        a = np.ma.arange(0, 10)
        b = np.ma.arange(10,20)
        a[0] = np.ma.masked
        b[0] = np.ma.masked
        b[-1] = np.ma.masked
        eng = Eng_N1Min()
        eng.derive(P('a',a), P('b',b), None, None)
        assert_array_equal(
            np.ma.filled(eng.array, fill_value=999),
            np.array([999, # both masked, so filled with 999
                      1,2,3,4,5,6,7,8,9])
        )


class TestEng_N1MinFor5Sec(unittest.TestCase, NodeTest):

    def setUp(self):
        self.node_class = Eng_N1MinFor5Sec
        self.operational_combinations = [('Eng (*) N1 Min',)]

    def test_derive(self):
        test_data = np.ma.concatenate((np.arange(5, 0, -1), np.arange(0, 5), np.ones(5) * 5))
        param=P('Eng (*) N1 Min', array=test_data, frequency=1.0)
        min5s = Eng_N1MinFor5Sec()
        min5s.derive(param)
        expected = np.ma.array(data=[5,4,3,3,3,3,3,3,3,4]+[5]*5,
                               mask=[0]*9+[1]*6)
        ma_test.assert_masked_array_equal(min5s.array, expected)

    @unittest.expectedFailure
    def test_real_data(self):
        test_data = np.ma.array([56,53.5,49.6,47.2,41.9,37.3,33.8,31.6,30.2,
                                 29.9,30.1,30,30.1,30.1,30.1,30.2,30.2,30.9,
                                 32.9,37.2,40.1,39.7,37.6,36.1,36,38.1,42.1,
                                 44.3,44.8,44.5,46.3,50.5,55.1,55.5,54.9,54.4])
        param=P('Eng (*) N1 Min', array=test_data, frequency=1.0)
        min5s = Eng_N1MinFor5Sec()
        min5s.derive(param)
        #The second_window process is not sensitive to min/max hence tracks
        #this data incorrectly. The peak at sample 20 should set the level
        #for 5 seconds, and the trough that follows should not go lower than
        #the highest value seen for 5 seconds.
        self.assertTrue(np.all(min5s.array[18:23] == np.ma.array([40.1]*5)))
        self.assertAlmostEqual(min5s.array[24], 39.7)

class TestEng_N2Avg(unittest.TestCase, NodeTest):

    def setUp(self):
        self.node_class = Eng_N2Avg
        self.operational_combinations = [
            ('Eng (1) N2',),
            ('Eng (1) N2', 'Eng (2) N2',),
            ('Eng (1) N2', 'Eng (2) N2', 'Eng (3) N2',),
            ('Eng (1) N2', 'Eng (2) N2', 'Eng (3) N2', 'Eng (4) N2',),
        ]

    def test_derive_two_engines(self):
        # this tests that average is performed on incomplete dependencies and
        # more than one dependency provided.
        a = np.ma.arange(0, 10)
        b = np.ma.arange(10, 20)
        a[0] = np.ma.masked
        b[0] = np.ma.masked
        b[-1] = np.ma.masked
        eng_avg = Eng_N2Avg()
        eng_avg.derive(P('a',a), P('b',b), None, None)
        assert_array_equal(
            np.ma.filled(eng_avg.array, fill_value=999),
            np.array([999, # both masked, so filled with 999
                      6,7,8,9,10,11,12,13, # unmasked avg of two engines
                      9]) # only second engine value masked
        )


class TestEng_N2Max(unittest.TestCase, NodeTest):

    def setUp(self):
        self.node_class = Eng_N2Max
        self.operational_combinations = [
            ('Eng (1) N2',),
            ('Eng (1) N2', 'Eng (2) N2',),
            ('Eng (1) N2', 'Eng (2) N2', 'Eng (3) N2',),
            ('Eng (1) N2', 'Eng (2) N2', 'Eng (3) N2', 'Eng (4) N2',),
        ]

    def test_derive_two_engines(self):
        # this tests that average is performed on incomplete dependencies and
        # more than one dependency provided.
        a = np.ma.arange(0, 10)
        b = np.ma.arange(10, 20)
        a[0] = np.ma.masked
        b[0] = np.ma.masked
        b[-1] = np.ma.masked
        eng = Eng_N2Max()
        eng.derive(P('a',a), P('b',b), None, None)
        assert_array_equal(
            np.ma.filled(eng.array, fill_value=999),
            np.array([999, # both masked, so filled with 999
                      11,12,13,14,15,16,17,18,9])
        )


class TestEng_N2Min(unittest.TestCase, NodeTest):

    def setUp(self):
        self.node_class = Eng_N2Min
        self.operational_combinations = [
            ('Eng (1) N2',),
            ('Eng (1) N2', 'Eng (2) N2',),
            ('Eng (1) N2', 'Eng (2) N2', 'Eng (3) N2',),
            ('Eng (1) N2', 'Eng (2) N2', 'Eng (3) N2', 'Eng (4) N2',),
        ]

    def test_derive_two_engines(self):
        # this tests that average is performed on incomplete dependencies and
        # more than one dependency provided.
        a = np.ma.arange(0, 10)
        b = np.ma.arange(10, 20)
        a[0] = np.ma.masked
        b[0] = np.ma.masked
        b[-1] = np.ma.masked
        eng = Eng_N2Min()
        eng.derive(P('a',a), P('b',b), None, None)
        assert_array_equal(
            np.ma.filled(eng.array, fill_value=999),
            np.array([999, # both masked, so filled with 999
                      1,2,3,4,5,6,7,8,9])
        )


class TestEng_N3Avg(unittest.TestCase, NodeTest):

    def setUp(self):
        self.node_class = Eng_N3Avg
        self.operational_combinations = [
            ('Eng (1) N3',),
            ('Eng (1) N3', 'Eng (2) N3',),
            ('Eng (1) N3', 'Eng (2) N3', 'Eng (3) N3',),
            ('Eng (1) N3', 'Eng (2) N3', 'Eng (3) N3', 'Eng (4) N3',),
        ]

    def test_derive_two_engines(self):
        # this tests that average is performed on incomplete dependencies and
        # more than one dependency provided.
        a = np.ma.arange(0, 10)
        b = np.ma.arange(10, 20)
        a[0] = np.ma.masked
        b[0] = np.ma.masked
        b[-1] = np.ma.masked
        eng_avg = Eng_N3Avg()
        eng_avg.derive(P('a',a), P('b',b), None, None)
        assert_array_equal(
            np.ma.filled(eng_avg.array, fill_value=999),
            np.array([999, # both masked, so filled with 999
                      6,7,8,9,10,11,12,13, # unmasked avg of two engines
                      9]) # only second engine value masked
        )


class TestEng_N3Max(unittest.TestCase, NodeTest):

    def setUp(self):
        self.node_class = Eng_N3Max
        self.operational_combinations = [
            ('Eng (1) N3',),
            ('Eng (1) N3', 'Eng (2) N3',),
            ('Eng (1) N3', 'Eng (2) N3', 'Eng (3) N3',),
            ('Eng (1) N3', 'Eng (2) N3', 'Eng (3) N3', 'Eng (4) N3',),
        ]

    def test_derive_two_engines(self):
        # this tests that average is performed on incomplete dependencies and
        # more than one dependency provided.
        a = np.ma.arange(0, 10)
        b = np.ma.arange(10, 20)
        a[0] = np.ma.masked
        b[0] = np.ma.masked
        b[-1] = np.ma.masked
        eng = Eng_N3Max()
        eng.derive(P('a',a), P('b',b), None, None)
        assert_array_equal(
            np.ma.filled(eng.array, fill_value=999),
            np.array([999, # both masked, so filled with 999
                      11,12,13,14,15,16,17,18,9])
        )


class TestEng_N3Min(unittest.TestCase, NodeTest):

    def setUp(self):
        self.node_class = Eng_N3Min
        self.operational_combinations = [
            ('Eng (1) N3',),
            ('Eng (1) N3', 'Eng (2) N3',),
            ('Eng (1) N3', 'Eng (2) N3', 'Eng (3) N3',),
            ('Eng (1) N3', 'Eng (2) N3', 'Eng (3) N3', 'Eng (4) N3',),
        ]

    def test_derive_two_engines(self):
        # this tests that average is performed on incomplete dependencies and
        # more than one dependency provided.
        a = np.ma.arange(10)
        b = np.ma.arange(10, 20)
        a[0] = np.ma.masked
        b[0] = np.ma.masked
        b[-1] = np.ma.masked
        eng = Eng_N3Min()
        eng.derive(P('a',a), P('b',b), None, None)
        assert_array_equal(
            np.ma.filled(eng.array, fill_value=999),
            np.array([999, # both masked, so filled with 999
                      1,2,3,4,5,6,7,8,9])
        )


class TestEng_NpAvg(unittest.TestCase):
    def test_can_operate(self):
        opts = Eng_NpAvg.get_operational_combinations()
        self.assertEqual(opts[0], ('Eng (1) Np',))
        self.assertEqual(opts[-1], ('Eng (1) Np', 'Eng (2) Np', 'Eng (3) Np', 'Eng (4) Np'))
        self.assertEqual(len(opts), 15) # 15 combinations accepted!


    def test_derive_two_engines(self):
        # this tests that average is performed on incomplete dependencies and
        # more than one dependency provided.
        a = np.ma.arange(0, 10)
        b = np.ma.arange(10, 20)
        a[0] = np.ma.masked
        b[0] = np.ma.masked
        b[-1] = np.ma.masked
        eng_avg = Eng_NpAvg()
        eng_avg.derive(P('a',a), P('b',b), None, None)
        assert_array_equal(
            np.ma.filled(eng_avg.array, fill_value=999),
            np.array([999, # both masked, so filled with 999
                      6,7,8,9,10,11,12,13, # unmasked avg of two engines
                      9]) # only second engine value masked
        )


class TestEng_NpMax(unittest.TestCase):
    def test_can_operate(self):
        opts = Eng_NpMax.get_operational_combinations()
        self.assertEqual(opts[0], ('Eng (1) Np',))
        self.assertEqual(opts[-1], ('Eng (1) Np', 'Eng (2) Np', 'Eng (3) Np', 'Eng (4) Np'))
        self.assertEqual(len(opts), 15) # 15 combinations accepted!

    def test_derive_two_engines(self):
        # this tests that average is performed on incomplete dependencies and
        # more than one dependency provided.
        a = np.ma.arange(0, 10)
        b = np.ma.arange(10, 20)
        a[0] = np.ma.masked
        b[0] = np.ma.masked
        b[-1] = np.ma.masked
        eng = Eng_NpMax()
        eng.derive(P('a',a), P('b',b), None, None)
        assert_array_equal(
            np.ma.filled(eng.array, fill_value=999),
            np.array([999, # both masked, so filled with 999
                      11,12,13,14,15,16,17,18,9])
        )


class TestEng_NpMin(unittest.TestCase):
    def test_can_operate(self):
        opts = Eng_NpMin.get_operational_combinations()
        self.assertEqual(opts[0], ('Eng (1) Np',))
        self.assertEqual(opts[-1], ('Eng (1) Np', 'Eng (2) Np', 'Eng (3) Np', 'Eng (4) Np'))
        self.assertEqual(len(opts), 15) # 15 combinations accepted!

    def test_derive_two_engines(self):
        # this tests that average is performed on incomplete dependencies and
        # more than one dependency provided.
        a = np.ma.arange(0, 10)
        b = np.ma.arange(10, 20)
        a[0] = np.ma.masked
        b[0] = np.ma.masked
        b[-1] = np.ma.masked
        eng = Eng_NpMin()
        eng.derive(P('a',a), P('b',b), None, None)
        assert_array_equal(
            np.ma.filled(eng.array, fill_value=999),
            np.array([999, # both masked, so filled with 999
                      1,2,3,4,5,6,7,8,9])
        )


class TestFuelQty(unittest.TestCase):
    def test_can_operate(self):
        # testing for number of combinations possible, will operate with at
        # least one of the listed parameters. Not listing all operational
        # combinations as this can get very large (2**(n-1)-1) where n is the
        # number of parameters n-1 as both left and right are required if
        # either is avalibale (-1 as none is not a option)
        self.assertEqual(len(FuelQty.get_operational_combinations()), 2**7-2)
        opts = FuelQty.get_operational_combinations()
        self.assertTrue(('Fuel Qty (L)', 'Fuel Qty (C)', 'Fuel Qty (R)',
                         'Fuel Qty (Trim)', 'Fuel Qty (Aux)',
                         'Fuel Qty (Tail)', 'Fuel Qty (Stab)') in opts)

    def test_three_tanks(self):
        fuel_qty1 = P('Fuel Qty (L)',
                      array=np.ma.array([1,2,3], mask=[False, False, False]))
        fuel_qty2 = P('Fuel Qty (C)',
                      array=np.ma.array([2,4,6], mask=[False, False, False]))
        # Mask will be interpolated by repair_mask.
        fuel_qty3 = P('Fuel Qty (R)',
                      array=np.ma.array([3,6,9], mask=[False, True, False]))
        fuel_qty_node = FuelQty()
        fuel_qty_node.derive(fuel_qty1, fuel_qty2, fuel_qty3, None, None,
                             None, None)
        assert_array_equal(fuel_qty_node.array,
                                      np.ma.array([6, 12, 18]))
        # Works without all parameters.
        fuel_qty_node.derive(fuel_qty1, *[None,]*6)
        assert_array_equal(fuel_qty_node.array,
                                      np.ma.array([1, 2, 3]))

    def test_four_tanks(self):
        fuel_qty1 = P('Fuel Qty (L)',
                      array=np.ma.array([1,2,3], mask=[False, False, False]))
        fuel_qty2 = P('Fuel Qty (C)',
                      array=np.ma.array([2,4,6], mask=[False, False, False]))
        # Mask will be interpolated by repair_mask.
        fuel_qty3 = P('Fuel Qty (R)',
                      array=np.ma.array([3,6,9], mask=[False, True, False]))
        fuel_qty_a = P('Fuel Qty (Aux)',
                      array=np.ma.array([11,12,13], mask=[False, False, False]))
        fuel_qty_node = FuelQty()
        fuel_qty_node.derive(fuel_qty1, fuel_qty2, fuel_qty3, fuel_qty_a,
                             None, None, None)
        assert_array_equal(fuel_qty_node.array,
                                      np.ma.array([17, 24, 31]))

    def test_masked_tank(self):
        fuel_qty1 = P('Fuel Qty (L)',
                      array=np.ma.array([1,2,3], mask=[False, False, False]))
        fuel_qty2 = P('Fuel Qty (R)',
                      array=np.ma.array([2,4,6], mask=[True, True, True]))
        # Mask will be interpolated by repair_mask.
        fuel_qty_node = FuelQty()
        fuel_qty_node.derive(fuel_qty1, None, fuel_qty2, None, None, None, None)
        assert_array_equal(fuel_qty_node.array,
                                      np.ma.array([1, 2, 3]))

class TestFuelQtyC(unittest.TestCase):

    def setUp(self):
        self.node_class = FuelQtyC

    def test_can_operate(self):
        # testing for number of combinations possible, will operate with at
        # least one of the listed parameters. Not listing all operational
        # combinations as this can get very large (2**n-1) where n is the
        # number of parameters (-1 as none is not a option)
        opts = self.node_class.get_operational_combinations()
        self.assertTrue(('Fuel Qty (C) (1)',) in opts)
        self.assertTrue(('Fuel Qty (C) (2)',) in opts)
        self.assertTrue(('Fuel Qty (C) (3)',) in opts)
        self.assertTrue(('Fuel Qty (C) (1)', 'Fuel Qty (C) (2)',
                         'Fuel Qty (C) (3)') in opts)
        self.assertTrue(('Fuel Qty (C) (1)', 'Fuel Qty (C) (2)',
                         'Fuel Qty (C) (3)', 'Fuel Qty (C) (4)') in opts)
        self.assertEqual(len(opts), 15) # 2**4-1

    def test_three_tanks(self):
        fuel_qty1 = P('Fuel Qty (C) (1)',
                      array=np.ma.array([1,2,3], mask=[False, False, False]))
        fuel_qty2 = P('Fuel Qty (C) (2)',
                      array=np.ma.array([2,4,6], mask=[False, False, False]))
        fuel_qty3 = P('Fuel Qty (C) (3)',
                      array=np.ma.array([3,6,9], mask=[False, True, False]))
        fuel_qty_node = self.node_class()
        fuel_qty_node.derive(fuel_qty1, None, None, None)
        assert_array_equal(fuel_qty_node.array,
                                      np.ma.array([1, 2, 3]))
        fuel_qty_node.derive(None, fuel_qty2, None, None)
        assert_array_equal(fuel_qty_node.array,
                                      np.ma.array([2, 4, 6]))
        fuel_qty_node.derive(None, fuel_qty2, fuel_qty3, None)
        assert_array_equal(fuel_qty_node.array,
                                      np.ma.array([5, 10, 15],
                                                  mask=[False, True, False]))
        fuel_qty_node.derive(fuel_qty1, fuel_qty2, fuel_qty3, None)
        assert_array_equal(fuel_qty_node.array,
                                      np.ma.array([6, 12, 18],
                                                  mask=[False, True, False]))

class TestFuelQtyL(unittest.TestCase):

    def setUp(self):
        self.node_class = FuelQtyL

    def test_can_operate(self):
        # testing for number of combinations possible, will operate with at
        # least one of the listed parameters. Not listing all operational
        # combinations as this can get very large (2**n-1) where n is the
        # number of parameters (-1 as none is not a option)
        opts = self.node_class.get_operational_combinations()
        self.assertTrue(('Fuel Qty (L) (1)',) in opts)
        self.assertTrue(('Fuel Qty (L) (2)',) in opts)
        self.assertTrue(('Fuel Qty (L) (3)',) in opts)
        self.assertTrue(('Fuel Qty (L) (1)', 'Fuel Qty (L) (2)',
                         'Fuel Qty (L) (3)') in opts)
        self.assertTrue(('Fuel Qty (L) (1)', 'Fuel Qty (L) (2)',
                         'Fuel Qty (L) (3)', 'Fuel Qty (L) (4)') in opts)
        self.assertEqual(len(opts), 31) # 2**5-1

    def test_three_tanks(self):
        fuel_qty1 = P('Fuel Qty (L) (1)',
                      array=np.ma.array([1,2,3], mask=[False, False, False]))
        fuel_qty2 = P('Fuel Qty (L) (2)',
                      array=np.ma.array([2,4,6], mask=[False, False, False]))
        fuel_qty3 = P('Fuel Qty (L) (3)',
                      array=np.ma.array([3,6,9], mask=[False, True, False]))
        fuel_qty_node = self.node_class()
        fuel_qty_node.derive(fuel_qty1, None, None, None, None)
        assert_array_equal(fuel_qty_node.array,
                                      np.ma.array([1, 2, 3]))
        fuel_qty_node.derive(None, fuel_qty2, None, None, None)
        assert_array_equal(fuel_qty_node.array,
                                      np.ma.array([2, 4, 6]))
        fuel_qty_node.derive(None, fuel_qty2, fuel_qty3, None, None)
        assert_array_equal(fuel_qty_node.array,
                                      np.ma.array([5, 10, 15],
                                                  mask=[False, True, False]))
        fuel_qty_node.derive(fuel_qty1, fuel_qty2, fuel_qty3, None, None)
        assert_array_equal(fuel_qty_node.array,
                                      np.ma.array([6, 12, 18],
                                                  mask=[False, True, False]))


class TestFuelQtyR(unittest.TestCase):

    def setUp(self):
        self.node_class = FuelQtyR

    def test_can_operate(self):
        # testing for number of combinations possible, will operate with at
        # least one of the listed parameters. Not listing all operational
        # combinations as this can get very large (2**n-1) where n is the
        # number of parameters (-1 as none is not a option)
        opts = self.node_class.get_operational_combinations()
        self.assertTrue(('Fuel Qty (R) (1)',) in opts)
        self.assertTrue(('Fuel Qty (R) (2)',) in opts)
        self.assertTrue(('Fuel Qty (R) (3)',) in opts)
        self.assertTrue(('Fuel Qty (R) (1)', 'Fuel Qty (R) (2)',
                         'Fuel Qty (R) (3)') in opts)
        self.assertTrue(('Fuel Qty (R) (1)', 'Fuel Qty (R) (2)',
                         'Fuel Qty (R) (3)', 'Fuel Qty (R) (4)') in opts)
        self.assertEqual(len(opts), 31) # 2**5-1

    def test_three_tanks(self):
        fuel_qty1 = P('Fuel Qty (R) (1)',
                      array=np.ma.array([3,2,1], mask=[False, False, False]))
        fuel_qty2 = P('Fuel Qty (R) (2)',
                      array=np.ma.array([6,4,2], mask=[False, False, False]))
        fuel_qty3 = P('Fuel Qty (R) (3)',
                      array=np.ma.array([9,6,3], mask=[False, True, False]))
        fuel_qty_node = self.node_class()
        fuel_qty_node.derive(fuel_qty1, None, None, None, None)
        assert_array_equal(fuel_qty_node.array,
                                      np.ma.array([3, 2, 1]))
        fuel_qty_node.derive(None, fuel_qty2, None, None, None)
        assert_array_equal(fuel_qty_node.array,
                                      np.ma.array([6, 4, 2]))
        fuel_qty_node.derive(None, fuel_qty2, fuel_qty3, None, None)
        assert_array_equal(fuel_qty_node.array,
                                      np.ma.array([15, 10, 5],
                                                  mask=[False, True, False]))
        fuel_qty_node.derive(fuel_qty1, fuel_qty2, fuel_qty3, None, None)
        assert_array_equal(fuel_qty_node.array,
                                      np.ma.array([18, 12, 6],
                                                  mask=[False, True, False]))


class TestFuelQtyAux(unittest.TestCase):

    def setUp(self):
        self.node_class = FuelQtyAux

    def test_can_operate(self):
        opts = self.node_class.get_operational_combinations()
        self.assertIn(('Fuel Qty (Aux) (1)', 'Fuel Qty (Aux) (2)'), opts)
        self.assertIn(('Fuel Qty (Aux) (1)',), opts)
        self.assertIn(('Fuel Qty (Aux) (2)',), opts)
        self.assertEquals(len(opts), 3)

    def test_derive(self):
        fq1 = P('Fuel Qty (Aux) (1)', np.ma.array([40,30,20,10]))
        fq2 = P('Fuel Qty (Aux) (2)', np.ma.array([10,20,30,40]))

        dfq = self.node_class()
        dfq.derive(fq1, None)
        assert_array_equal(dfq.array, fq1.array)

        dfq.derive(None, fq2)
        assert_array_equal(dfq.array, fq2.array)

        dfq.derive(fq1, fq2)
        assert_array_equal(dfq.array, np.ma.ones(4) * 50)

class TestGrossWeightSmoothed(unittest.TestCase):

    def test_can_operate(self):
        expected = ('Eng (*) Fuel Flow','Gross Weight', 'Climbing',
                     'Descending', 'Airborne')
        self.assertTrue(GrossWeightSmoothed.can_operate(expected))
        self.assertTrue(GrossWeightSmoothed.can_operate(('Gross Weight')))

    def test_gw_real_data_1(self):
        ff = load(os.path.join(test_data_path,
                               'gross_weight_smoothed_1_ff.nod'))
        gw = load(os.path.join(test_data_path,
                               'gross_weight_smoothed_1_gw.nod'))
        gw_orig = gw.array.copy()
        try:
            climbs = load(os.path.join(test_data_path,
                                       'gross_weight_smoothed_1_climbs.nod'))
        except AttributeError: # Python 3
            climbs = buildsection('Climbing', 1018, 1463, 1017.671875,
                                  1462.671875)
        try:
            descends = load(os.path.join(test_data_path,
                                         'gross_weight_smoothed_1_descends.nod'))
        except AttributeError: # Python 3
            descends = buildsections('Descending',
                                     [1602, 2219, 1601.671875, 2218.671875],
                                     [2230, 2248, 2229.671875, 2247.671875],
                                     [2254, 2263, 2253.671875, 2262.671875],
                                     [2269, 2278, 2268.671875, 2277.671875],
                                     [2280, 2365, 2279.671875, 2364.671875],
                                     [2416, 2607, 2415.671875, 2606.671875],)
        try:
            fast = load(os.path.join(test_data_path,
                                     'gross_weight_smoothed_1_fast.nod'))
        except AttributeError: # Python 3
            fast = buildsection('Fast', 991, 2630, 990.53125, 2629.53125)
        gws = GrossWeightSmoothed()
        gws.derive(ff, gw, climbs, descends, fast)
        # Start is similar.
        self.assertTrue(abs(gws.array[640] - gw_orig[640]) < 30)
        # Climbing diverges.
        self.assertTrue(abs(gws.array[1150] - gw_orig[1150]) < 260)
        # End is similar.
        self.assertTrue(abs(gws.array[2500] - gw_orig[2500]) < 30)

    def test_gw_real_data_2(self):
        ff = load(os.path.join(test_data_path,
                               'gross_weight_smoothed_2_ff.nod'))
        gw = load(os.path.join(test_data_path,
                               'gross_weight_smoothed_2_gw.nod'))
        gw_orig = gw.array.copy()
        try:
            climbs = load(os.path.join(test_data_path,
                                       'gross_weight_smoothed_2_climbs.nod'))
        except AttributeError: # Python 3
            climbs = buildsection('Climbing',712, 1725, 711.671875,
                                  1724.671875)
        try:
            descends = load(os.path.join(test_data_path,
                                         'gross_weight_smoothed_2_descends.nod'))
        except AttributeError: # Python 3
            descends = buildsections('Descending',
                                     [4739, 6109, 4738.671875, 6108.671875],
                                     [6123, 6136, 6122.671875, 6135.671875],
                                     [6138, 6174, 6137.671875, 6173.671875],
                                     [6180, 6342, 6179.671875, 6341.671875],
                                     [6392, 6523, 6391.671875, 6522.671875],)

        try:
            fast = load(os.path.join(test_data_path,
                                     'gross_weight_smoothed_2_fast.nod'))
        except AttributeError: # Python 3
            fast = buildsection('Fast', 693, 6552, 692.53125, 6551.53125)
        gws = GrossWeightSmoothed()
        gws.derive(ff, gw, climbs, descends, fast)
        # Start is similar.
        self.assertTrue(abs(gws.array[600] - gw_orig[600]) < 35)
        # Climbing diverges.
        self.assertTrue(abs(gws.array[1500] - gw_orig[1500]) < 180)
        # Descending diverges.
        self.assertTrue(abs(gws.array[5800] - gw_orig[5800]) < 120)

    def test_gw_masked(self):
        weight = P('Gross Weight',np.ma.array([292,228,164,100],dtype=float),offset=0.0,frequency=1/64.0)
        fuel_flow = P('Eng (*) Fuel Flow', np.ma.ones(256) * 3600, offset=0.0, frequency=1.0)
        weight_aligned = align(weight, fuel_flow)
        climb = buildsection('Climbing', 10, 20)
        descend = buildsection('Descending', 40, 50)
        fast = buildsection('Fast', None, None)
        gws = GrossWeightSmoothed()
        result = gws.get_derived([fuel_flow, weight, climb, descend, fast])
        assert_equal(result.array, weight_aligned)

    def test_gw_formula(self):
        weight = P('Gross Weight',np.ma.array([292,228,164,100],dtype=float),offset=0.0,frequency=1/64.0)
        fuel_flow = P('Eng (*) Fuel Flow', np.ma.ones(256) * 3600, offset=0.0, frequency=1.0)
        climb = buildsection('Climbing', 10, 20)
        descend = buildsection('Descending', 40, 50)
        fast = buildsection('Fast', 10, len(fuel_flow.array))
        gws = GrossWeightSmoothed()
        result = gws.get_derived([fuel_flow, weight, climb, descend, fast])
        self.assertEqual(result.array[0], 292.0)
        self.assertEqual(result.array[-1], 37.0)

    def test_gw_formula_with_many_samples(self):
        weight = P('Gross Weight', np.ma.arange(56400, 50000, -64),
                   offset=0.0, frequency=1 / 64.0)
        fuel_flow = P('Eng (*) Fuel Flow', np.ma.ones(6400) * 3600,
                      offset=0.0, frequency=1.0)
        climb = buildsection('Climbing', 10, 20)
        descend = buildsection('Descending', 50, 60)
        fast = buildsection('Fast', 10, len(fuel_flow.array))
        gws = GrossWeightSmoothed()
        result = gws.get_derived([fuel_flow, weight, climb, descend, fast])
        self.assertEqual(result.array[1], 56400-1)

    def test_gw_formula_with_good_data(self):
        weight = P('Gross Weight', np.ma.array(data=[484, 420, 356, 292, 228, 164, 100],
                                               mask=[1, 0, 0, 0, 0, 1, 0], dtype=float),
                   offset=0.0, frequency=1 / 64.0)
        fuel_flow = P('Eng (*) Fuel Flow', np.ma.ones(448) * 3600,
                      offset=0.0, frequency=1.0)
        climb = buildsection('Climbing', 10, 20)
        descend = buildsection('Descending', 60, 70)
        fast = buildsection('Fast', 10, len(fuel_flow.array))
        gws = GrossWeightSmoothed()
        result = gws.get_derived([fuel_flow, weight, climb, descend, fast])
        self.assertEqual(result.array[0], 484.0)
        self.assertEqual(result.array[-1], 37.0)

    def test_gw_formula_with_rising_endpoint(self):
        weight = P('Gross Weight', np.ma.array(data=[484, 420, 356, 292, 228, 164, 500],
                                               mask=[1, 0, 0, 0, 0, 0, 0], dtype=float),
                   offset=0.0, frequency=1 / 64.0)
        fuel_flow = P('Eng (*) Fuel Flow', np.ma.ones(448) * 3600,
                      offset=0.0, frequency=1.0)
        climb = buildsection('Climbing', 10, 20)
        descend = buildsection('Descending', 60, 70)
        airs = buildsection('Airborne', 10, 350)
        gws = GrossWeightSmoothed()
        result = gws.get_derived([fuel_flow, weight, climb, descend, airs])
        self.assertEqual(result.array[0], 484.0)
        self.assertEqual(result.array[-1], 37.0)

    def test_gw_formula_climbing(self):
        weight = P('Gross Weight',np.ma.array(data=[484, 420, 356, 292, 228, 164, 100],
                                              mask=[1,0,0,0,0,1,0],dtype=float),
                   offset=0.0,frequency=1/64.0)
        fuel_flow = P('Eng (*) Fuel Flow', np.ma.ones(448) * 3600)
        climb = buildsection('Climbing', 1, 4)
        descend = buildsection('Descending', 20, 30)
        fast = buildsection('Fast', 10, len(fuel_flow.array))
        gws = GrossWeightSmoothed()
        result = gws.get_derived([fuel_flow, weight, climb, descend, fast])
        self.assertEqual(result.array[0], 484.0)
        self.assertEqual(result.array[-1], 37.0)

    def test_gw_descending(self):
        weight = P('Gross Weight',np.ma.array(
            data=[484, 420, 356, 292, 228, 164, 100],
            mask=[1, 0, 0, 0, 0, 1, 0], dtype=float),
                   frequency=1 / 64.0)
        fuel_flow = P('Eng (*) Fuel Flow', np.ma.ones(448) * 3600)
        gws = GrossWeightSmoothed()
        climb = S('Climbing')
        descend = buildsection('Descending', 3, 5)
        fast = buildsection('Fast', 50, 450)
        gws = GrossWeightSmoothed()
        result = gws.get_derived([fuel_flow, weight, climb, descend, fast])
        self.assertEqual(result.array[0], 484.0)
        self.assertEqual(result.array[-1], 37.0)

    def test_gw_one_masked_data_point(self):
        weight = P('Gross Weight',np.ma.array(data=[0],
                                              mask=[1],dtype=float),
                   frequency=1 / 64.0)
        fuel_flow = P('Eng (*) Fuel Flow', np.ma.zeros(64))
        gws = GrossWeightSmoothed()
        climb = S('Climbing')
        descend = S('Descending')
        fast = buildsection('Fast', 0, 1)
        gws = GrossWeightSmoothed()
        gws.get_derived([fuel_flow, weight, climb, descend, fast])
        self.assertEqual(len(gws.array),64)
        self.assertEqual(gws.frequency, fuel_flow.frequency)
        self.assertEqual(gws.offset, fuel_flow.offset)

    def test_gw_no_fuel_flow(self):
        weight = P('Gross Weight',np.ma.array(data=[0],
                                              mask=[1], dtype=float),
                   frequency=1 / 64.0)
        fuel_flow = None
        gws = GrossWeightSmoothed()
        climb = S('Climbing')
        descend = S('Descending')
        fast = buildsection('Fast', 0, 1)
        gws = GrossWeightSmoothed()
        gws.get_derived([fuel_flow, weight, climb, descend, fast])
        self.assertEqual(gws.array, weight.array)
        self.assertEqual(gws.frequency, weight.frequency)
        self.assertEqual(gws.offset, weight.offset)


class TestGroundspeed(unittest.TestCase):

    def setUp(self):
        self.node_class = Groundspeed
        self.precise = A('Precise Positioning', value=True)

    def test_can_operate(self):
        self.assertFalse(Groundspeed.can_operate([], ac_type=aeroplane))
        self.assertTrue(Groundspeed.can_operate(['Groundspeed (1)'],
                                                ac_type=aeroplane))
        self.assertTrue(Groundspeed.can_operate(['Groundspeed (2)'],
                                                ac_type=aeroplane))
        self.assertTrue(Groundspeed.can_operate(['Groundspeed (1)',
                                                 'Groundspeed (2)'],
                                                ac_type=aeroplane))
        self.assertFalse(Groundspeed.can_operate([], ac_type=helicopter))
        self.assertTrue(Groundspeed.can_operate(['Groundspeed (1)',
                                                 'Groundspeed (2)'],
                                                ac_type=helicopter))
        self.assertFalse(Groundspeed.can_operate(['Latitude Prepared'],
                                                 ac_type=helicopter))
        self.assertFalse(Groundspeed.can_operate(['Longitude Prepared'],
                                                 ac_type=helicopter))
        self.assertFalse(Groundspeed.can_operate(['Latitude Prepared',
                                                  'Longitude Prepared'],
                                                 ac_type=helicopter))
        self.assertTrue(Groundspeed.can_operate(['Latitude Prepared',
                                                 'Longitude Prepared'],
                                                ac_type=helicopter,
                                                precise=self.precise ))

    def test_basic(self):
        one = P('Groundspeed (1)', np.ma.array([100,200,300]), frequency=0.5, offset=0.0)
        two = P('Groundspeed (2)', np.ma.array([150,250,350]), frequency=0.5, offset=1.0)
        frame = A('Frame', 'Not DHL')
        gs = Groundspeed()
        gs.derive(one, two, None, None, aeroplane)
        # Note: end samples are not 100 & 350 due to method of merging.
        assert_array_equal(gs.array[1:-1], np.array([150, 200, 250, 300]))
        self.assertEqual(gs.frequency, 1.0)
        self.assertEqual(gs.offset, 0.0)

    def test_derive_helicopter(self):
        '''
        Test data based on synthesized constant acceleration North at 0.1g for 10 seconds
        '''
        latitude_array = [0,0,0,8.82829E-06,2.64849E-05,5.29698E-05,
                          8.82829E-05,0.000132424,0.000185394,0.000247192,
                          0.000317819,0.000397273,0.000485556,0.000573839,
                          0.000662122,0.000750405,0.000838688,0.000926971,
                          0.001015254]
        latitude = P('latitude', array=np.ma.array(latitude_array))
        longitude_array = [0,0,0,0,0,0,0,0,0,0,0,0,0,0,0,0,0,0,0]
        longitude = P('latitude', array=np.ma.array(longitude_array))

        node = self.node_class()
        node.derive(None, None, latitude, longitude, helicopter)

        expected = [0,0,0.95428,2.862842,4.771405,6.679961089,
                    8.588521401,10.49708171,12.40564202,14.31420233,
                    16.22276265,18.13132296] + [19.08560311]*7
        assert_array_almost_equal(node.array, expected, decimal=1)

    def test_derive_helicopter_east_at_60(self):
        '''
        Similar data East at 60deg North results in half the velocity due to curvature of the Earth.
        '''
        latitude_array = [60,60,60,60,60,60,60,60,60,60,60,60,60,60,60,60,60,60,60]
        latitude = P('latitude', array=np.ma.array(latitude_array))
        longitude_array = [0,0,0,8.82829E-06,2.64849E-05,5.29698E-05,
                          8.82829E-05,0.000132424,0.000185394,0.000247192,
                          0.000317819,0.000397273,0.000485556,0.000573839,
                          0.000662122,0.000750405,0.000838688,0.000926971,
                          0.001015254]
        longitude = P('latitude', array=np.ma.array(longitude_array))

        node = self.node_class()
        node.derive(None, None, latitude, longitude, helicopter)

        expected = [0,0,0.954280156,2.862840467,4.771400778,6.679961089,
                    8.588521401,10.49708171,12.40564202,14.31420233,
                    16.22276265,18.13132296] + [19.08560311]*7
        # At 60degN, the degrees longitude cover half the distance, so the expected speeds are also halved.
        assert_array_almost_equal(node.array, [e/2.0 for e in expected], decimal=3)

    def test_derive_helicopter_null_island_trap(self):
        # In case (0,0) locations get through...
        latitude_array = [0,0,0,1,1,1.0]
        latitude = P('latitude', array=np.ma.array(latitude_array))
        longitude_array = [0,0,0,0,0,0]
        longitude = P('latitude', array=np.ma.array(longitude_array))

        node = self.node_class()
        node.derive(None, None, latitude, longitude, helicopter)

        expected = np.ma.array(data=np.zeros(6), mask=[0,0,1,1,0,0])
        assert_array_equal(node.array, expected)
        assert_array_equal(node.array.mask, expected.mask)


class TestGroundspeedSigned(unittest.TestCase):

    def setUp(self):
        self.node_class = GroundspeedSigned

    def test_can_operate(self):
        self.assertTrue(GroundspeedSigned.can_operate(['Groundspeed', 'Eng (*) Any Running',
                                                       'Aircraft Type', 'Precise Positioning', 'Taxiing',
                                                       'Latitude Prepared', 'Longitude Prepared']))


    def test_basic(self):
        gspd = P('Groundspeed', np.ma.ones(30))
        running = P('Eng (*) Any Running', np.ma.concatenate((np.zeros(15), np.ones(15))))
        ac_type = A(name='Aircraft Type', value = 'aeroplane')
        precision = A(name='Precise Positioning', value=False)
        taxiing = buildsection('Taxiing', 0, 15)
        lat = P('Latitude Prepared', np.ma.zeros(30))
        lon = P('Longitude Prepared', np.ma.zeros(30))
        gs = GroundspeedSigned()
        gs.derive(gspd, running, precision, taxiing, lat, lon)
        assert_equal(gs.array[4], -1.0)
        assert_equal(gs.array[24], 1.0)

    def test_early_start(self):
        gspd = P('Groundspeed', np.ma.concatenate((np.ones(15), np.zeros(10), np.arange(15))))
        running = P('Eng (*) Any Running', np.ma.concatenate((np.zeros(20), np.ones(20))))
        gs = GroundspeedSigned()
        gs.derive(gspd, running)
        assert_equal(gs.array[4], -1.0)
        assert_equal(gs.array[22], 0.0)
        assert_equal(gs.array[27], 2.0)

    def test_no_pushback(self):
        gspd = P('Groundspeed', np.ma.concatenate((np.ones(15), np.zeros(10), np.arange(15))))
        running = P('Eng (*) Any Running', np.ma.ones(40))
        gs = GroundspeedSigned()
        gs.derive(gspd, running)
        assert_equal(gs.array, gspd.array)

    def test_scaling_correction(self):
        lat_data = []
        lon_data = []
        hdg_data = []
        gspd_data = []
        this_test_data_path = os.path.join(test_data_path,
                                           'Groundspeed_test_data_Entebbe.csv')
        with open(this_test_data_path, 'rt') as csvfile:
            self.reader = csv.DictReader(csvfile)
            for row in self.reader:
                lat_data.append(float(row['Latitude']))
                lon_data.append(float(row['Longitude']))
                gspd_data.append(float(row['Groundspeed']))
        gspd = P('Groundspeed', gspd_data)
        taxiing = buildsection('Taxiing', 0, len(lat_data))
        ac_type = A(name='Aircraft Type', value = 'aeroplane')
        precision = A(name='Precise Positioning', value = True)
        lat = P('Latitude Prepared', lat_data)
        lon = P('Longitude Prepared', lon_data)
        running=P('Eng (*) Any Running', np_ma_ones_like(lat.array))
        gs = GroundspeedSigned()
        gs.derive(gspd, running, ac_type, precision, taxiing, lat, lon)
        # This case reported a groundspeed exceedance of over 60kt (ref 11151421)
        self.assertGreater(np.max(gspd_data), 40)
        # but the real speed was about 32kt
        self.assertLess(np.max(gs.array), 40)
        # and check the aircraft type
        ac_type = A(name='Aircraft Type', value = 'balloon')
        gspd = P('Groundspeed', gspd_data)
        gs.derive(gspd, running, ac_type, precision, taxiing, lat, lon)
        self.assertGreater(np.max(gs.array), 60)
        # and check not precise positioning
        ac_type = A(name='Aircraft Type', value = 'aeroplane')
        gspd = P('Groundspeed', gspd_data)
        precision = A(name='Precise Positioning', value = False)
        gs.derive(gspd, running, ac_type, precision, taxiing, lat, lon)
        self.assertGreater(np.max(gs.array), 60)

    def test_scaling_correction_ineffective_if_not_precise(self):
        lat_data=[]
        lon_data=[]
        hdg_data=[]
        gspd_data=[]
        this_test_data_path = os.path.join(test_data_path,
                                           'Groundspeed_test_data_Entebbe.csv')
        with open(this_test_data_path, 'rt') as csvfile:
            self.reader = csv.DictReader(csvfile)
            for row in self.reader:
                lat_data.append(float(row['Latitude']))
                lon_data.append(float(row['Longitude']))
                gspd_data.append(float(row['Groundspeed']))
        gspd = P('Groundspeed', gspd_data)
        taxiing = buildsection('Taxiing', 0, len(lat_data))
        ac_type = A(name='Aircraft Type', value = 'aeroplane')
        precision = A(name='Precise Positioning', value = False)
        lat = P('Latitude Prepared', lat_data)
        lon = P('Longitude Prepared', lon_data)
        running=P('Eng (*) Any Running', np_ma_ones_like(lat.array))
        gs = GroundspeedSigned()
        gs.derive(gspd, running, ac_type, precision, taxiing, lat, lon)
        self.assertGreater(np.max(gs.array), 40)


class TestGroundspeedAlongTrack(unittest.TestCase):

    @unittest.skip('Commented out until new computation of sliding motion')
    def test_can_operate(self):
        expected = [('Groundspeed','Acceleration Along Track', 'Altitude AAL',
                     'ILS Glideslope')]
        opts = GroundspeedAlongTrack.get_operational_combinations()
        self.assertEqual(opts, expected)

    @unittest.skip('Commented out until new computation of sliding motion')
    def test_groundspeed_along_track_basic(self):
        gat = GroundspeedAlongTrack()
        gspd = P('Groundspeed', np.ma.concatenate((np.ones(2) * 100, np.ones(18) * 120)))
        accel = P('Acceleration Along Track', np.ma.zeros(20))
        gat.derive(gspd, accel)
        # A first order lag of 6 sec time constant rising from 100 to 120
        # will pass through 110 knots between 13 & 14 seconds after the step
        # rise.
        self.assertLess(gat.array[5], 56.5)
        self.assertGreater(gat.array[6], 56.5)

    @unittest.skip('Commented out until new computation of sliding motion')
    def test_groundspeed_along_track_accel_term(self):
        gat = GroundspeedAlongTrack()
        gspd = P('Groundspeed',np.ma.ones(200) * 100, frequency=1)
        accel = P('Acceleration Along Track', np.ma.ones(200) * 0.1, frequency=1)
        accel.array[0] = 0.0
        gat.derive(gspd, accel)
        # The resulting waveform takes time to start going...
        self.assertLess(gat.array[4],55.0)
        # ...then rises under the influence of the lag...
        self.assertGreater(gat.array[16],56.0)
        # ...to a peak...
        self.assertGreater(np.ma.max(gat.array.data),16)
        # ...and finally decays as the longer washout time constant takes effect.
        self.assertLess(gat.array[199],52.0)


#class TestHeadingContinuous(unittest.TestCase):
    #def test_can_operate(self):
        #expected = [('Heading',)]
        #opts = HeadingContinuous.get_operational_combinations()
        #self.assertEqual(opts, expected)

    #def test_heading_continuous(self):
        #head = HeadingContinuous()
        #head.derive(P('Heading',np.ma.remainder(
            #np.ma.arange(10)+355,360.0)))

        #answer = np.ma.array(data=[355.0, 356.0, 357.0, 358.0, 359.0, 360.0,
                                   #361.0, 362.0, 363.0, 364.0],
                             #dtype=np.float, mask=False)

        ##ma_test.assert_masked_array_approx_equal(res, answer)
        #assert_array_equal(head.array.data, answer.data)

class TestHeadingContinuous(unittest.TestCase, NodeTest):

    def setUp(self):
        self.node_class = HeadingContinuous
        self.operational_combinations = [('Heading',),
                                         ('Heading (Capt)', 'Heading (FO)'),
                                         ('Heading', 'Heading (Capt)',),
                                         ('Heading', 'Heading (FO)'),
                                         ('Heading', 'Heading (Capt)', 'Heading (FO)'),
                                         ('Heading','Frame'),
                                         ('Heading (Capt)', 'Heading (FO)','Frame'),
                                         ('Heading', 'Heading (Capt)','Frame'),
                                         ('Heading', 'Heading (FO)','Frame'),
                                         ('Heading', 'Heading (Capt)', 'Heading (FO)','Frame')
                                         ]

    def test_heading_continuous_basic(self):
        hdg = P('Heading',np.ma.remainder(np.ma.arange(10)+355,360.0))
        hdg.array[2] = np.ma.masked
        node = self.node_class()
        node.derive(hdg, None, None)
        expected = np.ma.array(data=[355.0, 356.0, 357.0, 358.0, 359.0, 360.0,
                                     361.0, 362.0, 363.0, 364.0],
                               dtype=np.float, mask=False)
        assert_equal(node.array, expected)

    def test_heading_continuous_merged(self):
        hdg = P('Heading',np.ma.remainder(np.ma.arange(10)+355,360.0))
        hdg_ca = P('Heading (Capt)',np.ma.array([5,6,7,8,9.0]),offset=0.1,frequency=0.5)
        hdg_fo = P('Heading (FO)',np.ma.array([15,16,17,18,19.0]),offset=1.1,frequency=0.5)
        node = self.node_class()
        node.derive(hdg, hdg_ca, hdg_fo)
        expected = np.ma.array(data=np.arange(10)/2.0+9.75,
                               dtype=np.float, mask=False)
        expected[0]=10.0
        expected[-1]=14.0
        assert_equal(node.array, expected)
        self.assertEqual(node.offset, 0.1)
        self.assertEqual(node.frequency, 1,0)

    def test_heading_continuous_merged_rollover(self):
        hdg = P('Heading',np.ma.remainder(np.ma.arange(10)+355,360.0))
        hdg_ca = P('Heading (Capt)',np.ma.array([358,2,6,10, 14.0]),offset=0.1,frequency=0.5)
        hdg_ca.array[2]=np.ma.masked
        hdg_fo = P('Heading (FO)',np.ma.array([346,350,354,358,2.0]),offset=1.1,frequency=0.5)
        hdg_fo.array[3]=np.ma.masked
        node = self.node_class()
        node.derive(hdg, hdg_ca, hdg_fo)
        expected = np.ma.array(data=np.arange(10)*2.0+351.0,
                               dtype=np.float, mask=False)
        expected[0]=352.0
        expected[-1]=368.0
        assert_equal(node.array, expected)
        self.assertEqual(node.offset, 0.1)
        self.assertEqual(node.frequency, 1,0)

    def test_heading_continuous_not_hercules(self):
        hdg = P('Heading',np.ma.array(data=[10]*60, mask=[0]*20+[1]*20+[0]*20, dtype=float))
        con_hdg = HeadingContinuous()
        con_hdg.derive(hdg, None, None, None)
        # REPAIR_DURATION is limited to 10 seconds, so this should not be repaired.
        self.assertEqual(np.ma.count(con_hdg.array), 40)

    def test_heading_continuous_hercules(self):
        hdg = P('Heading', np.ma.array(data=[10]*60, mask=[0]*20+[1]*20+[0]*20, dtype=float))
        con_hdg = HeadingContinuous()
        herc = A('Frame', 'L382-Hercules')
        con_hdg.derive(hdg, None, None, herc)
        self.assertEqual(np.ma.count(con_hdg.array), 60)

    def test_heading_continuous_starting_north(self):
        hdg_ca = P('Heading (Capt)',np.ma.array([358,358,0.0,1.0]))
        hdg_fo = P('Heading (FO)',np.ma.array([0.0,1.0,359,357]),offset=0.5)
        node = self.node_class()
        node.derive(None, hdg_ca, hdg_fo, None)
        expected = np.ma.array([359,359,359.25,360,360,359.75,359.5,359 ])
        assert_equal(node.array, expected)


class TestTrack(unittest.TestCase, NodeTest):

    def setUp(self):
        self.node_class = Track
        self.operational_combinations = [('Heading', 'Drift')]

    def test_derive_basic(self):
        heading = P('Heading',
                    array=np.ma.array([14.1, 29.2, 59.3, 119.4, 239.5, 359.6, 449.7, 539.8, 629.9, 720.0]))
        drift = P('Drift',
                  array=np.ma.array([0.9, 0.8, 0.7, 0.6, 0.5, 0.4, 0.3, 0.2, 0.1, 0.0]))
        node = self.node_class()
        node.derive(heading, drift)
        expected = [15.0, 30.0, 60.0, 120.0, 240.0, 0.0, 90.0, 180.0, 270.0, 0.0]
        assert_equal(node.array, expected)


class TestTrackTrue(unittest.TestCase, NodeTest):

    def setUp(self):
        self.node_class = TrackTrue
        self.operational_combinations = [('Heading True', 'Drift')]

    def test_derive_basic(self):
        heading = P('Heading True',
                    array=np.ma.array([14.1, 29.2, 59.3, 119.4, 239.5, 359.6, 449.7, 539.8, 629.9, 720.0]))
        drift = P('Drift',
                      array=np.ma.array([0.9, 0.8, 0.7, 0.6, 0.5, 0.4, 0.3, 0.2, 0.1, 0.0]))
        node = self.node_class()
        node.derive(heading, drift)
        expected = [15.0, 30.0, 60.0, 120.0, 240.0, 0.0, 90.0, 180.0, 270.0, 0.0]
        assert_equal(node.array, expected)

    #def test_derive_basic(self):
        #heading = Parameter('Heading True', array=np.ma.arange(0, 100, 10, dtype=np.float64))
        #drift = Parameter('Drift', array=np.ma.arange(0, 1, 0.1))
        #node = self.node_class()
        #node.derive(heading, None)
        #expected = [0, 10, 20, 30, 40, 50, 60, 70, 80, 90]
        #assert_equal(node.array, expected)
        #node.derive(heading, drift)
        #expected = [0, 10.1, 20.2, 30.3, 40.4, 50.5, 60.6, 70.7, 80.8, 90.9]
        #assert_equal(node.array, expected)

    def test_derive_heading_extra(self):
        # Compare IRU Track Angle True (recorded) against the derived:
        heading = load(os.path.join(test_data_path, 'HeadingTrack_Heading_True.nod'))
        drift = load(os.path.join(test_data_path, 'HeadingTrack_Drift.nod'))
        node = self.node_class()
        node.derive(heading, drift)
        expected = load(os.path.join(test_data_path, 'HeadingTrack_IRU_Track_Angle_Recorded.nod'))
        assert_array_within_tolerance(node.array % 360, expected.array, 10, 98)


class TestTrackContinuous(unittest.TestCase, NodeTest):

    def setUp(self):
        self.node_class = TrackContinuous
        self.operational_combinations = [('Heading Continuous', 'Drift')]

    def test_derive_basic(self):
        heading = P('Heading Continuous',
                    array=np.ma.array([14.1, 29.2, 59.3, 119.4, 239.5, 359.6, 449.7, 539.8, 629.9, 720.0]))
        drift = P('Drift',
                  array=np.ma.array([0.9, 0.8, 0.7, 0.6, 0.5, 0.4, 0.3, 0.2, 0.1, 0.0]))
        node = self.node_class()
        node.derive(heading, drift)
        expected = [15.0, 30.0, 60.0, 120.0, 240.0, 360.0, 450.0, 540.0, 630.0, 720.0]
        assert_equal(node.array, expected)


class TestTrackTrueContinuous(unittest.TestCase, NodeTest):

    def setUp(self):
        self.node_class = TrackTrueContinuous
        self.operational_combinations = [('Heading True Continuous', 'Drift')]

    def test_derive_basic(self):
        heading = P('Heading True Continuous',
                    array=np.ma.array([14.1, 29.2, 59.3, 119.4, 239.5, 359.6, 449.7, 539.8, 629.9, 720.0]))
        drift = P('Drift',
                      array=np.ma.array([0.9, 0.8, 0.7, 0.6, 0.5, 0.4, 0.3, 0.2, 0.1, 0.0]))
        node = self.node_class()
        node.derive(heading, drift)
        expected = [15.0, 30.0, 60.0, 120.0, 240.0, 360.0, 450.0, 540.0, 630.0, 720.0]
        assert_equal(node.array, expected)


class TestTrackDeviationFromRunway(unittest.TestCase):

    # TODO: For all these combination there is just one testcase calling a derive once
    def test_can_operate(self):
        self.assertEqual(
            TrackDeviationFromRunway.get_operational_combinations(),
            [('Track True Continuous', 'FDR Takeoff Runway'),
             ('Track True Continuous', 'Approach Information'),
             ('Track Continuous', 'FDR Takeoff Runway'),
             ('Track Continuous', 'Approach Information'),
             ('Track True Continuous', 'Track Continuous', 'FDR Takeoff Runway'),
             ('Track True Continuous', 'Track Continuous', 'Approach Information'),
             ('Track True Continuous', 'Takeoff Roll Or Rejected Takeoff', 'FDR Takeoff Runway'),
             ('Track True Continuous', 'Takeoff Roll Or Rejected Takeoff', 'Approach Information'),
             ('Track True Continuous', 'FDR Takeoff Runway', 'Approach Information'),
             ('Track Continuous', 'Takeoff Roll Or Rejected Takeoff', 'FDR Takeoff Runway'),
             ('Track Continuous', 'Takeoff Roll Or Rejected Takeoff', 'Approach Information'),
             ('Track Continuous', 'FDR Takeoff Runway', 'Approach Information'),
             ('Track True Continuous', 'Track Continuous', 'Takeoff Roll Or Rejected Takeoff', 'FDR Takeoff Runway'),
             ('Track True Continuous', 'Track Continuous', 'Takeoff Roll Or Rejected Takeoff', 'Approach Information'),
             ('Track True Continuous', 'Track Continuous', 'FDR Takeoff Runway', 'Approach Information'),
             ('Track True Continuous', 'Takeoff Roll Or Rejected Takeoff', 'FDR Takeoff Runway', 'Approach Information'),
             ('Track Continuous', 'Takeoff Roll Or Rejected Takeoff', 'FDR Takeoff Runway', 'Approach Information'),
             ('Track True Continuous', 'Track Continuous', 'Takeoff Roll Or Rejected Takeoff', 'FDR Takeoff Runway', 'Approach Information')
             ]
        )

    def test_deviation(self):
        apps = App(items=[ApproachItem(
            'LANDING', slice(8763, 9037),
            airport={'code': {'iata': 'FRA', 'icao': 'EDDF'},
                     'distance': 2.2981699358981746,
                     'id': 2289,
                     'latitude': 50.0264,
                     'location': {'city': 'Frankfurt-Am-Main',
                                  'country': 'Germany'},
                     'longitude': 8.54313,
                     'magnetic_variation': 'E000459 0106',
                     'name': 'Frankfurt Am Main'},
            landing_runway={'end': {'latitude': 50.027542, 'longitude': 8.534175},
                    'glideslope': {'angle': 3.0,
                                   'latitude': 50.037992,
                                   'longitude': 8.582733,
                                   'threshold_distance': 1098},
                    'id': 4992,
                    'identifier': '25L',
                    'localizer': {'beam_width': 4.5,
                                  'frequency': 110700.0,
                                  'heading': 249,
                                  'latitude': 50.026722,
                                  'longitude': 8.53075},
                    'magnetic_heading': 248.0,
                    'start': {'latitude': 50.040053, 'longitude': 8.586531},
                    'strip': {'id': 2496,
                              'length': 13123,
                              'surface': 'CON',
                              'width': 147}},
            turnoff=8998.2717013888887)])
        heading_track = load(os.path.join(test_data_path, 'HeadingDeviationFromRunway_heading_track.nod'))
        to_runway = load(os.path.join(test_data_path, 'HeadingDeviationFromRunway_runway.nod'))
        takeoff = buildsections('Takeoff', [963.22222222222217, 1145.751417357174])
        takeoff.frequency = 2.0
        takeoff.offset=0.1328125
        deviation = TrackDeviationFromRunway()
        deviation.get_derived((heading_track, None, takeoff, to_runway, apps))
        # check average stays close to 0
        err = abs(np.ma.average(deviation.array[8775:8975]))
        self.assertTrue(err < 1.5)
        self.assertAlmostEqual(np.ma.min(deviation.array[8775:8975]), -10.5, places = 1)
        self.assertAlmostEqual(np.ma.max(deviation.array[8775:8975]), 12.3, places = 1)

    def test_derive__multiple_approaches(self):

        apps = App(items=[
            ApproachItem(
                    'GO_AROUND', slice(500, 1500),
                    airport={},
                    approach_runway={
                        'magnetic_heading': 45.0}),
            ApproachItem(
                    'LANDING', slice(1500, 2200),
                    airport={},
                    approach_runway={
                        'magnetic_heading': 90.0},
                    landing_runway={
                        'magnetic_heading': 90.0})])
        heading_track = P('Track', array=np.ma.concatenate((np.ones(1500) * 45, np.ones(700) * 90)))

        deviation = TrackDeviationFromRunway()
        deviation.derive(None, heading_track, None, None, apps)

        np.testing.assert_array_equal(deviation.array, np.ma.zeros(2200))

    def test_derive_north_rwy_app(self):
        hdg_con = P(name='Track True Continuous',
                    array=np.ma.array([
                        719.7430146, 719.8749494, 720.0068841, 719.741058,
                        719.5834213, 719.4516828, 719.3199441, 718.9452616,
                        718.9287504, 718.6679204, 718.665269, 718.6860868,
                        718.9742777, 719.3039603, 719.3287719, 719.6427257,
                        719.4436262, 719.4629417, 719.8338194, 720.2436481,
                        720.3361067, 720.3801377, 720.1192977, 720.1398589,
                        719.9397382, 719.6981202, 719.7613724,
                        ]))
        expected = [
            0.690980747, 0.822915588, 0.954850318, 0.689024181, 0.531387448,
            0.399648935, 0.267910243, -0.106772212, -0.123283449, -0.384113379,
            -0.386764844, -0.36594698, -0.077756105, 0.251926457, 0.276738102,
            0.590691878, 0.391592334, 0.4109079, 0.781785586, 1.191614312,
            1.284072892, 1.328103887, 1.06726383, 1.087825049, 0.887704327,
            0.646086399, 0.709338563,
        ]
        apps = App(
            items=[
            ApproachItem(
                type='LANDING',
                slice=slice(0, 27, None),
                landing_runway={
                    u'end': {
                        u'latitude': 4.205357754937445,
                        u'elevation': 6,
                        u'longitude': 73.52892655092602
                        },
                    u'start': {
                        u'latitude': 4.179942425877438,
                        u'elevation': 5,
                        u'longitude': 73.52934822453923},
                    u'magnetic_heading': 2.0,
                }),
            ])

        deviation = TrackDeviationFromRunway()
        deviation.derive(hdg_con, None, None, None, apps)

        self.assertEqual(len(deviation.array), 27)
        for first, second in zip(deviation.array, expected):
            self.assertAlmostEqual(first, second, places=2)


class TestHeadingIncreasing(unittest.TestCase):
    def test_can_operate(self):
        expected = [('Heading Continuous',)]
        opts = HeadingIncreasing.get_operational_combinations()
        self.assertEqual(opts, expected)

    def test_heading_increasing(self):
        head = P('Heading Continuous', array=np.ma.array([0.0,1.0,-2.0]),
                 frequency=0.5)
        head_inc=HeadingIncreasing()
        head_inc.derive(head)
        expected = np.ma.array([0.0, 1.0, 5.0])
        assert_array_equal(head_inc.array, expected)


    def test_latitude_smoothing_basic(self):
        lat = P('Latitude',np.ma.array([0,0,1,2,1,0,0],dtype=float))
        lon = P('Longitude', np.ma.array([0,0,0,0,0,0,0.001],dtype=float))
        smoother = LatitudePreparedLatLon()
        smoother.get_derived([lon, lat, aeroplane])
        # An output warning of smooth cost function closing with cost > 1 is
        # normal and arises because the data sample is short.
        expected = [0.0, 0.0, 0.00088, 0.00088, 0.00088, 0.0, 0.0]
        np.testing.assert_almost_equal(smoother.array, expected, decimal=5)

    def test_latitude_smoothing_masks_static_data(self):
        lat = P('Latitude',np.ma.array([0,0,1,2,1,0,0],dtype=float))
        lon = P('Longitude', np.ma.zeros(7,dtype=float))
        smoother = LatitudePreparedLatLon()
        smoother.get_derived([lon, lat, aeroplane])
        self.assertEqual(np.ma.count(smoother.array),0) # No non-masked values.

    #@unittest.skip('Need proper assertions')
    def test_latitude_smoothing_short_array(self):
        lat = P('Latitude',np.ma.array([0,0],dtype=float))
        lon = P('Longitude', np.ma.zeros(2,dtype=float))
        smoother = LatitudePreparedLatLon()
        smoother.get_derived([lon, lat, aeroplane])
        self.assertTrue(smoother.array.mask.all())

    def test_longitude_smoothing_basic(self):
        lat = P('Latitude',np.ma.array([0,0,1,2,1,0,0],dtype=float))
        lon = P('Longitude', np.ma.array([0,0,-2,-4,-2,0,0],dtype=float))
        smoother = LongitudePreparedLatLon()
        smoother.get_derived([lon, lat, aeroplane])
        # An output warning of smooth cost function closing with cost > 1 is
        # normal and arises because the data sample is short.
        expected = [0.0, 0.0, -0.00176, -0.00176, -0.00176, 0.0, 0.0]
        np.testing.assert_almost_equal(smoother.array, expected, decimal=5)


class TestHeading(unittest.TestCase):
    def test_can_operate(self):
        self.assertEqual(Heading.get_operational_combinations(),
            [('Heading True Continuous', 'Magnetic Variation')])

    def test_basic(self):
        true = P('Heading True Continuous', np.ma.array([0,5,6,355,356]))
        var = P('Magnetic Variation',np.ma.array([2,3,-8,-7,9]))
        head = Heading()
        head.derive(true, var)
        expected = P('Heading True', np.ma.array([358.0, 2.0, 14.0, 2.0, 347.0]))
        assert_array_equal(head.array, expected.array)


class TestHeadingTrue(unittest.TestCase):
    def test_can_operate(self):
        self.assertEqual(HeadingTrue.get_operational_combinations(),
            [('Heading Continuous', 'Magnetic Variation From Runway'),])

    def test_from_runway_used_in_preference(self):
        head = P('Heading Continuous', np.ma.array([0,5,6,355,356]))
        rwy_var = P('Magnetic Variation From Runway',np.ma.array([0,1,2,3,4]))
        true = HeadingTrue()
        true.derive(head, rwy_var)
        expected = P('Heading True', np.ma.array([0, 6, 8, 358, 0]))
        assert_array_equal(true.array, expected.array)


class TestILSFrequency(unittest.TestCase):
    def test_can_operate(self):
        expected = [('ILS (1) Frequency', 'ILS (2) Frequency',),
                    ('ILS-VOR (1) Frequency', 'ILS-VOR (2) Frequency',),
                    ('ILS (1) Frequency', 'ILS (2) Frequency',
                     'ILS-VOR (1) Frequency', 'ILS-VOR (2) Frequency',)]
        opts = ILSFrequency.get_operational_combinations()
        self.assertTrue([e in opts for e in expected])

    def test_ils_vor_frequency_in_range(self):
        f1 = P('ILS-VOR (1) Frequency',
               np.ma.array([1,2,108.10,108.15,111.95,112.00]),
               offset = 0.1, frequency = 0.5)
        f2 = P('ILS-VOR (2) Frequency',
               np.ma.array([1,2,108.10,108.15,111.95,112.00]),
               offset = 1.1, frequency = 0.5)
        ils = ILSFrequency()
        result = ils.get_derived([None, None, f1, f2])
        expected_array = np.ma.array(
            data=[1,2,108.10,108.15,111.95,112.00],
             mask=[True,True,False,False,False,True])
        ma_test.assert_masked_array_approx_equal(result.array, expected_array)

    def test_ils_vor_1_frequency_in_range(self):
        f1 = P('ILS-VOR (1) Frequency',
               np.ma.array([1,2,108.10,108.15,111.95,112.00]),
               offset = 0.1, frequency = 0.5)
        f2 = P('ILS-VOR (2) Frequency',
               np.ma.array([1,2,3,4,5,6]),
               offset = 1.1, frequency = 0.5)
        ils = ILSFrequency()
        result = ils.get_derived([None, None, f1, f2])
        expected_array = np.ma.array(
            data=[1,2,108.10,108.15,111.95,112.00],
             mask=[True,True,False,False,False,True])
        ma_test.assert_masked_array_approx_equal(result.array, expected_array)

    def test_ils_vor_2_frequency_in_range(self):
        f1 = P('ILS-VOR (1) Frequency',
               np.ma.array([1,2,3,4,5,6]),
               offset = 1.1, frequency = 0.5)
        f2 = P('ILS-VOR (2) Frequency',
               np.ma.array([1,2,108.10,108.15,111.95,112.00]),
               offset = 0.1, frequency = 0.5)
        ils = ILSFrequency()
        result = ils.get_derived([None, None, f1, f2])
        expected_array = np.ma.array(
            data=[1, 108.10, 108.15, 111.95, 112.00, 6],
             mask=[True,False,False,False,True,True])
        ma_test.assert_masked_array_approx_equal(result.array, expected_array)

    def test_ils_vor_1_takes_precedence(self):
        f1 = P('ILS-VOR (1) Frequency',
               np.ma.array([0,108.10,108.10,0,108.10,112.00]),
               offset = 0.1, frequency = 0.5)
        f2 = P('ILS-VOR (2) Frequency',
               np.ma.array([110.50,110.50,110.50,110.50,110.50,110.50]),
               offset = 1.1, frequency = 0.5)
        ils = ILSFrequency()
        result = ils.get_derived([None, None, f1, f2])
        expected_array = np.ma.array(
            data=[110.50,108.10,108.10,110.50,108.10,110.50],
             mask=[True,False,False,False,False,False])
        ma_test.assert_masked_array_approx_equal(result.array, expected_array)



    def test_single_ils_vor_frequency_in_range(self):
        f1 = P('ILS-VOR (1) Frequency',
               np.ma.array(data=[1,2,108.10,108.15,111.95,112.00],
                           mask=[True,True,False,False,False,True]),
               offset = 0.1, frequency = 0.5)
        ils = ILSFrequency()
        result = ils.get_derived([None, None, f1, None])
        expected_array = np.ma.array(
            data=[1,2,108.10,108.15,111.95,112.00],
             mask=[True,True,False,False,False,True])
        ma_test.assert_masked_array_approx_equal(result.array, expected_array)

    def test_ils_frequency_in_range(self):
        f1 = P('ILS (1) Frequency',
               np.ma.array([1,2,108.10,108.15,111.95,112.00]),
               offset = 0.1, frequency = 0.5)
        f2 = P('ILS (2) Frequency',
               np.ma.array([1,2,108.10,108.15,111.95,112.00]),
               offset = 1.1, frequency = 0.5)
        ils = ILSFrequency()
        result = ils.get_derived([f1, f2, None, None])
        expected_array = np.ma.array(
            data=[1,2,108.10,108.15,111.95,112.00],
             mask=[True,True,False,False,False,True])
        ma_test.assert_masked_array_approx_equal(result.array, expected_array)

    def test_ils_frequency_matched(self):
        f1 = P('ILS-VOR (1) Frequency',
               np.ma.array([108.10]*3+[111.95]*3),
               offset = 0.1, frequency = 0.5)
        f2 = P('ILS-VOR (2) Frequency',
               np.ma.array([108.10,111.95]*3),
               offset = 1.1, frequency = 0.5)
        ils = ILSFrequency()
        result = ils.get_derived([None, None, f1, f2])
        expected_array = f1.array
        ma_test.assert_masked_array_approx_equal(result.array, expected_array)

    def test_ils_frequency_different_sample_rates(self):
        f1 = P('ILS-VOR (1) Frequency',
               np.ma.concatenate((np.ones(2) * 110.5, np.zeros(2), np.ones(2) * 111.95)),
               frequency = 0.5,
               offset = 0.423828125)
        f2 = P('ILS-VOR (2) Frequency',
               np.ma.ones(3) * 108.10,
               frequency = 0.25,
               offset = 1.423828125)
        ils = ILSFrequency()
        result = ils.get_derived([None, None, f1, f2])
        expected_array = np.ma.array(
            data= [110.5, 110.5, 108.10, 108.10, 111.95, 111.95],
             mask=[  False,  False,  False,   False, False,   False])
        ma_test.assert_masked_array_approx_equal(result.array, expected_array)


class TestILSLocalizerRange(unittest.TestCase):
    @unittest.skip('Test Not Implemented')
    def test_can_operate(self):
        self.assertTrue(False, msg='Test not implemented.')

    @unittest.skip('Test Not Implemented')
    def test_derive(self):
        self.assertTrue(False, msg='Test not implemented.')


class TestPitch(unittest.TestCase):
    def test_can_operate(self):
        expected = [('Pitch (1)', 'Pitch (2)')]
        opts = Pitch.get_operational_combinations()
        self.assertEqual(opts, expected)

    def test_pitch_combination(self):
        pch = Pitch()
        pch.derive(P('Pitch (1)', np.ma.arange(5, dtype=float), 1, 0.1),
                   P('Pitch (2)', np.ma.arange(10, 15, dtype=float), 1, 0.6)
                  )
        answer = np.ma.array(data=([5.0,5.25,5.75,6.25,6.75,7.25,7.75,8.25,8.75,9.0]))
        combo = P('Pitch',answer,frequency=2,offset=0.1)
        assert_array_equal(pch.array, combo.array)
        self.assertEqual(pch.frequency, combo.frequency)
        self.assertEqual(pch.offset, combo.offset)

    def test_pitch_reverse_combination(self):
        pch = Pitch()
        pch.derive(P('Pitch (1)', np.ma.arange(5, dtype=float)+1, 1,0.95),
                   P('Pitch (2)', np.ma.arange(5, dtype=float)+10, 1,0.45))
        answer = np.ma.array(data=np.arange(10), mask=([1]+[0]*9))/2.0+5.0
        assert_array_equal(pch.array, answer.data)

    def test_pitch_error_different_rates(self):
        pch = Pitch()
        self.assertRaises(AssertionError, pch.derive,
                          P('Pitch (1)', np.ma.arange(5, dtype=float), 2,0.1),
                          P('Pitch (2)', np.ma.arange(10, dtype=float)+10, 4,0.6))

    def test_pitch_different_offsets(self):
        pch = Pitch()
        pch.derive(P('Pitch (1)', np.ma.arange(5, dtype=float), 1,0.11),
                   P('Pitch (2)', np.ma.arange(5, dtype=float), 1,0.6))
        # This originally produced an error, but with amended merge processes
        # this is not necessary. Simply check the result is the right length.
        self.assertEqual(len(pch.array),10)


class TestVerticalSpeed(unittest.TestCase):
    def test_can_operate(self):
        self.assertEqual(VerticalSpeed.get_operational_combinations(),
                         [('Altitude STD Smoothed',),
                           ('Altitude STD Smoothed', 'Frame')])

    def test_vertical_speed_basic(self):
        alt_std = P('Altitude STD Smoothed', np.ma.ones(10) * 100)
        vert_spd = VerticalSpeed()
        vert_spd.derive(alt_std, None)
        expected = np.ma.zeros(10)
        ma_test.assert_masked_array_approx_equal(vert_spd.array, expected)

    def test_vertical_speed_alt_std_only(self):
        alt_std = P('Altitude STD Smoothed', np.ma.arange(100, 200, 10))
        vert_spd = VerticalSpeed()
        vert_spd.derive(alt_std, None)
        expected = np.ma.ones(10) * 600 #  10 ft/sec = 600 fpm
        ma_test.assert_masked_array_approx_equal(vert_spd.array, expected)


class TestVerticalSpeedForFlightPhases(unittest.TestCase):
    def test_can_operate(self):
        self.assertEqual(
            VerticalSpeedForFlightPhases.get_operational_combinations(),
            [('Altitude STD Smoothed',)],
        )

    def test_vertical_speed_for_flight_phases_basic(self):
        alt_std = P('Altitude STD Smoothed', np.ma.arange(10))
        vert_spd = VerticalSpeedForFlightPhases()
        vert_spd.derive(alt_std)
        assert_array_equal(vert_spd.array, np.ma.ones(10) * 60)

    def test_vertical_speed_for_flight_phases_level_flight(self):
        alt_std = P('Altitude STD Smoothed', np.ma.ones(10) * 100)
        vert_spd = VerticalSpeedForFlightPhases()
        vert_spd.derive(alt_std)
        assert_array_equal(vert_spd.array, np.ma.zeros(10))


class TestHeadingRate(unittest.TestCase):
    def test_can_operate(self):
        expected = [('Heading Continuous',)]
        opts = HeadingRate.get_operational_combinations()
        self.assertEqual(opts, expected)

    def test_rate_of_turn(self):
        rot = HeadingRate()
        rot.derive(P('Heading Continuous', np.ma.arange(10)))
        answer = np.ma.array(data=[1]*10, dtype=np.float)
        assert_array_equal(rot.array, answer) # Tests data only; NOT mask

    def test_rate_of_turn_phase_stability(self):
        rot = HeadingRate()
        rot.derive(P('Heading Continuous', np.ma.array([0,0,2,4,2,0,0],
                                                          dtype=float)))
        answer = np.ma.array([0,1.95,0.5,0,-0.5,-1.95,0])
        ma_test.assert_masked_array_approx_equal(rot.array, answer)

    def test_sample_long_gentle_turn(self):
        # Sample taken from a long circling hold pattern
        path = os.path.join(test_data_path, 'heading_continuous_in_hold.npz')
        head_cont = P(array=np.ma.array(load_compressed(path)), frequency=2)
        rot = HeadingRate()
        rot.get_derived((head_cont,))
        np.testing.assert_allclose(rot.array[50:1150],
                                   np.ones(1100, dtype=float)*2.1, rtol=0.1)


class TestMach(unittest.TestCase):
    def test_can_operate(self):
        opts = Mach.get_operational_combinations()
        self.assertEqual(opts, [('Airspeed', 'Altitude STD Smoothed')])

    def test_all_cases(self):
        cas = P('Airspeed', np.ma.array(data=[0, 100, 200, 200, 200, 500, 200],
                                        mask=[0,0,0,0,1,0,0], dtype=float))
        alt = P('Altitude STD Smoothed', np.ma.array(data=[0, 10000, 20000, 30000, 30000, 45000, 20000],
                                        mask=[0,0,0,0,0,0,1], dtype=float))
        mach = Mach()
        mach.derive(cas, alt)
        expected = np.ma.array(data=[0, 0.182, 0.4402, 0.5407, 0.5407, 1.6825, 45000],
                                        mask=[0,0,0,0,1,1,1], dtype=float)
        ma_test.assert_masked_array_approx_equal(mach.array, expected, decimal=2)


class TestHeadwind(unittest.TestCase):
    def test_can_operate(self):
        opts = Headwind.get_operational_combinations()
        self.assertEqual(opts, [
            ('Wind Speed', 'Wind Direction', 'Heading True', 'Altitude AAL'),
            ('Airspeed True', 'Wind Speed', 'Wind Direction', 'Heading True', 'Altitude AAL'),
            ('Wind Speed', 'Wind Direction', 'Heading True', 'Altitude AAL', 'Groundspeed'),
            ('Airspeed True', 'Wind Speed', 'Wind Direction', 'Heading True', 'Altitude AAL', 'Groundspeed'),
        ])

    def test_real_example(self):
        ws = P('Wind Speed', np.ma.array([84.0,]))
        wd = P('Wind Direction', np.ma.array([350]))
        head=P('Heading True', np.ma.array([50]))
        hw = Headwind()
        hw.derive(None, ws, wd, head, None, None)
        expected = np.ma.array([42.])
        ma_test.assert_masked_array_almost_equal(hw.array, expected)

    def test_odd_angles(self):
        ws = P('Wind Speed', np.ma.ones(5) * 20)
        # using only multiplies of 60 as a difference as that ensures we get
        # nice, round values from cos()
        wd = P('Wind Direction', np.ma.array([340, 270, 270, 350, 5], dtype=float))
        head=P('Heading True', np.ma.array([340, 90, 210, 50, 245], dtype=float))
        hw = Headwind()
        hw.derive(None, ws, wd, head, None, None)
        ma_test.assert_masked_array_almost_equal (hw.array, np.ma.array([20, -20, 10, 10, -10]))

    def test_headwind_below_100ft(self):
        # create consistent 20 kt windspeed on the tail
        wspd = P('Wind Speed', np.ma.ones(40) * 20)
        wdir = P('Wind Direction', np.ma.ones(40) * 180.0)
        head = P('Heading True', np.ma.zeros(40))
        # create a 40 kt difference between Airspeed and speed over ground
        gspd = P('Groundspeed', np.ma.ones(40) * 220)
        gspd.array[4] = 200.0
        aspd = P('Airpseed True', np.ma.ones(40) * 180.0)
        # first 5 and last 5 samples are below 100ft
        alt = P('Altitude AAL', np.ma.concatenate((np.ones(10) * 50.0, np.ones(20) * 5000.0, np.ones(10) * 40.0)))
        hw = Headwind()
        hw.derive(aspd, wspd, wdir, head, alt, gspd)
        # below 100ft
        np.testing.assert_equal(hw.array[:10], [-40.0, -40.0, -36.0, -36.0, -36.0, -36.0, -36.0, -40.0, -40.0, -40.0])
        # above 100ft
        np.testing.assert_equal(hw.array[10:30], np.ones(20) * -20)
        # below 100ft
        np.testing.assert_equal(hw.array[30:], np.ones(10) * -40)


class TestWindAcrossLandingRunway(unittest.TestCase):
    def test_can_operate(self):
        opts = WindAcrossLandingRunway.get_operational_combinations()
        expected = [('Wind Speed', 'Wind Direction Continuous', 'FDR Landing Runway'),
                    ('Wind Speed', 'Wind Direction Magnetic Continuous', 'Heading During Landing'),
                    ('Wind Speed', 'Wind Direction Continuous', 'Wind Direction Magnetic Continuous', 'FDR Landing Runway'),
                    ('Wind Speed', 'Wind Direction Continuous', 'Wind Direction Magnetic Continuous', 'Heading During Landing'),
                    ('Wind Speed', 'Wind Direction Continuous', 'FDR Landing Runway', 'Heading During Landing'),
                    ('Wind Speed', 'Wind Direction Magnetic Continuous', 'FDR Landing Runway', 'Heading During Landing'),
                    ('Wind Speed', 'Wind Direction Continuous', 'Wind Direction Magnetic Continuous', 'FDR Landing Runway', 'Heading During Landing')]
        self.assertEqual(opts, expected)

    def test_real_example(self):
        ws = P('Wind Speed', np.ma.array([84.0]))
        wd = P('Wind Direction Continuous', np.ma.array([-21]))
        land_rwy = A('FDR Landing Runway')
        land_rwy.value = {'start': {'latitude': 60.18499999999998,
                                    'longitude': 11.073744},
                          'end': {'latitude': 60.216066999999995,
                                  'longitude': 11.091663999999993}}

        walr = WindAcrossLandingRunway()
        walr.derive(ws,wd,None,land_rwy,None)
        expected = np.ma.array([50.55619778])
        np.testing.assert_array_almost_equal(walr.array.data, expected.data, 1)

    def test_error_cases(self):
        ws = P('Wind Speed', np.ma.array([84.0]))
        wd = P('Wind Direction Continuous', np.ma.array([-21]))
        land_rwy = A('FDR Landing Runway')
        land_rwy.value = {}
        walr = WindAcrossLandingRunway()

        walr.derive(ws,wd,None,land_rwy,None)
        self.assertEqual(len(walr.array.data), len(ws.array.data))
        self.assertEqual(walr.array.data[0],0.0)
        self.assertEqual(walr.array.mask[0],1)

        walr.derive(ws,wd,None)
        self.assertEqual(len(walr.array.data), len(ws.array.data))
        self.assertEqual(walr.array.data[0],0.0)
        self.assertEqual(walr.array.mask[0],1)


class TestAOA(unittest.TestCase):
    def test_can_operate(self):
        opts = AOA.get_operational_combinations()
        self.assertEqual(opts, [
            ('AOA (L)',),
            ('AOA (R)',),
            ('AOA (L)', 'AOA (R)'),
            ('AOA (L)', 'Family'),
            ('AOA (R)', 'Family'),
            ('AOA (L)', 'AOA (R)', 'Family'),
        ])

    def test_derive(self):
        aoa_l = P('AOA (L)', [4.921875, 4.5703125, 4.5703125, 4.5703125,
                              4.570315, 4.5703125, 4.5703125, 4.9213875],
                  frequency=1.0, offset=0.1484375)

        aoa_r = P('AOA (R)', [4.881875, 4.5703125, 4.5712125, 4.544125],
                          frequency=0.5, offset=0.6484375)
        aoa = AOA()
        res = aoa.get_derived((aoa_l, aoa_r, None))
        self.assertEqual(aoa.hz, 1)
        self.assertEqual(aoa.offset, 0.1484375)

    def test_Derive_only_left(self):
        aoa_l = P('AOA (L)', [4.921875, 4.5703125, 4.5703125, 4.5703125,
                              4.570315, 4.5703125, 4.5703125, 4.9213875],
                  frequency=1.0, offset=0.1484375)

        aoa = AOA()
        res = aoa.get_derived((aoa_l, None, None))
        self.assertEqual(aoa.hz, 1)
        self.assertEqual(aoa.offset, 0.1484375)

    def test_cl_600_family(self):
        aoa_r = P('AOA (R)', [0.0, 1.0])
        family = A('Family', 'CL-600')
        aoa = AOA()
        aoa.get_derived([None, aoa_r, family])
        self.assertAlmostEqual(aoa.array[0], -1.404)
        self.assertAlmostEqual(aoa.array[1], 0.257)


class TestAccelerationLateralOffsetRemoved(unittest.TestCase):

    def setUp(self):
        self.node_class = AccelerationLateralOffsetRemoved
        self.acc_lateral=P('Acceleration Lateral', array=np.ma.concatenate((np.zeros(20), np.ones(20) * 0.5, np.zeros(10))), frequency=1.0)

    def test_can_operate(self):
        opts = AccelerationLateralOffsetRemoved.get_operational_combinations()
        self.assertEqual(opts, [('Acceleration Lateral',), ('Acceleration Lateral', 'Acceleration Lateral Offset')])

    def test_derive_positive_offset(self):
        self.acc_lat_offset = KPV([KeyPointValue(index=0, value=0.2, name='Acceleration Lateral Offset')])
        acc = AccelerationLateralOffsetRemoved()
        acc.derive(self.acc_lateral, self.acc_lat_offset)
        assert_array_equal(acc.array, self.acc_lateral.array - self.acc_lat_offset[0].value)

    def test_derive_negative_offset(self):
        self.acc_lat_offset = KPV([KeyPointValue(index=0, value=-0.2, name='Acceleration Lateral Offset')])
        acc = AccelerationLateralOffsetRemoved()
        acc.derive(self.acc_lateral, self.acc_lat_offset)
        assert_array_equal(acc.array, self.acc_lateral.array - self.acc_lat_offset[0].value)

    def test_derive_no_offset(self):
        self.acc_lat_offset = KPV([KeyPointValue(index=0, value=0.0, name='Acceleration Lateral Offset')])
        acc = AccelerationLateralOffsetRemoved()
        acc.derive(self.acc_lateral, self.acc_lat_offset)
        assert_array_equal(acc.array, self.acc_lateral.array - self.acc_lat_offset[0].value)


class TestAccelerationLongitudinalOffsetRemoved(unittest.TestCase):

    def setUp(self):
        self.node_class = AccelerationLongitudinalOffsetRemoved
        self.acc_long=P('Acceleration Longitudinal', array=np.ma.concatenate((np.zeros(20), np.ones(20) * 0.5, np.zeros(10))))

    def test_can_operate(self):
        opts = AccelerationLongitudinalOffsetRemoved.get_operational_combinations()
        self.assertEqual(opts, [('Acceleration Longitudinal', 'Acceleration Longitudinal Offset')])

    def test_derive_positive_offset(self):
        self.acc_long_offset = KPV([KeyPointValue(index=0, value=0.2, name='Acceleration Longitudinal Offset')])

        acc = AccelerationLongitudinalOffsetRemoved()
        acc.derive(self.acc_long, self.acc_long_offset)
        assert_array_equal(acc.array, self.acc_long.array - self.acc_long_offset[0].value)

    def test_derive_negative_offset(self):
        self.acc_long_offset = KPV([KeyPointValue(index=0, value=-0.2, name='Acceleration Longitudinal Offset')])

        acc = AccelerationLongitudinalOffsetRemoved()
        acc.derive(self.acc_long, self.acc_long_offset)
        assert_array_equal(acc.array, self.acc_long.array - self.acc_long_offset[0].value)

    def test_derive_no_offset(self):
        self.acc_long_offset = KPV([KeyPointValue(index=0, value=0.0, name='Acceleration Longitudinal Offset')])

        acc = AccelerationLongitudinalOffsetRemoved()
        acc.derive(self.acc_long, self.acc_long_offset)
        assert_array_equal(acc.array, self.acc_long.array - self.acc_long_offset[0].value)


class TestAccelerationNormalOffsetRemoved(unittest.TestCase):

    def setUp(self):
        self.node_class = AccelerationNormalOffsetRemoved
        self.acc_normal=P('Acceleration Normal', array=np.ma.concatenate((np.ones(20), np.ones(20) * 1.5, np.ones(10))), frequency=1.0)

    def test_can_operate(self):
        opts = AccelerationNormalOffsetRemoved.get_operational_combinations()
        self.assertEqual(opts, [('Acceleration Normal',), ('Acceleration Normal', 'Acceleration Normal Offset')])

    def test_derive_positive_offset(self):
        self.acc_norm_offset = KPV([KeyPointValue(index=0, value=1.2, name='Acceleration Normal Offset')])

        acc = AccelerationNormalOffsetRemoved()
        acc.derive(self.acc_normal, self.acc_norm_offset)
        assert_array_equal(acc.array, self.acc_normal.array - self.acc_norm_offset[0].value + 1.0)
        # could as well be acceleration_normal.array - 0.2

    def test_derive_negative_offset(self):
        self.acc_norm_offset = KPV([KeyPointValue(index=0, value=-1.2, name='Acceleration Normal Offset')])

        acc = AccelerationNormalOffsetRemoved()
        acc.derive(self.acc_normal, self.acc_norm_offset)
        assert_array_equal(acc.array, self.acc_normal.array - self.acc_norm_offset[0].value + 1.0)

    def test_derive_no_offset(self):
        self.acc_norm_offset = KPV([KeyPointValue(index=0, value=0.0, name='Acceleration Normal Offset')])

        acc = AccelerationNormalOffsetRemoved()
        acc.derive(self.acc_normal, self.acc_norm_offset)
        assert_array_equal(acc.array, self.acc_normal.array - self.acc_norm_offset[0].value + 1.0)


class TestAileron(unittest.TestCase):

    def test_can_operate(self):
        opts = Aileron.get_operational_combinations()
        self.assertTrue(opts,
                        [('Aileron (L)',),
                         ('Aileron (R)',),
                         ('Aileron (L)', 'Aileron (R)'),
                        ])

    def test_normal_two_sensors(self):
        left = P('Aileron (L)', np.ma.array([1.0]*2+[2.0]*2), frequency=0.5, offset=0.1)
        right = P('Aileron (R)', np.ma.array([2.0]*2+[1.0]*2), frequency=0.5, offset=1.1)
        aileron = Aileron()
        aileron.get_derived([left, right])
        expected_data = np.ma.array([0, 1.5, 1.55, 1.75, 1.7, 1.5, 0, 0])
        expected_data[0] = np.ma.masked
        expected_data[-2:] = np.ma.masked
        assert_array_equal(aileron.array, expected_data)
        self.assertEqual(aileron.frequency, 1)
        self.assertAlmostEqual(aileron.offset, 0.3, places=1)

    def test_left_only(self):
        left = P('Aileron (L)', np.ma.array([1.0]*2+[2.0]*2), frequency=0.5, offset=0.1)
        aileron = Aileron()
        aileron.get_derived([left, None])
        expected_data = left.array
        assert_array_equal(aileron.array, expected_data)
        self.assertEqual(aileron.frequency, 0.5)
        self.assertEqual(aileron.offset, 0.1)

    def test_right_only(self):
        right = P('Aileron (R)', np.ma.array([3.0]*2+[2.0]*2), frequency=2.0, offset = 0.3)
        aileron = Aileron()
        aileron.get_derived([None, right])
        expected_data = right.array
        assert_array_equal(aileron.array, expected_data)
        self.assertEqual(aileron.frequency, 2.0)
        self.assertEqual(aileron.offset, 0.3)

    def test_aileron_with_flaperon(self):
        al = load(os.path.join(test_data_path, 'aileron_left.nod'))
        ar = load(os.path.join(test_data_path, 'aileron_right.nod'))
        ail = Aileron()
        ail.derive(al, ar)
        # this section is averaging 4.833 degrees on the way in
        self.assertAlmostEqual(np.ma.average(ail.array[160:600]), -0.04, 1)
        # this section is averaging 9.106 degrees, ensure it gets moved to 0
        #self.assertAlmostEqual(np.ma.average(ail.array[800:1000]), 0.2, 1)
        assert_array_within_tolerance(ail.array[800:1000], 0, 4, 80)


class TestAileronLeft(unittest.TestCase):

    def test_can_operate(self):
        opts = AileronLeft.get_operational_combinations()
        self.assertTrue(('Aileron (L) Synchro',) in opts)
        self.assertTrue(('Aileron (L) Potentiometer',) in opts)
        self.assertTrue(('Aileron (L) Inboard',) in opts)
        self.assertTrue(('Aileron (L) Outboard',) in opts)

    def test_synchro_working(self):
        # Includes offset potentiometer test case
        synchro = P('Aileron (L) Synchro', np.ma.array([0.0, 1.0, -1.0, 0.0]))
        pot = P('Aileron (L) Potentiometer', np.ma.array([30.0, 30.01, 29.99, 30.0]))
        aileronleft = AileronLeft()
        aileronleft.get_derived([pot, synchro, None, None])
        assert_array_equal(aileronleft.array, synchro.array)

    def test_pot_working(self):
        synchro = P('Aileron (L) Synchro', np.ma.array([0.0, 0.01, -0.01, 0.0]))
        pot = P('Aileron (L) Potentiometer', np.ma.array([0.0, 1.0, -1.0, 0.0]))
        aileronleft = AileronLeft()
        aileronleft.get_derived([pot, synchro, None, None])
        assert_array_equal(aileronleft.array, pot.array)

    def test_inboard_only(self):
        inboard = P('Aileron (L) Inboard', np.ma.array([0.0, 0.01, -0.01, 0.0]))
        aileronleft = AileronLeft()
        aileronleft.get_derived([None, None, inboard, None])
        assert_array_equal(aileronleft.array, inboard.array)

    def test_outboard_only(self):
        outboard = P('Aileron (L) Outboard', np.ma.array([0.0, 0.01, -0.01, 0.0]))
        aileronleft = AileronLeft()
        aileronleft.get_derived([None, None, None, outboard])
        assert_array_equal(aileronleft.array, outboard.array)

    def test_inboard_preferred(self):
        inboard = P('Aileron (L) Inboard', np.ma.array([0.0, 1.0, -1.0, 0.0]))
        outboard = P('Aileron (L) Outboard', np.ma.array([0.0, 2.0, -2.0, 0.0]))
        aileronleft = AileronLeft()
        aileronleft.get_derived([None, None, inboard, outboard])
        assert_array_equal(aileronleft.array, inboard.array)


class TestAileronRight(unittest.TestCase):

    def test_can_operate(self):
        opts = AileronRight.get_operational_combinations()
        self.assertTrue(('Aileron (R) Synchro',) in opts)
        self.assertTrue(('Aileron (R) Potentiometer',) in opts)
        self.assertTrue(('Aileron (R) Inboard',) in opts)
        self.assertTrue(('Aileron (R) Outboard',) in opts)

    def test_synchro_working(self):
        # Includes potentiometer close to zero test case
        synchro = P('Aileron (R) Synchro', np.ma.array([0.0, 1.0, -1.0, 0.0]))
        pot = P('Aileron (R) Potentiometer', np.ma.array([0.0, 0.01, -0.01, 0.0]))
        aileronright = AileronRight()
        aileronright.get_derived([pot, synchro, None, None])
        assert_array_equal(aileronright.array, synchro.array)

    def test_pot_working(self):
        synchro = P('Aileron (R) Synchro', np.ma.array([0.0, 0.01, -0.01, 0.0]))
        pot = P('Aileron (R) Potentiometer', np.ma.array([0.0, 1.0, -1.0, 0.0]))
        aileronright = AileronRight()
        aileronright.get_derived([pot, synchro, None, None])
        assert_array_equal(aileronright.array, pot.array)

    def test_inboard_only(self):
        inboard = P('Aileron (R) Inboard', np.ma.array([0.0, 0.01, -0.01, 0.0]))
        aileronright = AileronRight()
        aileronright.get_derived([None, None, inboard, None])
        assert_array_equal(aileronright.array, inboard.array)

    def test_outboard_only(self):
        outboard = P('Aileron (R) Outboard', np.ma.array([0.0, 0.01, -0.01, 0.0]))
        aileronright = AileronRight()
        aileronright.get_derived([None, None, None, outboard])
        assert_array_equal(aileronright.array, outboard.array)

    def test_inboard_preferred(self):
        inboard = P('Aileron (R) Inboard', np.ma.array([0.0, 1.0, -1.0, 0.0]))
        outboard = P('Aileron (R) Outboard', np.ma.array([0.0, 2.0, -2.0, 0.0]))
        aileronright = AileronLeft()
        aileronright.get_derived([None, None, inboard, outboard])
        assert_array_equal(aileronright.array, inboard.array)


class TestAileronTrim(unittest.TestCase):
    @unittest.skip('Test Not Implemented')
    def test_can_operate(self):
        self.assertTrue(False, msg='Test not implemented.')

    @unittest.skip('Test Not Implemented')
    def test_derive(self):
        self.assertTrue(False, msg='Test not implemented.')


class TestAltitudeSTD(unittest.TestCase):
    @unittest.skip('Test Not Implemented')
    def test_can_operate(self):
        self.assertTrue(False, msg='Test not implemented.')

    @unittest.skip('Test Not Implemented')
    def test_derive(self):
        self.assertTrue(False, msg='Test not implemented.')


class TestElevator(unittest.TestCase):
    def test_can_operate(self):
        self.assertEqual(Elevator.get_operational_combinations(),
                         [('Elevator (L)',),
                          ('Elevator (R)',),
                          ('Elevator (L)', 'Elevator (R)'),
                          ])

    def test_normal_two_sensors(self):
        left = P('Elevator (L)', np.ma.array([1.0]*2+[2.0]*2), frequency=0.5, offset=0.1)
        right = P('Elevator (R)', np.ma.array([2.0]*2+[1.0]*2), frequency=0.5, offset=1.1)
        elevator = Elevator()
        elevator.derive(left, right)
        expected_data = np.ma.array([1.5]*3+[1.75]*2+[1.5]*3)
        assert_array_equal(elevator.array, expected_data)
        self.assertEqual(elevator.frequency, 1.0)
        self.assertEqual(elevator.offset, 0.1)

    def test_left_only(self):
        left = P('Elevator (L)', np.ma.array([1.0]*2+[2.0]*2), frequency=0.5, offset=0.1)
        elevator = Elevator()
        elevator.derive(left, None)
        expected_data = left.array
        assert_array_equal(elevator.array, expected_data)
        self.assertEqual(elevator.frequency, 0.5)
        self.assertEqual(elevator.offset, 0.1)

    def test_right_only(self):
        right = P('Elevator (R)', np.ma.array([3.0]*2+[2.0]*2), frequency=2.0, offset=0.3)
        elevator = Elevator()
        elevator.derive(None, right)
        expected_data = right.array
        assert_array_equal(elevator.array, expected_data)
        self.assertEqual(elevator.frequency, 2.0)
        self.assertEqual(elevator.offset, 0.3)

class TestElevatorLeft(unittest.TestCase):
    def test_can_operate(self):
        opts = ElevatorLeft.get_operational_combinations()
        self.assertTrue(('Elevator (L) Synchro',) in opts)
        self.assertTrue(('Elevator (L) Potentiometer',) in opts)
        self.assertTrue(('Elevator (L) Inboard',) in opts)
        self.assertTrue(('Elevator (L) Outboard',) in opts)

    def test_synchro(self):
        syn=P('Elevator (L) Synchro', np.ma.array(data=[1,2,3,4],
                                                  mask=[0,0,1,0]))
        elevator=ElevatorLeft()
        elevator.derive(None, syn, None, None)
        assert_array_equal(elevator.array, syn.array)

    def test_pot(self):
        pot=P('Elevator (L) Potentiometer', np.ma.array(data=[5,6,7,8],
                                                  mask=[0,1,0,0]))
        elevator=ElevatorLeft()
        elevator.derive(pot, None, None, None)
        assert_array_equal(elevator.array, pot.array)

    def test_both_prefer_syn(self):
        syn=P('Elevator (L) Synchro', np.ma.array(data=[1,2,3,4],
                                                  mask=[0,0,1,0]))
        pot=P('Elevator (L) Potentiometer', np.ma.array(data=[5,6,7,8],
                                                  mask=[0,1,1,0]))
        elevator=ElevatorLeft()
        elevator.derive(pot, syn, None, None)
        assert_array_equal(elevator.array, syn.array)

    def test_both_prefer_pot(self):
        syn=P('Elevator (L) Synchro', np.ma.array(data=[1,2,3,4],
                                                  mask=[1,0,1,0]))
        pot=P('Elevator (L) Potentiometer', np.ma.array(data=[5,6,7,8],
                                                  mask=[0,0,1,0]))
        elevator=ElevatorLeft()
        elevator.derive(pot, syn, None, None)
        assert_array_equal(elevator.array, pot.array)

    def test_both_equally_good(self):
        # Where there is no advantage, adopt the synchro which should be a better transducer.
        syn=P('Elevator (L) Synchro', np.ma.array(data=[1,2,3,4],
                                                  mask=[0,0,0,0]))
        pot=P('Elevator (L) Potentiometer', np.ma.array(data=[5,6,7,8],
                                                  mask=[0,0,0,0]))
        elevator=ElevatorLeft()
        elevator.derive(pot, syn, None, None)
        assert_array_equal(elevator.array, syn.array)

    def test_inboard_and_outboard(self):
        l_in=P('Elevator (L) Inboard', np.ma.array([1,2,3]))
        l_out=P('Elevator (L) Outboard', np.ma.array([5,4,3]))
        elevator=ElevatorLeft()
        elevator.get_derived([None, None, l_in, l_out])
        assert_array_equal(elevator.array, l_in.array)

    def test_outboard_only(self):
        l_in=P('Elevator (L) Inboard', np.ma.array([1,2,3]))
        l_out=P('Elevator (L) Outboard', np.ma.array([5,4,3]))
        elevator=ElevatorLeft()
        elevator.get_derived([None, None, None, l_out])
        assert_array_equal(elevator.array, l_out.array)

class TestElevatorRight(unittest.TestCase):
    def test_can_operate(self):
        opts = ElevatorRight.get_operational_combinations()
        self.assertTrue(('Elevator (R) Synchro',) in opts)
        self.assertTrue(('Elevator (R) Potentiometer',) in opts)
        self.assertTrue(('Elevator (R) Inboard',) in opts)
        self.assertTrue(('Elevator (R) Outboard',) in opts)

    def test_synchro(self):
        syn=P('Elevator (L) Synchro', np.ma.array(data=[1,2,3,4],
                                                  mask=[0,0,1,0]))
        elevator=ElevatorRight()
        elevator.derive(None, syn, None, None)
        assert_array_equal(elevator.array, syn.array)

    def test_pot(self):
        pot=P('Elevator (L) Potentiometer', np.ma.array(data=[5,6,7,8],
                                                  mask=[0,1,0,0]))
        elevator=ElevatorRight()
        elevator.derive(pot, None, None, None)
        assert_array_equal(elevator.array, pot.array)

    def test_both_prefer_syn(self):
        syn=P('Elevator (L) Synchro', np.ma.array(data=[1,2,3,4],
                                                  mask=[0,0,1,0]))
        pot=P('Elevator (L) Potentiometer', np.ma.array(data=[5,6,7,8],
                                                  mask=[0,1,1,0]))
        elevator=ElevatorRight()
        elevator.derive(pot, syn, None, None)
        assert_array_equal(elevator.array, syn.array)

    def test_both_prefer_pot(self):
        syn=P('Elevator (L) Synchro', np.ma.array(data=[1,2,3,4],
                                                  mask=[1,0,1,0]))
        pot=P('Elevator (L) Potentiometer', np.ma.array(data=[5,6,7,8],
                                                  mask=[0,0,1,0]))
        elevator=ElevatorRight()
        elevator.derive(pot, syn, None, None)
        assert_array_equal(elevator.array, pot.array)

    def test_both_equally_good(self):
        # Where there is no advantage, adopt the synchro which should be a better transducer.
        syn=P('Elevator (L) Synchro', np.ma.array(data=[1,2,3,4],
                                                  mask=[0,0,0,0]))
        pot=P('Elevator (L) Potentiometer', np.ma.array(data=[5,6,7,8],
                                                  mask=[0,0,0,0]))
        elevator=ElevatorRight()
        elevator.derive(pot, syn, None, None)
        assert_array_equal(elevator.array, syn.array)

    def test_inboard_and_outboard(self):
        r_in=P('Elevator (R) Inboard', np.ma.array([1,2,3]))
        r_out=P('Elevator (R) Outboard', np.ma.array([5,4,3]))
        elevator=ElevatorRight()
        elevator.get_derived([None, None, r_in, r_out])
        assert_array_equal(elevator.array, r_in.array)

    def test_outboard_only(self):
        r_in=P('Elevator (R) Inboard', np.ma.array([1,2,3]))
        r_out=P('Elevator (R) Outboard', np.ma.array([5,4,3]))
        elevator=ElevatorRight()
        elevator.get_derived([None, None, None, r_out])
        assert_array_equal(elevator.array, r_out.array)


class TestEng_FuelFlow(unittest.TestCase):
    def test_can_operate(self):
        for n in range(1, 5):
            self.assertTrue(Eng_FuelFlow.can_operate(
                ('Eng (%d) Fuel Flow' % n,)))

    def test_derive(self):
        ff1_arr = np.ma.arange(100)
        ff2_arr = np.ma.arange(100)[::-1]
        ff1 = P(name='Eng (1) Fuel Flow', array=ff1_arr, frequency=1)
        ff2 = P(name='Eng (2) Fuel Flow', array=ff2_arr, frequency=1)

        node = Eng_FuelFlow()
        node.derive(ff1, ff2, None, None)

        assert_array_equal(node.array, np.ma.ones(100) * 99)


class TestEng_FuelFlowMax(unittest.TestCase):
    def test_can_operate(self):
        for n in range(1, 5):
            self.assertTrue(Eng_FuelFlowMax.can_operate(
                ('Eng (%d) Fuel Flow' % n,)))

    def test_derive(self):
        ff1_arr = np.ma.arange(100)
        ff2_arr = np.ma.arange(100)[::-1]
        ff1 = P(name='Eng (1) Fuel Flow', array=ff1_arr, frequency=1)
        ff2 = P(name='Eng (2) Fuel Flow', array=ff2_arr, frequency=1)

        expected_arr = np.ma.concatenate([np.arange(99, 49, -1),
                                          np.arange(50, 100)])

        node = Eng_FuelFlowMax()
        node.derive(ff1, ff2, None, None)

        assert_array_equal(node.array, expected_arr)


class TestEng_FuelFlowMin(unittest.TestCase):
    def test_can_operate(self):
        for n in range(1, 5):
            self.assertTrue(Eng_FuelFlowMin.can_operate(
                ('Eng (%d) Fuel Flow' % n,)))

    def test_derive(self):
        ff1_arr = np.ma.arange(100)
        ff2_arr = np.ma.arange(100)[::-1]
        ff1 = P(name='Eng (1) Fuel Flow', array=ff1_arr, frequency=1)
        ff2 = P(name='Eng (2) Fuel Flow', array=ff2_arr, frequency=1)

        expected_arr = np.ma.concatenate([np.arange(50),
                                          np.arange(49, -1, -1)])

        node = Eng_FuelFlowMin()
        node.derive(ff1, ff2, None, None)

        assert_array_equal(node.array, expected_arr)


class TestEng_1_FuelBurn(unittest.TestCase, NodeTest):

    def setUp(self):
        self.node_class = Eng_1_FuelBurn
        self.operational_combinations = [('Eng (1) Fuel Flow', )]

    @unittest.skip('Test Not Implemented')
    def test_derive(self):
        self.assertTrue(False, msg='Test not implemented.')


class TestEng_2_FuelBurn(unittest.TestCase, NodeTest):

    def setUp(self):
        self.node_class = Eng_2_FuelBurn
        self.operational_combinations = [('Eng (2) Fuel Flow', )]

    @unittest.skip('Test Not Implemented')
    def test_derive(self):
        self.assertTrue(False, msg='Test not implemented.')


class TestEng_3_FuelBurn(unittest.TestCase, NodeTest):

    def setUp(self):
        self.node_class = Eng_3_FuelBurn
        self.operational_combinations = [('Eng (3) Fuel Flow', )]

    @unittest.skip('Test Not Implemented')
    def test_derive(self):
        self.assertTrue(False, msg='Test not implemented.')


class TestEng_4_FuelBurn(unittest.TestCase, NodeTest):

    def setUp(self):
        self.node_class = Eng_4_FuelBurn
        self.operational_combinations = [('Eng (4) Fuel Flow', )]

    @unittest.skip('Test Not Implemented')
    def test_derive(self):
        self.assertTrue(False, msg='Test not implemented.')


class TestEng_FuelBurn(unittest.TestCase):

    @unittest.skip('Test Not Implemented')
    def test_can_operate(self):
        self.assertTrue(False, msg='Test not implemented.')

    @unittest.skip('Test Not Implemented')
    def test_derive(self):
        self.assertTrue(False, msg='Test not implemented.')


class TestEng_GasTempAvg(unittest.TestCase):
    @unittest.skip('Test Not Implemented')
    def test_can_operate(self):
        self.assertTrue(False, msg='Test not implemented.')

    @unittest.skip('Test Not Implemented')
    def test_derive(self):
        self.assertTrue(False, msg='Test not implemented.')


class TestEng_GasTempMax(unittest.TestCase):
    @unittest.skip('Test Not Implemented')
    def test_can_operate(self):
        self.assertTrue(False, msg='Test not implemented.')

    @unittest.skip('Test Not Implemented')
    def test_derive(self):
        self.assertTrue(False, msg='Test not implemented.')


class TestEng_GasTempMin(unittest.TestCase):
    @unittest.skip('Test Not Implemented')
    def test_can_operate(self):
        self.assertTrue(False, msg='Test not implemented.')

    @unittest.skip('Test Not Implemented')
    def test_derive(self):
        self.assertTrue(False, msg='Test not implemented.')


class TestEng_OilPressAvg(unittest.TestCase):
    @unittest.skip('Test Not Implemented')
    def test_can_operate(self):
        self.assertTrue(False, msg='Test not implemented.')

    @unittest.skip('Test Not Implemented')
    def test_derive(self):
        self.assertTrue(False, msg='Test not implemented.')


class TestEng_OilPressMax(unittest.TestCase):
    @unittest.skip('Test Not Implemented')
    def test_can_operate(self):
        self.assertTrue(False, msg='Test not implemented.')

    @unittest.skip('Test Not Implemented')
    def test_derive(self):
        self.assertTrue(False, msg='Test not implemented.')


class TestEng_OilPressMin(unittest.TestCase):
    @unittest.skip('Test Not Implemented')
    def test_can_operate(self):
        self.assertTrue(False, msg='Test not implemented.')

    @unittest.skip('Test Not Implemented')
    def test_derive(self):
        self.assertTrue(False, msg='Test not implemented.')


class TestEng_OilQtyAvg(unittest.TestCase):
    @unittest.skip('Test Not Implemented')
    def test_can_operate(self):
        self.assertTrue(False, msg='Test not implemented.')

    @unittest.skip('Test Not Implemented')
    def test_derive(self):
        self.assertTrue(False, msg='Test not implemented.')


class TestEng_OilQtyMax(unittest.TestCase):
    @unittest.skip('Test Not Implemented')
    def test_can_operate(self):
        self.assertTrue(False, msg='Test not implemented.')

    @unittest.skip('Test Not Implemented')
    def test_derive(self):
        self.assertTrue(False, msg='Test not implemented.')


class TestEng_OilQtyMin(unittest.TestCase):
    @unittest.skip('Test Not Implemented')
    def test_can_operate(self):
        self.assertTrue(False, msg='Test not implemented.')

    @unittest.skip('Test Not Implemented')
    def test_derive(self):
        self.assertTrue(False, msg='Test not implemented.')


class TestEng_OilTempAvg(unittest.TestCase):
    @unittest.skip('Test Not Implemented')
    def test_can_operate(self):
        self.assertTrue(False, msg='Test not implemented.')

    @unittest.skip('Test Not Implemented')
    def test_derive(self):
        self.assertTrue(False, msg='Test not implemented.')


class TestEng_OilTempMax(unittest.TestCase):
    @unittest.skip('Test Not Implemented')
    def test_can_operate(self):
        self.assertTrue(False, msg='Test not implemented.')

    @unittest.skip('Test Not Implemented')
    def test_derive(self):
        self.assertTrue(False, msg='Test not implemented.')


class TestEng_OilTempMin(unittest.TestCase):
    @unittest.skip('Test Not Implemented')
    def test_can_operate(self):
        self.assertTrue(False, msg='Test not implemented.')

    @unittest.skip('Test Not Implemented')
    def test_derive(self):
        self.assertTrue(False, msg='Test not implemented.')


class TestEng_TorqueAvg(unittest.TestCase):

    def setUp(self):
        self.node_class = Eng_TorqueAvg

    def test_can_operate(self):
        poss_combs = self.node_class.get_operational_combinations()
        self.assertTrue(('Eng (1) Torque',) in poss_combs)
        self.assertTrue(('Eng (2) Torque',) in poss_combs)
        self.assertTrue(('Eng (3) Torque',) in poss_combs)
        self.assertTrue(('Eng (4) Torque',) in poss_combs)

    def test_derive(self):
        eng_1_array =    [0, 30, 50, 80, 100,   100, 70, 70, 70, 50, 50, 10,  0,  0, 0]
        eng_3_array =    [0,  0, 30, 60,  85,   100, 70, 70, 70, 50, 50, 30, 10, 10, 0]
        expected_array = [0, 15, 40, 70,  92.5, 100, 70, 70, 70, 50, 50, 20,  5,  5, 0]

        eng_1 = P(name='Eng (1) Torque', array=eng_1_array, frequency=1,
                 offset=0.1)

        eng_3 = P(name='Eng (3) Torque', array=eng_3_array, frequency=1,
                         offset=0.5)

        node = self.node_class()
        node.derive(eng_1, None, eng_3, None)

        assert_array_equal(node.array, expected_array)
        self.assertEqual(node.offset, 0.3)


class TestEng_TorqueMax(unittest.TestCase):

    def setUp(self):
        self.node_class = Eng_TorqueMax

    def test_can_operate(self):
        poss_combs = self.node_class.get_operational_combinations()
        self.assertTrue(('Eng (1) Torque',) in poss_combs)
        self.assertTrue(('Eng (2) Torque',) in poss_combs)
        self.assertTrue(('Eng (3) Torque',) in poss_combs)
        self.assertTrue(('Eng (4) Torque',) in poss_combs)


    def test_derive(self):
        eng_1_array =    [0, 30, 50, 80, 100, 100, 70, 70, 70, 50, 50, 10,  0,  0, 0]
        eng_3_array =    [0,  0, 30, 60,  85, 100, 70, 70, 70, 50, 50, 30, 10, 10, 0]
        expected_array = [0, 30, 50, 80, 100, 100, 70, 70, 70, 50, 50, 30, 10, 10, 0]

        eng_1 = P(name='Eng (1) Torque', array=eng_1_array, frequency=1,
                 offset=0.1)

        eng_3 = P(name='Eng (3) Torque', array=eng_3_array, frequency=1,
                offset=0.5)

        node = self.node_class()
        node.derive(eng_1, None, eng_3, None)

        assert_array_equal(node.array, expected_array)
        self.assertEqual(node.offset, 0.3)


class TestEng_TorqueMin(unittest.TestCase):

    def setUp(self):
        self.node_class = Eng_TorqueMin

    def test_can_operate(self):
        poss_combs = self.node_class.get_operational_combinations()
        self.assertTrue(('Eng (1) Torque',) in poss_combs)
        self.assertTrue(('Eng (2) Torque',) in poss_combs)
        self.assertTrue(('Eng (3) Torque',) in poss_combs)
        self.assertTrue(('Eng (4) Torque',) in poss_combs)


    def test_derive(self):
        eng_1_array =    [0, 30, 50, 80, 100, 100, 70, 70, 70, 50, 50, 10,  0,  0, 0]
        eng_3_array =    [0,  0, 30, 60,  85, 100, 70, 70, 70, 50, 50, 30, 10, 10, 0]
        expected_array = [0,  0, 30, 60,  85, 100, 70, 70, 70, 50, 50, 10,  0,  0, 0]

        eng_1 = P(name='Eng (1) Torque', array=eng_1_array, frequency=1,
                 offset=0.1)

        eng_3 = P(name='Eng (3) Torque', array=eng_3_array, frequency=1,
                         offset=0.5)

        node = self.node_class()
        node.derive(eng_1, None, eng_3, None)

        assert_array_equal(node.array, expected_array)
        self.assertEqual(node.offset, 0.3)


class TestEng_VibBroadbandMax(unittest.TestCase, NodeTest):

    def setUp(self):
        self.node_class = Eng_VibBroadbandMax
        self.operational_combinations = [
            ('Eng (1) Vib Broadband',),
            ('Eng (1) Vib Broadband Accel A',),
            ('Eng (1) Vib Broadband Accel B',),
            ('Eng (1) Vib Broadband', 'Eng (2) Vib Broadband', 'Eng (3) Vib Broadband', 'Eng (4) Vib Broadband'),
            ('Eng (1) Vib Broadband Accel A', 'Eng (2) Vib Broadband Accel A', 'Eng (3) Vib Broadband Accel A', 'Eng (4) Vib Broadband Accel A'),
            ('Eng (1) Vib Broadband Accel B', 'Eng (2) Vib Broadband Accel B', 'Eng (3) Vib Broadband Accel B', 'Eng (4) Vib Broadband Accel B',),
        ]

    @unittest.skip('Test Not Implemented')
    def test_derive(self):
        self.assertTrue(False, msg='Test not implemented.')


class TestEng_VibN1Max(unittest.TestCase, NodeTest):

    def setUp(self):
        self.node_class = Eng_VibN1Max
        self.operational_combination_length = 65535 # 2**16-1
        self.check_operational_combination_length_only = True

    @unittest.skip('Test Not Implemented')
    def test_derive(self):
        self.assertTrue(False, msg='Test not implemented.')


class TestEng_VibN2Max(unittest.TestCase, NodeTest):

    def setUp(self):
        self.node_class = Eng_VibN2Max
        self.operational_combination_length = 1023 # 2**10-1
        self.check_operational_combination_length_only = True

    @unittest.skip('Test Not Implemented')
    def test_derive(self):
        self.assertTrue(False, msg='Test not implemented.')


class TestEng_VibN3Max(unittest.TestCase, NodeTest):

    def setUp(self):
        self.node_class = Eng_VibN3Max
        self.operational_combination_length = 255 # 2**8-1
        self.check_operational_combination_length_only = True

    @unittest.skip('Test Not Implemented')
    def test_derive(self):
        self.assertTrue(False, msg='Test not implemented.')


class TestEng_VibAMax(unittest.TestCase, NodeTest):

    def setUp(self):
        self.node_class = Eng_VibAMax
        self.operational_combination_length = 15
        self.check_operational_combination_length_only = True

    @unittest.skip('Test Not Implemented')
    def test_derive(self):
        self.assertTrue(False, msg='Test not implemented.')


class TestEng_VibBMax(unittest.TestCase, NodeTest):

    def setUp(self):
        self.node_class = Eng_VibBMax
        self.operational_combination_length = 15
        self.check_operational_combination_length_only = True

    @unittest.skip('Test Not Implemented')
    def test_derive(self):
        self.assertTrue(False, msg='Test not implemented.')


class TestEng_VibCMax(unittest.TestCase, NodeTest):

    def setUp(self):
        self.node_class = Eng_VibCMax
        self.operational_combination_length = 15
        self.check_operational_combination_length_only = True

    @unittest.skip('Test Not Implemented')
    def test_derive(self):
        self.assertTrue(False, msg='Test not implemented.')


class TestEng_VibNpMax(unittest.TestCase, NodeTest):

    def setUp(self):
        self.node_class = Eng_VibNpMax
        self.operational_combination_length = 1023 # 2**10-1
        self.check_operational_combination_length_only = True

    @unittest.skip('Test Not Implemented')
    def test_derive(self):
        self.assertTrue(False, msg='Test not implemented.')


class TestEngTPRLimitDifference(unittest.TestCase):
    def test_can_operate(self):
        self.assertEqual(EngTPRLimitDifference.get_operational_combinations(),
                         [('Eng (*) TPR Max', 'Eng TPR Limit Max')])

    def test_derive_basic(self):
        eng_tpr_max_array = np.ma.concatenate([
            np.arange(0, 150, 10), np.arange(150, 0, -10)])
        eng_tpr_limit_array = np.ma.concatenate([
            np.arange(10, 110, 10), np.ones(10) * 110, np.arange(110, 10, -10)])
        eng_tpr_max = P('Eng (*) TPR Max', array=eng_tpr_max_array)
        eng_tpr_limit = P('Eng (*) TPR Limit Max', array=eng_tpr_limit_array)
        node = EngTPRLimitDifference()
        node.derive(eng_tpr_max, eng_tpr_limit)
        expected = np.zeros(5)
        self.assertEqual(
            node.array.tolist(),
            [-10, -10, -10, -10, -10, -10, -10, -10, -10, -10, -10, 0, 10, 20,
             30, 40, 30, 20, 10, 0, -10, -10, -10, -10, -10, -10, -10, -10, -10,
             -10])


class TestFlapAngle(unittest.TestCase, NodeTest):

    def setUp(self):
        self.node_class = FlapAngle
        self.operational_combinations = [
            ('Flap Angle (L)',),
            ('Flap Angle (R)',),
            ('Flap Angle (L) Inboard',),
            ('Flap Angle (R) Inboard',),
            ('Flap Angle (L)', 'Flap Angle (R)'),
            ('Flap Angle (L) Inboard', 'Flap Angle (R) Inboard'),
            ('Flap Angle (L)', 'Flap Angle (R)', 'Flap Angle (C)', 'Flap Angle (MCP)'),
            ('Flap Angle (L)', 'Flap Angle (R)', 'Flap Angle (L) Inboard', 'Flap Angle (R) Inboard'),
        ]

    def test_hercules(self):
        parameter = P(array=np.ma.concatenate((np.arange(0, 5000, 100), np.arange(5000, 0, -200))))
        ##frame = A('Frame', 'L382-Hercules')
        node = self.node_class()
        node.derive(parameter, None, None, None, None, None)
        self.assertAlmostEqual(node.array[25], 2500, 1)


    def test_single_parameter(self):
        fr = P('Flap Angle (R)', array=np.ma.arange(10), offset=0.123, frequency=2)
        fa = FlapAngle()
        fa.get_derived([None, fr, None, None, None, None])
        self.assertEqual(fa.offset, fr.offset)
        self.assertEqual(fa.frequency, fr.frequency)
        assert_array_equal(fa.array, fr.array)

    def test_with_same_offsets(self):
        fl = P('Flap Angle (L)', array=np.ma.arange(10, 20, 2), offset=0.123, frequency=0.5)
        fr = P('Flap Angle (R)', array=np.ma.arange(11, 21, 2), offset=1.123, frequency=0.5)
        fa = FlapAngle()
        fa.apply_median_filter = False
        fa.get_derived([fl, fr, None, None, None, None])
        self.assertEqual(fa.offset, 0.123)
        self.assertEqual(fa.frequency, 1)
        np.testing.assert_array_almost_equal(fa.array, np.ma.arange(10, 20, 1), decimal=0)

    def test_with_different_offsets(self):
        fl = P('Flap Angle (L)', array=np.ma.arange(10, 20, 1), offset=0.0001, frequency=1)
        fr = P('Flap Angle (R)', array=np.ma.arange(10, 20, 1), offset=0, frequency=1)
        # 3rd flap is ignored
        fc = P('Flap Angle (C)', array=np.ma.arange(11, 21, 2), offset=0.123, frequency=1)
        fa = FlapAngle()
        fa.apply_median_filter = False
        fa.get_derived([fl, fr, fc, None, None, None])
        self.assertAlmostEqual(fa.offset, 5e-05)
        self.assertEqual(fa.frequency, 2)
        # ignore last value as we have nothing to interpolate too
        assert_array_within_tolerance(fa.array[:-1], np.ma.arange(10, 19.5, 0.5), 0.001, 99.9)
        self.assertEqual(fa.array[-2], 19)
        self.assertEqual(fa.array.mask[-1], True)

    def test_late_offset(self):
        '''
        Minimum Flap Angle offset is in the second half of the subframe at 1Hz.
        Upscaling the frequency to 2Hz without also changing the offset will result in an invalid parameter.
        '''
        fl = P('Flap Angle (L)', array=np.ma.arange(10, 20, 1), offset=0.693359375, frequency=1)
        fr = P('Flap Angle (R)', array=np.ma.arange(10, 20, 1), offset=0.697265625, frequency=1)
        fa = FlapAngle()
        fa.get_derived([fl, fr, None, None, None, None])
        self.assertEqual(fa.frequency, 2)
        offset = (fl.offset + fr.offset)/2.0 -0.5
        self.assertEqual(fa.offset, offset)


class TestFlapSynchroAsymmetry(unittest.TestCase):
    # very simple test but it ensures we aren't getting negative
    # values as that would affect the FlapSynchroAsymmetryMax KPV
    def test_basic(self):
        synchro_l = P('Flap Angle (L) Synchro', [0,1,2,3,4,5,5,5,5,5,5,5,5])
        synchro_r = P('Flap Angle (R) Synchro', [0,1,2,3,4,5,6,7,8,9,10,11,12])
        asym = FlapSynchroAsymmetry()
        asym.get_derived((synchro_l, synchro_r))
        self.assertEqual(asym.array[8], 3)


class TestHeadingTrueContinuous(unittest.TestCase):
    @unittest.skip('Test Not Implemented')
    def test_can_operate(self):
        self.assertTrue(False, msg='Test not implemented.')

    @unittest.skip('Test Not Implemented')
    def test_derive(self):
        self.assertTrue(False, msg='Test not implemented.')


class TestILSGlideslope(unittest.TestCase):
    @unittest.skip('Test Not Implemented')
    def test_can_operate(self):
        self.assertTrue(False, msg='Test not implemented.')

    @unittest.skip('Test Not Implemented')
    def test_derive(self):
        self.assertTrue(False, msg='Test not implemented.')


class TestILSLocalizer(unittest.TestCase):
    @unittest.skip('Test Not Implemented')
    def test_can_operate(self):
        self.assertTrue(False, msg='Test not implemented.')

    @unittest.skip('Test Not Implemented')
    def test_derive(self):
        self.assertTrue(False, msg='Test not implemented.')


class TestLatitudePrepared(unittest.TestCase):
    def test_can_operate(self):
        combinations = LatitudePrepared.get_operational_combinations()
        expected_combinations = [
            ('Heading', 'Airspeed True', 'Latitude At Liftoff', 'Longitude At Liftoff',
             'Latitude At Touchdown', 'Longitude At Touchdown'),
            ('Heading True', 'Airspeed True', 'Latitude At Liftoff', 'Longitude At Liftoff',
             'Latitude At Touchdown', 'Longitude At Touchdown'),
            ('Heading', 'Heading True', 'Airspeed True', 'Latitude At Liftoff',
             'Longitude At Liftoff', 'Latitude At Touchdown', 'Longitude At Touchdown'),
            ('Heading', 'Airspeed True', 'Groundspeed', 'Latitude At Liftoff',
             'Longitude At Liftoff', 'Latitude At Touchdown', 'Longitude At Touchdown'),
            ('Heading', 'Airspeed True', 'Altitude AAL', 'Latitude At Liftoff',
             'Longitude At Liftoff', 'Latitude At Touchdown', 'Longitude At Touchdown'),
            ('Heading True', 'Airspeed True', 'Groundspeed', 'Latitude At Liftoff',
             'Longitude At Liftoff', 'Latitude At Touchdown', 'Longitude At Touchdown'),
            ('Heading True', 'Airspeed True', 'Altitude AAL', 'Latitude At Liftoff',
             'Longitude At Liftoff', 'Latitude At Touchdown', 'Longitude At Touchdown'),
            ('Heading', 'Heading True', 'Airspeed True', 'Groundspeed', 'Latitude At Liftoff',
             'Longitude At Liftoff', 'Latitude At Touchdown', 'Longitude At Touchdown'),
            ('Heading', 'Heading True', 'Airspeed True', 'Altitude AAL', 'Latitude At Liftoff',
             'Longitude At Liftoff', 'Latitude At Touchdown', 'Longitude At Touchdown'),
            ('Heading', 'Airspeed True', 'Groundspeed', 'Altitude AAL', 'Latitude At Liftoff',
             'Longitude At Liftoff', 'Latitude At Touchdown', 'Longitude At Touchdown'),
            ('Heading True', 'Airspeed True', 'Groundspeed', 'Altitude AAL', 'Latitude At Liftoff',
             'Longitude At Liftoff', 'Latitude At Touchdown', 'Longitude At Touchdown'),
            ('Heading', 'Heading True', 'Airspeed True', 'Groundspeed', 'Altitude AAL',
             'Latitude At Liftoff', 'Longitude At Liftoff', 'Latitude At Touchdown', 'Longitude At Touchdown')
        ]
        self.assertEqual(combinations, expected_combinations)

    @unittest.skip('Test Not Implemented')
    def test_derive(self):
        self.assertTrue(False, msg='Test not implemented.')


class TestLatitudeSmoothed(unittest.TestCase):
    def test_can_operate(self):
        combinations = LatitudeSmoothed.get_operational_combinations()
        self.assertTrue(all('Latitude Prepared' in c for c in combinations))

    @unittest.skip('Test Not Implemented')
    def test_derive(self):
        self.assertTrue(False, msg='Test not implemented.')


class TestLongitudePrepared(unittest.TestCase):
    def test_can_operate(self):
        combinations = LongitudePrepared.get_operational_combinations()
        expected_combinations = [
            ('Heading', 'Airspeed True', 'Latitude At Liftoff', 'Longitude At Liftoff',
             'Latitude At Touchdown', 'Longitude At Touchdown'),
            ('Heading True', 'Airspeed True', 'Latitude At Liftoff', 'Longitude At Liftoff',
             'Latitude At Touchdown', 'Longitude At Touchdown'),
            ('Heading', 'Heading True', 'Airspeed True', 'Latitude At Liftoff',
             'Longitude At Liftoff', 'Latitude At Touchdown', 'Longitude At Touchdown'),
            ('Heading', 'Airspeed True', 'Groundspeed', 'Latitude At Liftoff',
             'Longitude At Liftoff', 'Latitude At Touchdown', 'Longitude At Touchdown'),
            ('Heading', 'Airspeed True', 'Altitude AAL', 'Latitude At Liftoff',
             'Longitude At Liftoff', 'Latitude At Touchdown', 'Longitude At Touchdown'),
            ('Heading True', 'Airspeed True', 'Groundspeed', 'Latitude At Liftoff',
             'Longitude At Liftoff', 'Latitude At Touchdown', 'Longitude At Touchdown'),
            ('Heading True', 'Airspeed True', 'Altitude AAL', 'Latitude At Liftoff',
             'Longitude At Liftoff', 'Latitude At Touchdown', 'Longitude At Touchdown'),
            ('Heading', 'Heading True', 'Airspeed True', 'Groundspeed', 'Latitude At Liftoff',
             'Longitude At Liftoff', 'Latitude At Touchdown', 'Longitude At Touchdown'),
            ('Heading', 'Heading True', 'Airspeed True', 'Altitude AAL', 'Latitude At Liftoff',
             'Longitude At Liftoff', 'Latitude At Touchdown', 'Longitude At Touchdown'),
            ('Heading', 'Airspeed True', 'Groundspeed', 'Altitude AAL', 'Latitude At Liftoff',
             'Longitude At Liftoff', 'Latitude At Touchdown', 'Longitude At Touchdown'),
            ('Heading True', 'Airspeed True', 'Groundspeed', 'Altitude AAL', 'Latitude At Liftoff',
             'Longitude At Liftoff', 'Latitude At Touchdown', 'Longitude At Touchdown'),
            ('Heading', 'Heading True', 'Airspeed True', 'Groundspeed', 'Altitude AAL',
             'Latitude At Liftoff', 'Longitude At Liftoff', 'Latitude At Touchdown', 'Longitude At Touchdown')
        ]
        self.assertEqual(combinations, expected_combinations)

    @unittest.skip('Test Not Implemented')
    def test_derive(self):
        self.assertTrue(False, msg='Test not implemented')


class TestLongitudeSmoothed(unittest.TestCase):
    def test_can_operate(self):
        combinations = LongitudeSmoothed.get_operational_combinations()
        self.assertTrue(all('Longitude Prepared' in c for c in combinations))

    @unittest.skip('Test Not Implemented')
    def test_derive(self):
        self.assertTrue(False, msg='Test not implemented.')


class TestMagneticVariation(unittest.TestCase):
    def test_can_operate(self):
        combinations = MagneticVariation.get_operational_combinations()
        self.assertTrue(
            ('Latitude', 'Longitude', 'Altitude AAL', 'Start Datetime') in combinations)
        self.assertTrue(
            ('Latitude (Coarse)', 'Longitude (Coarse)', 'Altitude AAL', 'Start Datetime') in combinations)
        self.assertTrue(
            ('Latitude', 'Latitude (Coarse)', 'Longitude', 'Longitude (Coarse)', 'Altitude AAL', 'Start Datetime') in combinations)

    def test_derive(self):
        mag_var = MagneticVariation()
        lat = P('Latitude', array=np.ma.arange(10, 14, 0.01))
        lat.array[3] = np.ma.masked
        lon = P('Longitude', array=np.ma.arange(-10, -14, -0.01))
        lon.array[2:4] = np.ma.masked
        alt_aal = P('Altitude AAL', array=np.ma.arange(20000, 24000, 10))
        alt_aal.array[4] = np.ma.masked
        start_datetime = A('Start Datetime',
                           value=datetime.datetime(2013, 3, 23))
        mag_var.derive(lat, None, lon, None, alt_aal, start_datetime)
        ma_test.assert_masked_array_almost_equal(
            mag_var.array[0:10],
            np.ma.array([-5.989, -5.99, -5.991, -5.992, -5.994, -5.995, -5.996,
                         -5.997, -5.998, -5.999]), decimal=3)
        # Test with Coarse parameters.
        mag_var.derive(None, lat, None, lon, alt_aal, start_datetime)
        ma_test.assert_masked_array_almost_equal(
            mag_var.array[300:310],
            np.ma.array([-6.425, -6.427, -6.428, -6.43, -6.432, -6.434, -6.435,
                         -6.437, -6.439, -6.44]), decimal=3)


class TestMagneticVariationFromRunway(unittest.TestCase):
    def test_can_operate(self):
        opts = MagneticVariationFromRunway.get_operational_combinations()
        self.assertEqual(opts,
                    [('Magnetic Variation',
                     'Heading During Takeoff',
                     'Heading During Landing',
                     'FDR Takeoff Runway',
                     'FDR Landing Runway',
                     )])

    def test_derive_both_runways(self):
        # Updates to the derived parameter. New data from
        # segment: d9785fefb912dc77b6e936a4c16de96e5fad868c8cc4cff4e568fb1cff8b87a5
        toff_rwy = {'end': {'elevation': 76,
                            'latitude': 28.45938337469715,
                            'longitude': -13.863540217017873},
                    'id': 9893,
                    'identifier': '01',
                    'magnetic_heading': 6.0,
                    'start': {'elevation': 24,
                              'latitude': 28.441860630699686,
                              'longitude': -13.86412042467909},
                    'strip': {'id': 4947, 'length': 11175,
                              'surface': 'ASP', 'width': 147}}
        land_rwy = {'end': {'elevation': -12,
                            'latitude': 52.32863339288183,
                            'longitude': 4.70886201465568},
                    'id': 8089,
                    'identifier': '18R',
                    'magnetic_heading': 183.0,
                    'start': {'elevation': -13,
                              'latitude': 52.36023790740991,
                              'longitude': 4.7117260390982185},
                    'strip': {'id': 4045, 'length': 12467,
                              'surface': 'ASP', 'width': 183}}
        mag_var = load(os.path.join(test_data_path, 'magnetic_variation_from_runway__mag_vari.nod'))
        mag_var_rwy = MagneticVariationFromRunway()
        mag_var_rwy.derive(
            mag_var,
            KPV([KeyPointValue(index=222.0546875, value=9.4921875, name='Heading During Takeoff')]),
            KPV([KeyPointValue(index=3626.3046875, value=185.9765625, name='Heading During Landing')]),
            A('FDR Takeoff Runway', toff_rwy),
            A('FDR Landing Runway', land_rwy)
        )
        # 0 to takeoff index variation
        self.assertAlmostEqual(mag_var_rwy.array[0], -7.83, places=2)
        self.assertAlmostEqual(mag_var_rwy.array[222], -7.82, places=2)
        # landing index to end
        self.assertAlmostEqual(mag_var_rwy.array[3626], -2.81, places=2)
        self.assertAlmostEqual(mag_var_rwy.array[-1], -2.79, places=2)

    def test_derive_only_takeoff_available(self):
        toff_rwy = {'end': {'elevation': 10,
                            'latitude': 52.7100630002283,
                            'longitude': -8.907803520515461},
                    'start': {'elevation': 43,
                              'latitude': 52.69327604095164,
                              'longitude': -8.943465355819775},
                    'strip': {'id': 2014, 'length': 10495,
                              'surface': 'ASP', 'width': 147}}
        land_rwy = {# MISSING VITAL LAT/LONG INFORMATION
                    'strip': {'id': 2322, 'length': 8858,
                              'surface': 'ASP', 'width': 197}}
        mag_var = P('Magnetic Variation', np.ma.zeros(14272))
        mag_var_rwy = MagneticVariationFromRunway()
        mag_var_rwy.derive(
            mag_var,
            KPV([KeyPointValue(index=62.143, value=58.014, name='Heading During Takeoff')]),
            KPV([KeyPointValue(index=213.869, value=266.5128, name='Heading During Landing')]),
            A('FDR Takeoff Runway', toff_rwy),
            A('FDR Landing Runway', land_rwy)
        )
        # 0 to takeoff index variation
        self.assertAlmostEqual(mag_var_rwy.array[0], -5.87, places=2)
        self.assertAlmostEqual(mag_var_rwy.array[62], -5.87, places=2)
        # landing index to end
        self.assertAlmostEqual(mag_var_rwy.array[213], -5.87, places=2)
        self.assertAlmostEqual(mag_var_rwy.array[-1], -5.87, places=2)

    def test_derive_landing_rollover(self):
        toff_rwy = {'end': {'elevation': 354, 'latitude': 32.697986, 'longitude': -83.644942},
                    'id': 13451,
                    'identifier': '05',
                    'magnetic_heading': 52.9,
                    'start': {'elevation': 354, 'latitude': 32.686022, 'longitude': -83.660633},
                    'strip': {'id': 6726, 'length': 6501, 'surface': 'ASP', 'width': 150}}
        land_rwy = {'end': {'elevation': 1289,
                            'latitude': 36.9130564484,
                            'longitude': -94.012504957},
                    'id': 19503,
                    'identifier': '36',
                    'magnetic_heading': 359.0,
                    'start': {'elevation': 1289,
                              'latitude': 36.899355805,
                              'longitude': -94.0129958013},
                    'strip': {'id': 12132, 'length': 5000, 'surface': 'ASPH', 'width': 75}}
        mag_var = P('Magnetic Variation', np.ma.array([0.0]*9336))
        mag_var_rwy = MagneticVariationFromRunway()
        mag_var_rwy.derive(
            mag_var,
            KPV([KeyPointValue(index=148.9833984375, value=53.00950000000029, name='Heading During Takeoff')]),
            KPV([KeyPointValue(index=1580.7333984375, value=359.8320000000002, name='Heading During Landing')]),
            A('FDR Takeoff Runway', toff_rwy),
            A('FDR Landing Runway', land_rwy)
        )
        # 0 to takeoff index variation
        self.assertTrue(np.all(mag_var_rwy.array[:149] == -5.1902489670943481))
        # landing index to end
        self.assertTrue(np.all(mag_var_rwy.array[1580:] == 1.8087827938368832))


class TestPitchRate(unittest.TestCase):
    @unittest.skip('Test Not Implemented')
    def test_can_operate(self):
        self.assertTrue(False, msg='Test not implemented.')

    @unittest.skip('Test Not Implemented')
    def test_derive(self):
        self.assertTrue(False, msg='Test not implemented.')


class TestRelief(unittest.TestCase):
    @unittest.skip('Test Not Implemented')
    def test_can_operate(self):
        self.assertTrue(False, msg='Test not implemented.')

    @unittest.skip('Test Not Implemented')
    def test_derive(self):
        self.assertTrue(False, msg='Test not implemented.')


class TestRoll(unittest.TestCase):
    def test_can_operate(self):
        opts = Roll.get_operational_combinations()
        self.assertTrue(('Heading Continuous', 'Altitude AAL',) in opts)
        self.assertTrue(('Roll (1)', 'Roll (2)',) in opts)

    def test_derive(self):
        time = np.arange(100)
        two_time = np.arange(200)
        zero = np.array([0]*100)
        ht_values = np.concatenate([zero, 2000.0*(1.0-np.cos(two_time*np.pi*0.01)), zero])
        ht=P('Altitude AAL', array=np.ma.array(ht_values), frequency=2.0)
        hdg_values = np.concatenate([20.0*(np.sin(time*np.pi*0.03)), zero])
        hdg_values += 120 # Datum heading offset
        hdg=P('Heading', array=np.ma.array(hdg_values), frequency=1.0)
        derroll=Roll()
        derroll.derive(None, None, hdg, ht)
        self.assertLess(derroll.array[40], 0.25)
        self.assertLess(np.ma.max(derroll.array),13.0)
        self.assertGreater(np.ma.max(derroll.array),11.0)

class TestRollRate(unittest.TestCase):
    def test_can_operate(self):
        opts = RollRate.get_operational_combinations()
        self.assertTrue(('Roll',) in opts)

    def test_derive(self):
        roll = P(array=[0,2,4,6,8,10,12], name='Roll', frequency=2.0)
        rr = RollRate()
        rr.derive(roll)
        expected=np_ma_ones_like(roll.array)*4.0
        assert_array_equal(expected[2:4], rr.array[2:4]) # Differential process blurs ends of the array, so just test the core part.


class TestRollRateForTouchdown(unittest.TestCase):
    def test_derive(self):
        roll_rate=P('Roll', np.array([-3.2, -0.5, 2.3, 0.9, 0.7, 0.7, 0.5, 0.5]), frequency=2)
        node = RollRateForTouchdown()
        node.derive(roll_rate)
        assert_array_almost_equal(node.array, [0, 5.4, 5.6, -2.8, -0.4, 0, -0.4, 0])


class TestRollRateAtTouchdownLimit(unittest.TestCase):
    def test_derive(self):
        gw = P('Gross Weight Smoothed', np.ma.masked_array(
            [10000, 20000, 20000, 22000, 34000, 38000, 40000, 50000],
            mask=[False, True, False, False, False, False, False, False]))
        expected_result = np.ma.masked_array(
            [0, 0, 14, 12.5, 8, 6.5, 6, 0],
            mask=[True, True, False, False, False, False, False, True])
        node = RollRateAtTouchdownLimit()
        node.derive(gw)
        assert_array_almost_equal(node.array, expected_result)


class TestRudderPedalCapt(unittest.TestCase):
    def test_can_operate(self):
        self.assertEqual(RudderPedalCapt.get_operational_combinations(),
                         [('Rudder Pedal (Capt) (1)',),
                          ('Rudder Pedal (Capt) (2)',),
                          ('Rudder Pedal (Capt) (1)', 'Rudder Pedal (Capt) (2)')])

    @unittest.skip('Test Not Implemented')
    def test_derive(self):
        self.assertTrue(False, msg='Test not implemented.')


class TestRudderPedalFO(unittest.TestCase):
    def test_can_operate(self):
        self.assertEqual(RudderPedalFO.get_operational_combinations(),
                         [('Rudder Pedal (FO) (1)',),
                          ('Rudder Pedal (FO) (2)',),
                          ('Rudder Pedal (FO) (1)', 'Rudder Pedal (FO) (2)')])

    @unittest.skip('Test Not Implemented')
    def test_derive(self):
        self.assertTrue(False, msg='Test not implemented.')


class TestRudderPedal(unittest.TestCase):
    def test_can_operate(self):
        opts = RudderPedal.get_operational_combinations()
        self.assertTrue(('Rudder Pedal (Capt)',) in opts)
        self.assertTrue(('Rudder Pedal (FO)',) in opts)
        self.assertTrue(('Rudder Pedal (Capt)', 'Rudder Pedal (FO)') in opts)
        self.assertTrue(('Rudder Pedal Potentiometer',) in opts)
        self.assertTrue(('Rudder Pedal Synchro',) in opts)
        self.assertTrue(('Rudder Pedal Potentiometer', 'Rudder Pedal Synchro') in opts)


    @unittest.skip('Test Not Implemented')
    def test_derive(self):
        self.assertTrue(False, msg='Test not implemented.')


class TestSlatAngle(unittest.TestCase):

    def setUp(self):
        self.node_class = SlatAngle

        ac_model = A('Model', 'B777-212')
        ac_series = A('Series', 'B777-200')
        ac_family = A('Family', 'B777')
        self.ac_info_attributes = (ac_model, ac_series, ac_family)



    @patch('analysis_engine.derived_parameters.at')
    def test_can_operate(self, at):
        self.assertTrue(self.node_class().can_operate(('Slat Angle (L)',)))
        self.assertTrue(self.node_class().can_operate(('Slat Angle (R)',)))
        self.assertTrue(self.node_class().can_operate(('Slat Angle (L)', 'Slat Angle (R)')))

        at.get_slat_map.side_effect = ({}, KeyError)
        self.assertTrue(self.node_class.can_operate(
            ('Slat Fully Extended', 'Model', 'Series', 'Family'),
            model=A('Model', 'CRJ900 (CL-600-2D24)'),
            series=A('Series', 'CRJ900'),
            family=A('Family', 'CL-600'),
        ))
        self.assertFalse(self.node_class.can_operate(
            ('Slat Fully Extended', 'Model', 'Series', 'Family'),
            model=A('Model', 'B737-333'),
            series=A('Series', 'B737-300'),
            family=A('Family', 'B737 Classic'),
        ))
        self.assertTrue(self.node_class().can_operate(('Slat Angle Recorded',)))

    @unittest.skip('Test Not Implemented')
    def test_derive(self):
        self.assertTrue(False, msg='Test not implemented.')

    @patch('analysis_engine.derived_parameters.at')
    def test_derive_discretes(self, at):
        at.get_slat_map.return_value = {f: str(f) for f in (0, 22, 32)}

        slat_full = M(
            name='Slat Fully Extended',
            array=np.ma.repeat((0, 0, 1, 0, 0), 10),
            values_mapping={0: '-', 1: 'Extended'},
        )
        slat_part = M(
            name='Slat Part Extended',
            array=np.ma.repeat((0, 1, 0, 1, 0), 10),
            values_mapping={0: '-', 1: 'Part Extended'},
        )
        slat_retracted = M(
            name='Slat Retracted',
            array=np.ma.repeat((1, 0, 0, 0, 1), 10),
            values_mapping={0: '-', 1: 'Retracted'},
        )
        node = self.node_class()
        node.derive(None, None,
                   slat_full,
                   slat_part,
                   slat_retracted,
                   None,
                   *self.ac_info_attributes)
        expected = np.ma.repeat((0, 22, 32, 22, 0), 10)
        assert_almost_equal(node.array, expected)



class TestSlopeToLanding(unittest.TestCase):
    @unittest.skip('Test Not Implemented')
    def test_can_operate(self):
        self.assertTrue(False, msg='Test not implemented.')

    @unittest.skip('Test Not Implemented')
    def test_derive(self):
        self.assertTrue(False, msg='Test not implemented.')


class TestSlopeAngleToLanding(unittest.TestCase):
    def test_can_operate(self):
        self.assertEqual(
            SlopeAngleToLanding.get_operational_combinations(),
            [('Slope To Landing',)],
        )

    def test_derive(self):
        slope = P('Slope To Landing', np.ma.array([0.5, 1, 2, 4, 8, 16]))
        node = SlopeAngleToLanding()
        node.derive(slope)
        assert_array_almost_equal(node.array, [26.6, 45.0, 63.43, 76.0, 82.9, 86.4], decimal=1)


class TestApproachFlightPathAngle(unittest.TestCase):
    def setUp(self):
        self.node_class = ApproachFlightPathAngle

    def test_can_operate(self):
        opts = self.node_class.get_operational_combinations()
        self.assertAlmostEqual(len(opts), 3)
        for opt in opts:
            self.assertIn('Altitude AAL', opt)
            self.assertIn('SAT', opt)
            self.assertIn('Approach And Landing', opt)
            self.assertTrue('Aiming Point Range' in opt or
                            'Distance To Landing' in opt)

    def test_derive(self):

        dist_land = P('Distance To Landing', np.ma.array([
            9.568, 9.451, 9.334, 9.218, 9.102, 8.987, 8.871, 8.756,
            8.641, 8.527, 8.413, 8.300, 8.187, 8.075, 7.964, 7.853,
            7.741, 7.629, 7.518, 7.406, 7.295, 7.184, 7.072, 6.961,
            6.850, 6.739, 6.629, 6.518, 6.408, 6.298, 6.189, 6.079,
            5.969, 5.859, 5.748, 5.638, 5.528, 5.418, 5.308, 5.198,
            5.088, 4.979, 4.868, 4.758, 4.648, 4.538, 4.429, 4.321,
            4.214, 4.107, 4.000, 3.893, 3.788, 3.683, 3.580, 3.479,
            3.379, 3.281, 3.184, 3.087, 2.989, 2.892, 2.795, 2.697,
            2.599, 2.501, 2.402, 2.304, 2.206, 2.108, 2.010, 1.913,
            1.815, 1.718, 1.620, 1.523, 1.426, 1.329, 1.232, 1.135,
            1.039, 0.942, 0.846, 0.750, 0.654, 0.558, 0.462, 0.366,
            0.270, 0.175, 0.079, 0.051, 0.146, 0.236, 0.317, 0.388,
            0.448, 0.499, 0.541, 0.576, 0.605, 0.629, 0.648, 0.666,
            0.684, 0.702, 0.718,
        ]))

        sat=P('SAT', np.ma.array([
            12.490, 12.461, 12.487, 12.310, 12.238, 12.043, 12.279, 12.286,
            12.311, 12.349, 12.249, 12.302, 12.430, 12.193, 12.475, 12.236,
            11.982, 11.980, 12.249, 12.392, 12.169, 12.132, 12.133, 12.022,
            12.122, 12.429, 12.460, 12.495, 12.547, 12.566, 12.542, 12.666,
            12.780, 12.796, 13.035, 13.150, 13.302, 13.394, 13.591, 13.533,
            13.564, 13.838, 13.783, 13.785, 14.025, 14.026, 14.229, 14.373,
            14.366, 14.620, 14.679, 14.861, 15.069, 15.101, 15.310, 15.583,
            15.670, 15.694, 15.742, 15.720, 15.729, 16.025, 16.116, 16.229,
            16.475, 16.637, 16.626, 16.718, 16.790, 17.025, 16.956, 17.180,
            17.452, 17.479, 17.414, 17.646, 17.714, 17.727, 17.816, 17.978,
            18.179, 18.398, 18.513, 18.671, 18.745, 18.789, 18.895, 18.792,
            19.087, 19.225, 19.281, 19.346, 19.629, 20.805, 21.091, 21.255,
            21.410, 21.412, 21.266, 21.208, 21.286, 20.394, 205.047, 131.322,
            57.646, 279.008, 205.395,
        ], mask=[False]*101 + [True]*6))

        alt_aal = P('Altitude AAL', np.ma.array([
            3005.337, 2962.893, 2920.658, 2879.115, 2838.726, 2799.473, 2761.183, 2723.319,
            2685.825, 2649.282, 2613.708, 2579.813, 2547.529, 2516.689, 2486.646, 2456.238,
            2424.368, 2391.121, 2357.134, 2323.072, 2289.134, 2254.652, 2218.837, 2181.590,
            2143.621, 2105.374, 2067.640, 2030.584, 1994.313, 1959.072, 1924.319, 1889.634,
            1854.362, 1818.152, 1781.745, 1745.967, 1711.448, 1678.343, 1645.720, 1612.825,
            1579.269, 1545.072, 1510.893, 1477.201, 1443.782, 1411.201, 1379.059, 1347.337,
            1315.603, 1283.041, 1249.047, 1213.201, 1176.393, 1139.553, 1104.535, 1072.325,
            1042.911, 1015.566, 988.621, 961.078, 932.362, 902.714, 872.510, 842.146,
            811.325, 779.343, 745.201, 709.257, 672.887, 638.232, 606.584, 577.813,
            550.837, 524.096, 496.380, 467.294, 436.479, 404.911, 373.275, 341.609,
            310.127, 278.436, 246.899, 215.763, 184.930, 154.251, 124.029, 93.305,
            64.424, 41.786, 15.034, 0., 0., 0., 0., 0. ,
            0., 0., 0., 0., 0., 0., 0., 0. ,
            0., 0., 0.,
        ]))

        node = self.node_class()
        node.derive(alt_aal, None, dist_land, sat, buildsection('Approach And Landing', 1, 106))

        self.assertEqual(node.name, "Approach Flight Path Angle")
        self.assertEqual(len(node.array.compressed()), 83)
        self.assertAlmostEqual(node.array.max(), 3.14, places=2)
        self.assertAlmostEqual(node.array.min(), 3.02, places=2)


class TestSpeedbrake(unittest.TestCase):
    def test_can_operate(self):
        def family(value):
            return A('Family', value)
        self.assertTrue(Speedbrake.can_operate(('Spoiler (L) (4)', 'Spoiler (R) (4)'),
                                               family=A('Family', 'B737 Classic')))
        self.assertTrue(Speedbrake.can_operate(('Spoiler (L) (4)', 'Spoiler (R) (4)'),
                                               family=A('Family', 'B737 NG')))
        self.assertTrue(Speedbrake.can_operate(('Spoiler (L) (3)', 'Spoiler (R) (3)'),
                                                    family=A('Family', 'B737 MAX')))
        self.assertTrue(Speedbrake.can_operate(('Spoiler (L) (3)', 'Spoiler (R) (3)'),
                                               family=A('Family', 'A320')))
        self.assertTrue(Speedbrake.can_operate(('Spoiler (L) (7)', 'Spoiler (R) (7)'),
                                               family=A('Family', 'B787')))
        self.assertTrue(Speedbrake.can_operate(('Spoiler (L)', 'Spoiler (R)'),
                                               family=A('Family', 'Learjet')))
        self.assertTrue(Speedbrake.can_operate(
            ('Spoiler (L) (3)', 'Spoiler (L) (4)',
             'Spoiler (R) (3)', 'Spoiler (R) (4)'), family=A('Family', 'CRJ 900')))
        self.assertTrue(Speedbrake.can_operate(('Spoiler (L)', 'Spoiler (R)'),
                                               family=A('Family', 'Phenom 300')))
        self.assertTrue(Speedbrake.can_operate(
            ('Spoiler (L) (3)', 'Spoiler (L) (4)', 'Spoiler (L) (5)',
             'Spoiler (R) (3)', 'Spoiler (R) (4)', 'Spoiler (R) (5)'),
            family=A('Family', 'ERJ-190/195')))
        family = A(name='Family', value='CL-600')
        self.assertTrue(Speedbrake.can_operate(
            ('Spoiler (L) (3)', 'Spoiler (L) (4)',
             'Spoiler (R) (3)', 'Spoiler (R) (4)',), family=family))
        self.assertTrue(Speedbrake.can_operate(
            ('Spoiler (L) (3)', 'Spoiler (R) (3)',), family=family))
        self.assertTrue(Speedbrake.can_operate(
            ('Spoiler (L) (2)', 'Spoiler (R) (2)',), family=family))
        self.assertTrue(Speedbrake.can_operate(
            ('Spoiler (L) (1)', 'Spoiler (R) (1)',), family=A('Family', 'G-VI')))
        self.assertTrue(Speedbrake.can_operate(
            ('Spoiler (L)', 'Spoiler (R)',), family=A('Family', 'Citation')))
        self.assertTrue(Speedbrake.can_operate(
            ('Spoiler (L)', 'Spoiler (R)',), family=A('Family', 'Citation VLJ')))

    @unittest.skip('Test Not Implemented')
    def test_derive(self):
        self.assertTrue(False, msg='Test not implemented.')


class TestSAT(unittest.TestCase):
    @unittest.skip('Test Not Implemented')
    def test_basic(self):
        pass
        # Note: the core function machtat2sat is tested by the library test.


class TestSAT_ISA(unittest.TestCase):
    # Note: the core function machtat2sat is tested by the library test.

    def test_can_operate(self):
        self.assertEqual(
            SAT_ISA.get_operational_combinations(),
            [('Altitude STD Smoothed',)])

    def test_basic_altitude(self):
        # -1000 ft = 16.9812 C
        # 0 ft = 15C
        # 5000 ft = 5.09400 C
        # 10000 ft = -4.81200 C
        # 20000 ft = -24.6240 C
        # 30000 ft = -44.4360 C
        # 40000 ft = -56.5000 C
        # 50000 ft = -56.5000 C

        alt=P('Altitude STD Smoothed',
              array=np.array([-1,0,5,10,20,30,40,50])*1000.0)
        sat = SAT_ISA()
        sat.derive(alt)
        expected = np.ma.array([16.9812, 15.0, 5.09400, -4.812, -24.624,
                                -44.4360, -56.5, -56.5])
        assert_array_almost_equal(sat.array, expected)


class TestTAT(unittest.TestCase):
    def test_can_operate(self):
        opts = TAT.get_operational_combinations()
        self.assertIn(('TAT (1)', 'TAT (2)'), opts)
        self.assertIn(('SAT', 'Mach'), opts)

    def test_combination(self):
        t1 = P('TAT (1)', array = [1,3,5])
        t2 = P('TAT (2)', array = [2,4,6])
        tat = TAT()
        tat.derive(t1, t2, None)
        expected = np.ma.arange(1, 7) + 0.5
        # This test correctly ignores the 6th overrun sample which is masked.
        assert_array_almost_equal(tat.array, expected)

    def test_conversion(self):
        sat = P('SAT', array=[0.0, -30.0])
        mach = P('Mach', array=[0.5, 0.8])
        tat = TAT()
        tat.derive(None, None, sat, mach)
        # TAT = SAT (1 + (1.4-1)/2M^2) = 1 + 0.2M^2
        expected = np.ma.array([13.6575, 1.1232])
        assert_array_almost_equal(tat.array, expected)


class TestTailwind(unittest.TestCase):
    @unittest.skip('Test Not Implemented')
    def test_can_operate(self):
        self.assertTrue(False, msg='Test not implemented.')

    @unittest.skip('Test Not Implemented')
    def test_derive(self):
        self.assertTrue(False, msg='Test not implemented.')


class TestThrustAsymmetry(unittest.TestCase):
    def test_can_operate(self):
        opts = ThrustAsymmetry.get_operational_combinations()
        expected = [
            ('Eng (*) EPR Max', 'Eng (*) EPR Min'),
            ('Eng (*) N1 Max', 'Eng (*) N1 Min'),
            ]
        for exp in expected:
            self.assertIn(exp, opts, msg=exp)

    def test_derive_n1(self):
        n1_max = P('Eng (*) N1 Max', np.arange(10, 30))
        n1_min = P('Eng (*) N1 Min', np.arange(8, 28))
        asym = ThrustAsymmetry()
        asym.derive(None, None, n1_max=n1_max, n1_min=n1_min)
        self.assertEqual(len(asym.array), len(n1_max.array))
        uniq = unique_values(asym.array.astype(int))
        # there should be all 20 values being 2 out
        self.assertEqual(uniq, {2: 20})

    def test_derive_epr(self):
        epr_max = P('Eng (*) EPR Max', np.arange(0.0, 1.8, step=0.2))
        epr_min = P('Eng (*) EPR Min', np.arange(0.2, 2.0, step=0.2))
        asym = ThrustAsymmetry()
        asym.get_derived((epr_max, epr_min, None, None))
        self.assertEqual(len(asym.array), len(epr_max.array))
        self.assertEqual(asym.array[2], -20)
        self.assertAlmostEqual(asym.array[-3], -20)

    def test_derive_epr_and_n1(self):
        n1_max = P('Eng (*) N1 Max', np.arange(10, 30))
        n1_min = P('Eng (*) N1 Min', np.arange(8, 28))
        # create decimal array in the range of 0 to 2
        epr_max = P('Eng (*) EPR Max', np.arange(0.0, 1.8, step=0.2))
        epr_min = P('Eng (*) EPR Min', np.arange(0.2, 2.0, step=0.2))
        asym = ThrustAsymmetry()
        asym.get_derived((epr_max, epr_min, n1_max, n1_min))
        self.assertEqual(len(asym.array), len(n1_max.array))
        self.assertEqual(asym.array[2], 2)


class TestThrottleLevers(unittest.TestCase):
    def test_can_operate(self):
        self.assertEqual(ThrottleLevers.get_operational_combinations(),
                         [('Eng (1) Throttle Lever',),
                          ('Eng (2) Throttle Lever',),
                          ('Eng (1) Throttle Lever', 'Eng (2) Throttle Lever')])

    @unittest.skip('Test Not Implemented')
    def test_derive(self):
        self.assertTrue(False, msg='Test not implemented.')


class TestTurbulence(unittest.TestCase):
    def test_can_operate(self):
        opts = Turbulence.get_operational_combinations()
        self.assertEqual(opts, [('Acceleration Vertical',)])

    def test_derive(self):
        accel = np.ma.concatenate((np.ones(40), [2], np.ones(40)))
        turb = Turbulence()
        turb.derive(P('Acceleration Vertical', accel, frequency=8))
        expected = np.ma.concatenate((np.zeros(20), np.ones(41) * 0.156173762, np.zeros(20)))
        np.testing.assert_array_almost_equal(expected, turb.array.data)


class TestVOR1Frequency(unittest.TestCase):
    @unittest.skip('Test Not Implemented')
    def test_can_operate(self):
        self.assertTrue(False, msg='Test not implemented.')

    @unittest.skip('Test Not Implemented')
    def test_derive(self):
        self.assertTrue(False, msg='Test not implemented.')


class TestVOR2Frequency(unittest.TestCase):
    @unittest.skip('Test Not Implemented')
    def test_can_operate(self):
        self.assertTrue(False, msg='Test not implemented.')

    @unittest.skip('Test Not Implemented')
    def test_derive(self):
        self.assertTrue(False, msg='Test not implemented.')


class TestVerticalSpeedInertial(unittest.TestCase):
    def test_can_operate(self):
        opts = VerticalSpeedInertial.get_operational_combinations()
        self.assertEqual(opts, [('Acceleration Vertical', 'Altitude STD Smoothed',
                                 'Altitude Radio Offset Removed', 'Fast',
                                 'Aircraft Type')])

    def test_derive(self):
        time = np.arange(100)
        zero = np.array([0]*50)
        acc_values = np.concatenate([zero, np.cos(time*np.pi*0.02), zero])
        vel_values = np.concatenate([zero, np.sin(time*np.pi*0.02), zero])
        ht_values = np.concatenate([zero, 1.0-np.cos(time*np.pi*0.02), zero])

        # For a 0-400ft leap over 100 seconds, the scaling is 200ft amplitude and 2*pi/100 for each differentiation.
        amplitude = 200.0
        diff = 2.0 * np.pi / 100.0
        ht_values *= amplitude
        vel_values *= amplitude * diff * 60.0 # fpm
        acc_values *= amplitude * diff**2.0 / GRAVITY_IMPERIAL # g

        #import wx
        #import matplotlib.pyplot as plt
        #plt.plot(acc_values,'k')
        #plt.plot(vel_values,'b')
        #plt.plot(ht_values,'r')
        #plt.show()

        az = P('Acceleration Vertical', acc_values)
        alt_std = P('Altitude STD Smoothed', ht_values + 30.0) # Pressure offset
        alt_rad = P('Altitude STD Smoothed', ht_values-2.0) #Oleo compression
        fast = buildsection('Fast', 10, len(acc_values)-10)
        ac_type = A(name='Aircraft Type', value = 'aeroplane')

        vsi = VerticalSpeedInertial()
        vsi.derive(az, alt_std, alt_rad, fast, ac_type)

        expected = vel_values
        np.testing.assert_almost_equal(vsi.array, expected, decimal=-2)

    def test_check_go_around(self):
        # We build two cycles with a "touch and go" in between to check that the
        # algorithm does not treat the first as the taxi out for the second, and the
        # second the taxi in for the first.
        time = np.arange(100)
        zero = np.array([0]*50)
        acc_values = np.concatenate([zero,
                                     np.cos(time*np.pi*0.02),
                                     zero,
                                     np.cos(time*np.pi*0.02),
                                     zero                                     ])
        vel_values = np.concatenate([zero,
                                     np.sin(time*np.pi*0.02),
                                     zero,
                                     np.sin(time*np.pi*0.02),
                                     zero                                     ])
        ht_values = np.concatenate([zero,
                                    1.0-np.cos(time*np.pi*0.02),
                                    zero,
                                    1.0-np.cos(time*np.pi*0.02),
                                    zero                                    ])

        # For a 0-400ft leap over 100 seconds, the scaling is 200ft amplitude and 2*pi/100 for each differentiation.
        amplitude = 200.0
        diff = 2.0 * np.pi / 100.0
        ht_values *= amplitude
        vel_values *= amplitude * diff * 60.0 # fpm
        acc_values *= amplitude * diff**2.0 / GRAVITY_IMPERIAL # g

        az = P('Acceleration Vertical', acc_values)
        alt_std = P('Altitude STD Smoothed', ht_values + 30.0) # Pressure offset
        alt_rad = P('Altitude STD Smoothed', ht_values-2.0) #Oleo compression
        fast = buildsection('Fast', 10, len(acc_values)-10)
        ac_type = A(name='Aircraft Type', value = 'aeroplane')

        vsi = VerticalSpeedInertial()
        vsi.derive(az, alt_std, alt_rad, fast, ac_type)

        # The mean absolute signal should be 269. In the fault case we are checking, it drops
        # to 4, hence 100 is a clear divide between success and failure.
        self.assertGreater(np.ma.average(np.ma.abs(vsi.array)), 100.0)


class TestRudder(unittest.TestCase):
    def test_can_operate(self):
        opts = Rudder.get_operational_combinations()
        # Set up currently for 777 which has to have three parts.
        #self.assertIn(('Rudder (Upper)'), opts)
        #self.assertIn(('Rudder (Middle)'), opts)
        #self.assertIn(('Rudder (Lower)'), opts)
        self.assertIn(('Rudder (Upper)', 'Rudder (Middle)', 'Rudder (Lower)'), opts)

    def test_derive(self):
        upper = P('Rudder (Upper)', array=np.ma.zeros(7))
        upper.array[1] = 3
        middle = P('Rudder (Middle)', array=np.ma.zeros(7))
        middle.array[3] = 6
        lower = P('Rudder (Lower)', array=np.ma.zeros(7))
        lower.array[5] = 9
        rud = Rudder()
        rud.derive(upper, middle, lower)
        np.testing.assert_almost_equal(rud.array.data, [0,1,0,2,0,3,0])

class TestStabilizer(unittest.TestCase):
    def test_can_operate(self):
        opts = Stabilizer.get_operational_combinations()
        # Set up currently for 777 which has to have four parts.
        self.assertIn(('Stabilizer (1)', 'Stabilizer (2)', 'Stabilizer (3)', 'Frame'), opts)

    def test_basic(self):
        s1 = P('Stabilizer (1)', array=np.ma.zeros(7))
        s1.array[1] = 3
        s2 = P('Stabilizer (2)', array=np.ma.zeros(7))
        s2.array[3] = 6
        s3 = P('Stabilizer (3)', array=np.ma.zeros(7))
        s3.array[5] = 9
        frame = A('Frame', '777')
        stab = Stabilizer()
        stab.derive(s1, s2, s3, frame)
        result = (np.array([0,1,0,2,0,3,0]) * 0.0503) - 3.4629
        # Blend will null the end values, so only test excluding these.
        np.testing.assert_almost_equal(stab.array.data[1:-1], result[1:-1])

    def test_wrong_frame(self):
        s1 = P('Stabilizer (1)', array=np.ma.zeros(7))
        frame = A('Frame', '787')
        stab = Stabilizer()
        self.assertRaises(ValueError, stab.derive, s1, s1, s1, frame)


class TestWheelSpeed(unittest.TestCase):
    def test_can_operate(self):
        opts = WheelSpeed.get_operational_combinations()
        self.assertEqual(opts,
                         [('Wheel Speed (L)', 'Wheel Speed (R)'),
                          #('Wheel Speed (L)', 'Wheel Speed (C)', 'Wheel Speed (R)'),
                          ])

    @unittest.skip('Test Not Implemented')
    def test_derive(self):
        pass


class TestWheelSpeedLeft(unittest.TestCase):
    def test_can_operate(self):
        opts = WheelSpeedLeft.get_operational_combinations()
        self.assertIn(('Wheel Speed (L) (1)', 'Wheel Speed (L) (2)'), opts)
        self.assertIn(('Wheel Speed (L) (1)', 'Wheel Speed (L) (2)', 'Wheel Speed (L) (3)', 'Wheel Speed (L) (4)'), opts)

    @unittest.skip('Test Not Implemented')
    def test_derive(self):
        pass


class TestWheelSpeedRight(unittest.TestCase):
    def test_can_operate(self):
        opts = WheelSpeedRight.get_operational_combinations()
        self.assertIn(('Wheel Speed (R) (1)', 'Wheel Speed (R) (2)'), opts)
        self.assertIn(('Wheel Speed (R) (1)', 'Wheel Speed (R) (2)', 'Wheel Speed (R) (3)', 'Wheel Speed (R) (4)'), opts)

    @unittest.skip('Test Not Implemented')
    def test_derive(self):
        pass


class TestWindDirectionContinuous(unittest.TestCase):
    @unittest.skip('Test Not Implemented')
    def test_can_operate(self):
        self.assertTrue(False, msg='Test not implemented.')

    @unittest.skip('Test Not Implemented')
    def test_derive(self):
        self.assertTrue(False, msg='Test not implemented.')


class TestWindDirection(unittest.TestCase):
    def test_can_operate(self):
        self.assertTrue(WindDirection.can_operate(('Wind Direction (1)',)))
        self.assertTrue(WindDirection.can_operate(('Wind Direction (2)',)))
        self.assertTrue(WindDirection.can_operate(('Wind Direction (1)',
                                                   'Wind Direction (2)',)))

    @unittest.skip('Test Not Implemented')
    def test_derive(self):
        self.assertTrue(False, msg='Test not implemented.')


class TestCoordinatesSmoothed(TemporaryFileTest, unittest.TestCase):
    def setUp(self):
        self.approaches = App('Approach Information',
            items=[ApproachItem('GO_AROUND', slice(3198.0, 3422.0),
                            ils_freq=108.55,
                            gs_est=slice(3200, 3390),
                            loc_est=slice(3199, 3445),
                            airport={'code': {'iata': 'KDH', 'icao': 'OAKN'},
                                     'distance': 2.483270162497824,
                                     'elevation': 3301,
                                     'id': 3279,
                                     'latitude': 31.5058,
                                     'location': {'country': 'Afghanistan'},
                                     'longitude': 65.8478,
                                     'magnetic_variation': 'E001590 0506',
                                     'name': 'Kandahar'},
                            landing_runway={'end': {'elevation': 3294,
                                            'latitude': 31.497511,
                                            'longitude': 65.833933},
                                    'id': 44,
                                    'identifier': '23',
                                    'magnetic_heading': 232.9,
                                    'start': {'elevation': 3320,
                                              'latitude': 31.513997,
                                              'longitude': 65.861714},
                                    'strip': {'id': 22,
                                              'length': 10532,
                                              'surface': 'ASP',
                                              'width': 147}}),
                   ApproachItem('LANDING', slice(12928.0, 13440.0),
                            ils_freq=111.3,
                            gs_est=slice(13034, 13262),
                            loc_est=slice(12929, 13347),
                            turnoff=13362.455208333333,
                            airport={'code': {'iata': 'DXB', 'icao': 'OMDB'},
                                     'distance': 1.6842014290716794,
                                     'id': 3302,
                                     'latitude': 25.2528,
                                     'location': {'city': 'Dubai',
                                                  'country': 'United Arab Emirates'},
                                     'longitude': 55.3644,
                                     'magnetic_variation': 'E001315 0706',
                                     'name': 'Dubai Intl'},
                            landing_runway={'end': {'latitude': 25.262131, 'longitude': 55.347572},
                                    'glideslope': {'angle': 3.0,
                                                   'latitude': 25.246333,
                                                   'longitude': 55.378417,
                                                   'threshold_distance': 1508},
                                    'id': 22,
                                    'identifier': '30L',
                                    'localizer': {'beam_width': 4.5,
                                                  'frequency': 111300.0,
                                                  'heading': 300,
                                                  'latitude': 25.263139,
                                                  'longitude': 55.345722},
                                    'magnetic_heading': 299.7,
                                    'start': {'latitude': 25.243322, 'longitude': 55.381519},
                                    'strip': {'id': 11,
                                              'length': 13124,
                                              'surface': 'ASP',
                                              'width': 150}})])

        self.toff = [Section(name='Takeoff',
                             slice=slice(372, 414, None),
                             start_edge=371.32242063492066,
                             stop_edge=413.12204760355382)]

        self.toff_rwy = A(name = 'FDR Takeoff Runway',
                          value = {'end': {'elevation': 4843,
                                           'latitude': 34.957972,
                                           'longitude': 69.272944},
                                   'id': 41,
                                   'identifier': '03',
                                   'magnetic_heading': 26.0,
                                   'start': {'elevation': 4862,
                                             'latitude': 34.934306,
                                             'longitude': 69.257},
                                   'strip': {'id': 21,
                                             'length': 9852,
                                             'surface': 'CON',
                                             'width': 179}})

        self.source_file_path = os.path.join(
            test_data_path, 'flight_with_go_around_and_landing.hdf5')
        super(TestCoordinatesSmoothed, self).setUp()

    # Skipped by DJ's advice: too many changes withoud updating the test
    @unittest.skip('Test Out Of Date')
    def test__adjust_track_precise(self):
        with hdf_file(self.test_file_path) as hdf:
            lon = hdf['Longitude']
            lat = hdf['Latitude']
            ils_loc =hdf['ILS Localizer']
            app_range = hdf['ILS Localizer Range']
            gspd = hdf['Groundspeed']
            hdg = hdf['Heading True Continuous']
            tas = hdf['Airspeed True']
            rot = hdf['Rate Of Turn']

        precision = A(name='Precise Positioning', value = True)
        mobile = Mobile()
        mobile.get_derived((rot, gspd))

        cs = CoordinatesSmoothed()
        lat_new, lon_new = cs._adjust_track(
            lon, lat, ils_loc, app_range, hdg, gspd, tas,
            self.toff, self.toff_rwy, self.approaches, mobile, precision)

        chunks = np.ma.clump_unmasked(lat_new)
        self.assertEqual(len(chunks),3)
        self.assertEqual(chunks,[slice(44, 372, None),
                                 slice(3200, 3445, None),
                                 slice(12930, 13424, None)])

    # Skipped by DJ's advice: too many changes withoud updating the test
    @unittest.skip('Test Out Of Date')
    def test__adjust_track_imprecise(self):
        with hdf_file(self.test_file_path) as hdf:
            lon = hdf['Longitude']
            lat = hdf['Latitude']
            ils_loc =hdf['ILS Localizer']
            app_range = hdf['ILS Localizer Range']
            gspd = hdf['Groundspeed']
            hdg = hdf['Heading True Continuous']
            tas = hdf['Airspeed True']
            rot = hdf['Rate Of Turn']

        precision = A(name='Precise Positioning', value = False)

        mobile = Mobile()
        mobile.get_derived((rot, gspd))
        cs = CoordinatesSmoothed()
        lat_new, lon_new = cs._adjust_track(
            lon, lat, ils_loc, app_range, hdg, gspd, tas,
            self.toff, self.toff_rwy, self.approaches, mobile, precision)

        chunks = np.ma.clump_unmasked(lat_new)
        self.assertEqual(len(chunks),2)
        self.assertEqual(chunks,[slice(44,414),slice(12930,13424)])


        #import matplotlib.pyplot as plt
        #plt.plot(lat_new, lon_new)
        #plt.show()
        #plt.plot(lon.array, lat.array)
        #plt.show()

    # Skipped by DJ's advice: too many changes withoud updating the test
    @unittest.skip('Test Out Of Date')
    def test__adjust_track_visual(self):
        with hdf_file(self.test_file_path) as hdf:
            lon = hdf['Longitude']
            lat = hdf['Latitude']
            ils_loc =hdf['ILS Localizer']
            app_range = hdf['ILS Localizer Range']
            gspd = hdf['Groundspeed']
            hdg = hdf['Heading True Continuous']
            tas = hdf['Airspeed True']
            rot = hdf['Rate Of Turn']

        precision = A(name='Precise Positioning', value = False)
        mobile = Mobile()
        mobile.get_derived((rot, gspd))

        self.approaches.value[0].pop('ILS localizer established')
        self.approaches.value[1].pop('ILS localizer established')
        # Don't need to pop the glideslopes as these won't be looked for.
        cs = CoordinatesSmoothed()
        lat_new, lon_new = cs._adjust_track(
            lon, lat, ils_loc, app_range, hdg, gspd, tas,
            self.toff, self.toff_rwy, self.approaches, mobile, precision)

        chunks = np.ma.clump_unmasked(lat_new)
        self.assertEqual(len(chunks),2)
        self.assertEqual(chunks,[slice(44,414),slice(12930,13424)])


class TestApproachRange(TemporaryFileTest, unittest.TestCase):
    def setUp(self):
        self.approaches = App(items=[
            ApproachItem('GO_AROUND', slice(3198, 3422),
                     ils_freq=108.55,
                     gs_est=slice(3200, 3390),
                     loc_est=slice(3199, 3445),
                     airport={'code': {'iata': 'KDH', 'icao': 'OAKN'},
                              'distance': 2.483270162497824,
                              'elevation': 3301,
                              'id': 3279,
                              'latitude': 31.5058,
                              'location': {'country': 'Afghanistan'},
                              'longitude': 65.8478,
                              'magnetic_variation': 'E001590 0506',
                              'name': 'Kandahar'},
                     landing_runway={'end': {'elevation': 3294,
                                     'latitude': 31.497511,
                                     'longitude': 65.833933},
                             'id': 44,
                             'identifier': '23',
                             'magnetic_heading': 232.9,
                             'start': {'elevation': 3320,
                                       'latitude': 31.513997,
                                       'longitude': 65.861714},
                             'strip': {'id': 22,
                                       'length': 10532,
                                       'surface': 'ASP',
                                       'width': 147}}),
            ApproachItem('LANDING', slice(12928, 13440),
                     ils_freq=111.3,
                     gs_est=slice(13034, 13262),
                     loc_est=slice(12929, 13347),
                     turnoff=13362.455208333333,
                     airport={'code': {'iata': 'DXB', 'icao': 'OMDB'},
                              'distance': 1.6842014290716794,
                              'id': 3302,
                              'latitude': 25.2528,
                              'location': {'city': 'Dubai',
                                           'country': 'United Arab Emirates'},
                              'longitude': 55.3644,
                              'magnetic_variation': 'E001315 0706',
                              'name': 'Dubai Intl'},
                     landing_runway={'end': {'latitude': 25.262131, 'longitude': 55.347572},
                             'glideslope': {'angle': 3.0,
                                            'latitude': 25.246333,
                                            'longitude': 55.378417,
                                            'threshold_distance': 1508},
                             'id': 22,
                             'identifier': '30L',
                             'localizer': {'beam_width': 4.5,
                                           'frequency': 111300.0,
                                           'heading': 300,
                                           'latitude': 25.263139,
                                           'longitude': 55.345722},
                             'magnetic_heading': 299.7,
                             'start': {'latitude': 25.243322, 'longitude': 55.381519},
                             'strip': {'id': 11,
                                       'length': 13124,
                                       'surface': 'ASP',
                                       'width': 150}})])

        self.toff = Section(name='Takeoff',
                       slice=slice(372, 414, None),
                       start_edge=371.32242063492066,
                       stop_edge=413.12204760355382)

        self.toff_rwy = A(name='FDR Takeoff Runway',
                          value={'end': {'elevation': 4843,
                                         'latitude': 34.957972,
                                         'longitude': 69.272944},
                                 'id': 41,
                                 'identifier': '03',
                                 'magnetic_heading': 26.0,
                                 'start': {'elevation': 4862,
                                           'latitude': 34.934306,
                                           'longitude': 69.257},
                                 'strip': {'id': 21,
                                           'length': 9852,
                                           'surface': 'CON',
                                           'width': 179}})

        self.source_file_path = os.path.join(
            test_data_path, 'flight_with_go_around_and_landing.hdf5')
        super(TestApproachRange, self).setUp()

    def test_can_operate(self):
        operational_combinations = ApproachRange.get_operational_combinations()
        self.assertTrue(('Heading True', 'Airspeed True', 'Altitude AAL', 'Approach Information') in operational_combinations, msg="Missing 'Heading True' combination")
        self.assertTrue(('Track True', 'Airspeed True', 'Altitude AAL', 'Approach Information') in operational_combinations, msg="Missing 'Track True' combination")
        self.assertTrue(('Track', 'Airspeed True', 'Altitude AAL', 'Approach Information') in operational_combinations, msg="Missing 'Track' combination")
        self.assertTrue(('Heading', 'Airspeed True', 'Altitude AAL', 'Approach Information') in operational_combinations, msg="Missing 'Heading' combination")

    def test_range_basic(self):
        with hdf_file(self.test_file_path) as hdf:
            hdg = hdf['Heading True']
            tas = hdf['Airspeed True']
            alt = hdf['Altitude AAL']
            glide = hdf['ILS Glideslope']

        ar = ApproachRange()
        ar.derive(None, glide, None, None, None, hdg, tas, alt, self.approaches)
        result = ar.array
        chunks = np.ma.clump_unmasked(result)
        self.assertEqual(len(chunks),1)
        self.assertEqual(chunks,[slice(12928, 13440, None)])

    def test_range_full_param_set(self):
        with hdf_file(self.test_file_path) as hdf:
            hdg = hdf['Track True']
            tas = hdf['Airspeed True']
            alt = hdf['Altitude AAL']
            glide = hdf['ILS Glideslope']
            gspd = hdf['Groundspeed']

        ar = ApproachRange()
        ar.derive(gspd, glide, None, None, hdg, None, tas, alt, self.approaches)
        result = ar.array
        chunks = np.ma.clump_unmasked(result)
        self.assertEqual(len(chunks), 1)
        self.assertEqual(chunks,[slice(12928, 13440, None)])


class TestZeroFuelWeight(unittest.TestCase, NodeTest):

    def setUp(self):
        self.node_class = ZeroFuelWeight
        self.operational_combinations = [
            ('HDF Duration', 'Fuel Qty', 'Gross Weight'),
            ('HDF Duration', 'Dry Operating Weight',),
            ('HDF Duration', 'Dry Operating Weight', 'Payload'),
        ]
        self.duration = A('HDF Duration', 10)

    def test_derive_fuel_qty_gross_wgt(self):
        fuel_qty = P('Fuel Qty', np.ma.array([1, 2, 3, 4]))
        gross_wgt = P('Gross Weight', np.ma.array([11, 12, 13, 14]))
        zfw = ZeroFuelWeight()
        zfw.derive(fuel_qty, gross_wgt, None, None, self.duration)
        self.assertTrue((zfw.array == 10).all())

    def test_derive_dry_operating_wgt(self):
        dry_operating_wgt = A('Dry Operating Weight', 100000)
        zfw = ZeroFuelWeight()
        zfw.derive(None, None, dry_operating_wgt, None, self.duration)
        self.assertTrue((zfw.array == dry_operating_wgt.value).all())

    def test_derive_dry_operating_wgt_payload(self):
        dry_operating_wgt = A('Dry Operating Weight', 100000)
        payload = A('Payload', None)
        zfw = ZeroFuelWeight()
        zfw.derive(None, None, dry_operating_wgt, payload, self.duration)
        self.assertTrue((zfw.array == dry_operating_wgt.value).all())

        payload = A('Payload', 1000)
        zfw = ZeroFuelWeight()
        zfw.derive(None, None, dry_operating_wgt, payload, self.duration)
        self.assertTrue((zfw.array == 101000).all())


class TestGrossWeight(unittest.TestCase):
    def test_can_operate(self):
        combinations = GrossWeight.get_operational_combinations()
        self.assertTrue(('Zero Fuel Weight', 'Fuel Qty') in combinations)
        self.assertTrue(('HDF Duration', 'AFR Landing Gross Weight',) in combinations)
        self.assertTrue(('HDF Duration',
                         'AFR Landing Gross Weight',
                         'AFR Takeoff Gross Weight',
                         'Touchdown',
                         'Liftoff') in combinations)
        self.assertTrue(('HDF Duration',
                         'AFR Takeoff Gross Weight',
                         'AFR Landing Fuel',
                         'AFR Takeoff Fuel') in combinations)

    def test_derive_fuel_qty_zfw(self):
        fq = P('Fuel Qty', array=np.ma.array([40,30,20,10]))
        zfw = P('Zero Fuel Weight', array=np.ma.array([990, 1000, 1000, 1100]))
        node = GrossWeight()
        node.derive(zfw, fq, None, None, None, None, None, None, None)
        self.assertEqual(node.array.tolist(), [1040, 1030, 1020, 1010])

    def test_derive_afr_land_wgt(self):
        duration = A('HDF Duration', 100)
        afr_land_wgt = A('AFR Landing Gross Weight', 1000)

        node = GrossWeight()
        node.derive(None, None, duration, afr_land_wgt, None, None, None, None, None)

        assert_array_equal(node.array, np.ones(100) * 1000)

    def test_derive_afr_interpolated_wgt(self):
        duration = A('HDF Duration', 100)
        afr_takeoff_wgt = A('AFR Takeoff Gross Weight', 2000)
        afr_land_wgt = A('AFR Landing Gross Weight', 1000)
        liftoffs = KTI('Liftoff', items=[KeyTimeInstance(10)])
        touchdowns = KTI('Touchdown', items=[KeyTimeInstance(90)])

        node = GrossWeight()
        node.derive(None, None, duration, afr_land_wgt, afr_takeoff_wgt,
                    None, None, touchdowns, liftoffs)

        self.assertTrue(node.array.mask[:10].all())
        self.assertTrue(node.array.mask[-9:].all())
        self.assertEqual(node.array[10], 2000)
        self.assertEqual(node.array[-10], 1000)
        self.assertTrue(node.array.mask[:10].all())
        self.assertAlmostEqual(node.array[50], 1500.0, 1)

    def test_using_zero_fuel_weight(self):
        fuel_qty_array = np.ma.arange(10000, 4000, -100)
        fuel_qty_array[10] *= 0.9
        fuel_qty = P('Fuel Qty', array=fuel_qty_array)

        zfw_array = np_ma_ones_like(fuel_qty_array) * 17400
        zfw = P('Zero Fuel Weight', array=zfw_array)

        gw = GrossWeight()
        gw.derive(zfw, fuel_qty, None, None, None, None, None, None, None)

        self.assertEquals(len(gw.array), 60)
        self.assertEqual(gw.array[4], (10000-(4*100)+17400))

        # check fuel quantity decrease at liftoff by 90%
        # only has limited 4% effect on array
        self.assertLess(gw.array[10], (10000-(10*100)+17400))
        self.assertGreater(gw.array[10], (10000-(10*100)+17400)*0.96)
        self.assertEqual(gw.array[25], (10000-(25*100)+17400))

    def test_derive_afr_interpolated_ldg_wgt(self):
        duration = A('HDF Duration', 300)
        afr_takeoff_wgt = A('AFR Takeoff Gross Weight', 20000)
        afr_takeoff_fuel = A('AFR Takeoff Fuel', 5000)
        afr_land_fuel = A('AFR Landing Fuel', 2500)
        liftoffs = KTI('Liftoff', items=[KeyTimeInstance(25)])
        touchdowns = KTI('Touchdown', items=[KeyTimeInstance(275)])

        node = GrossWeight()
        node.derive(None, None, duration, None, afr_takeoff_wgt,
                    afr_land_fuel, afr_takeoff_fuel, touchdowns, liftoffs)

        self.assertTrue(node.array[10] is np.ma.masked)
        self.assertEqual(node.array[25], 20000)
        self.assertAlmostEqual(node.array[50], 19750, delta=10) # delta 10 = 1 sample
        self.assertAlmostEqual(node.array[250], 17750, delta=10) # delta 10 = 1 sample
        self.assertEqual(node.array[275], 17500)
        self.assertTrue(node.array[290] is np.ma.masked)

##############################################################################
# Velocity Speeds


########################################
# Takeoff Safety Speed (V2)


#class TestV2(unittest.TestCase, NodeTest):

    #def setUp(self):
        #self.node_class = V2
        #self.airspeed = P('Airspeed', np.ma.repeat(200, 1280))
        #self.liftoffs = KTI(name='Liftoff', items=[
            #KeyTimeInstance(name='Liftoff', index=20),
            #KeyTimeInstance(name='Liftoff', index=860),
        #])
        #self.climbs = KTI(name='Climb Start', items=[
            #KeyTimeInstance(name='Climb Start', index=420),
            #KeyTimeInstance(name='Climb Start', index=1060),
        #])

    #def test_can_operate(self):
        ## AFR:
        #self.assertTrue(self.node_class.can_operate(
            #('Airspeed', 'AFR V2', 'Liftoff', 'Climb Start'),
            #afr_v2=A('AFR V2', 120),
        #))
        #self.assertFalse(self.node_class.can_operate(
            #('Airspeed', 'AFR V2', 'Liftoff', 'Climb Start'),
            #afr_v2=A('AFR V2', 70),
        #))
        ## Embraer:
        #self.assertTrue(self.node_class.can_operate(
            #('Airspeed', 'V2-Vac', 'Liftoff', 'Climb Start'),
        #))
        ## Airbus:
        #self.assertTrue(self.node_class.can_operate(
            #('Airspeed', 'Airspeed Selected', 'Speed Control', 'Liftoff', 'Climb Start', 'Manufacturer'),
            #manufacturer=A('Manufacturer', 'Airbus'),
        #))

    #def test_derive__nothing(self):
        #node = self.node_class()
        #node.derive(self.airspeed, None, None, None, None, self.liftoffs, self.climbs, None)
        #expected = np.ma.repeat(0, 1280)
        #expected[expected == 0] = np.ma.masked
        #ma_test.assert_masked_array_equal(node.array, expected)

    #def test_derive__afr_v2(self):
        #afr_v2 = A('AFR V2', 120)
        #node = self.node_class()
        #node.derive(self.airspeed, None, None, None, afr_v2, self.liftoffs, self.climbs, None)
        #expected = np.ma.repeat((120, 0, 120, 0), (420, 120, 520, 220))
        #expected[expected == 0] = np.ma.masked
        #ma_test.assert_masked_array_equal(node.array, expected)

    #def test_derive__airbus(self):
        #manufacturer = A(name='Manufacturer', value='Airbus')
        #spd_ctl = M('Speed Control', np.ma.repeat((1, 0), (320, 960)), values_mapping={0: 'Manual', 1: 'Auto'})
        #spd_sel = P('Airspeed Selected', np.ma.repeat((400, 120, 170), (10, 630, 640)))
        #spd_sel.array[:10] = np.ma.masked
        #node = self.node_class()
        #node.derive(self.airspeed, None, spd_sel, spd_ctl, None, self.liftoffs, self.climbs, manufacturer)
        #expected = np.ma.repeat((120, 0), (420, 860))
        #expected[expected == 0] = np.ma.masked
        #ma_test.assert_masked_array_equal(node.array, expected)

    #def test_derive__embraer(self):
        #manufacturer = A(name='Manufacturer', value='Embraer')
        #v2_vac = P('V2-Vac', np.ma.repeat(150, 1280))
        #node = self.node_class()
        #node.derive(self.airspeed, v2_vac, None, None, None, self.liftoffs, self.climbs, manufacturer)
        #expected = np.ma.repeat((150, 0, 150, 0), (420, 120, 520, 220))
        #expected[expected == 0] = np.ma.masked
        #ma_test.assert_masked_array_equal(node.array, expected)


#class TestV2Lookup(unittest.TestCase, NodeTest):

    #class VSX(VelocitySpeed):
        #'''
        #Table for aircraft with undefined V2.
        #'''
        #tables = {}

    #class VSC0(VelocitySpeed):
        #'''
        #Table for aircraft with configuration and fallback tables.
        #'''
        #weight_unit = ut.TONNE
        #tables = {'v2': {
            #'weight': ( 35,  40,  45,  50,  55,  60,  65),
           #'Lever 1': (113, 119, 126, 132, 139, 145, 152),
        #}}
        #fallback = {'v2': {'Lever 2': 140}}

    #class VSC1(VelocitySpeed):
        #'''
        #Table for aircraft with configuration and fallback tables only.
        #'''
        #weight_unit = None
        #fallback = {'v2': {'Lever 1': 135}}

    #class VSF0(VelocitySpeed):
        #'''
        #Table for aircraft with flap and fallback tables.
        #'''
        #weight_unit = ut.TONNE
        #tables = {'v2': {
            #'weight': ( 35,  40,  45,  50,  55,  60,  65),
                #'15': (113, 119, 126, 132, 139, 145, 152),
        #}}
        #fallback = {'v2': {'5': 140}}

    #class VSF1(VelocitySpeed):
        #'''
        #Table for aircraft with flap and fallback tables only.
        #'''
        #weight_unit = None
        #fallback = {'v2': {'17.5': 135}}

    #def setUp(self):
        #self.node_class = V2Lookup
        #self.airspeed = P('Airspeed', np.ma.repeat(200, 1280))
        #self.weight = KPV(name='Gross Weight At Liftoff', items=[
            #KeyPointValue(name='Gross Weight At Liftoff', index=20, value=54192.06),
            #KeyPointValue(name='Gross Weight At Liftoff', index=860, value=44192.06),
        #])
        #self.liftoffs = KTI(name='Liftoff', items=[
            #KeyTimeInstance(name='Liftoff', index=20),
            #KeyTimeInstance(name='Liftoff', index=860),
        #])
        #self.climbs = KTI(name='Climb Start', items=[
            #KeyTimeInstance(name='Climb Start', index=420),
            #KeyTimeInstance(name='Climb Start', index=1060),
        #])

    #@patch('analysis_engine.library.at')
    #def test_can_operate(self, at):
        #nodes = ('Airspeed', 'Liftoff', 'Climb Start',
                 #'Model', 'Series', 'Family', 'Engine Series', 'Engine Type')
        #keys = ('model', 'series', 'family', 'engine_type', 'engine_series')
        #airbus = dict(zip(keys, self.generate_attributes('airbus')))
        #boeing = dict(zip(keys, self.generate_attributes('boeing')))
        #beechcraft = dict(zip(keys, self.generate_attributes('beechcraft')))
        ## Assume that lookup tables are found correctly...
        #at.get_vspeed_map.return_value = self.VSF0
        ## Flap Lever w/ Weight:
        #available = nodes + ('Flap Lever', 'Gross Weight At Liftoff')
        #self.assertTrue(self.node_class.can_operate(available, **boeing))
        ## Flap Lever (Synthetic) w/ Weight:
        #available = nodes + ('Flap Lever (Synthetic)', 'Gross Weight At Liftoff')
        #self.assertTrue(self.node_class.can_operate(available, **airbus))
        ## Flap Lever w/o Weight:
        #available = nodes + ('Flap Lever',)
        #self.assertTrue(self.node_class.can_operate(available, **beechcraft))
        ## Flap Lever (Synthetic) w/o Weight:
        #available = nodes + ('Flap Lever (Synthetic)',)
        #self.assertTrue(self.node_class.can_operate(available, **airbus))
        ## Assume that lookup tables are not found correctly...
        #at.get_vspeed_map.side_effect = (KeyError, self.VSX)
        #available = nodes + ('Flap Lever', 'Gross Weight At Liftoff')
        #for i in range(2):
            #self.assertFalse(self.node_class.can_operate(available, **boeing))

    #@patch('analysis_engine.library.at')
    #def test_derive__flap_with_weight__standard(self, at):
        #mapping = {f: str(f) for f in (0, 1, 2, 5, 10, 15, 25, 30, 40)}
        #flap_lever = M('Flap Lever', np.ma.repeat(15, 1280), values_mapping=mapping)

        #attributes = self.generate_attributes('boeing')
        #at.get_vspeed_map.return_value = self.VSF0

        #node = self.node_class()
        #node.derive(flap_lever, None, self.airspeed, self.weight,
                    #self.liftoffs, self.climbs, *attributes)

        #attributes = (a.value for a in attributes)
        #at.get_vspeed_map.assert_called_once_with(*attributes)
        #expected = np.ma.repeat((138, 0, 125, 0), (420, 120, 520, 220))
        #expected[expected == 0] = np.ma.masked
        #ma_test.assert_masked_array_equal(node.array, expected)

    #@patch('analysis_engine.library.at')
    #def test_derive__flap_with_weight__fallback(self, at):
        #mapping = {f: str(f) for f in (0, 1, 2, 5, 10, 15, 25, 30, 40)}
        #flap_lever = M('Flap Lever', np.ma.repeat(5, 1280), values_mapping=mapping)

        #attributes = self.generate_attributes('boeing')
        #at.get_vspeed_map.return_value = self.VSF0

        #node = self.node_class()
        #node.derive(flap_lever, None, self.airspeed, self.weight,
                    #self.liftoffs, self.climbs, *attributes)

        #attributes = (a.value for a in attributes)
        #at.get_vspeed_map.assert_called_once_with(*attributes)
        #expected = np.ma.repeat((140, 0, 140, 0), (420, 120, 520, 220))
        #expected[expected == 0] = np.ma.masked
        #ma_test.assert_masked_array_equal(node.array, expected)

    #@patch('analysis_engine.library.at')
    #def test_derive__flap_without_weight__standard(self, at):
        #mapping = {f: str(f) for f in (0, 17.5, 35)}
        #flap_lever = M('Flap Lever', np.ma.repeat(17.5, 1280), values_mapping=mapping)

        #attributes = self.generate_attributes('beechcraft')
        #at.get_vspeed_map.return_value = self.VSF0

        #node = self.node_class()
        #node.derive(flap_lever, None, self.airspeed, None, self.liftoffs,
                    #self.climbs, *attributes)

        #attributes = (a.value for a in attributes)
        #at.get_vspeed_map.assert_called_once_with(*attributes)
        #expected = np.ma.repeat(0, 1280)
        #expected[expected == 0] = np.ma.masked
        #ma_test.assert_masked_array_equal(node.array, expected)

    #@patch('analysis_engine.library.at')
    #def test_derive__flap_without_weight__fallback(self, at):
        #mapping = {f: str(f) for f in (0, 17.5, 35)}
        #flap_lever = M('Flap Lever', np.ma.repeat(17.5, 1280), values_mapping=mapping)

        #attributes = self.generate_attributes('beechcraft')
        #at.get_vspeed_map.return_value = self.VSF1

        #node = self.node_class()
        #node.derive(flap_lever, None, self.airspeed, None, self.liftoffs,
                    #self.climbs, *attributes)

        #attributes = (a.value for a in attributes)
        #at.get_vspeed_map.assert_called_once_with(*attributes)
        #expected = np.ma.repeat((135, 0, 135, 0), (420, 120, 520, 220))
        #expected[expected == 0] = np.ma.masked
        #ma_test.assert_masked_array_equal(node.array, expected)


########################################
# Reference Speed (Vref)


class TestVref(unittest.TestCase, NodeTest):

    def setUp(self):
        self.node_class = Vref
        self.airspeed = P('Airspeed', np.ma.repeat(200, 128))
        self.approaches = buildsections('Approach And Landing', (2, 41), (66, 105))

    def test_can_operate(self):
        # AFR:
        self.assertTrue(self.node_class.can_operate(
            ('Airspeed', 'AFR Vref', 'Approach And Landing'),
            afr_vref=A('AFR Vref', 120),
        ))
        self.assertFalse(self.node_class.can_operate(
            ('Airspeed', 'AFR Vref', 'Approach And Landing'),
            afr_vref=A('AFR Vref', 70),
        ))
        # Embraer:
        self.assertTrue(self.node_class.can_operate(
            ('Airspeed', 'V1-Vref', 'Approach And Landing'),
        ))

    def test_derive__nothing(self):
        node = self.node_class()
        node.derive(self.airspeed, None, None, self.approaches)
        expected = np.ma.repeat(0, 128)
        expected[expected == 0] = np.ma.masked
        ma_test.assert_masked_array_equal(node.array, expected)

    def test_derive__afr_vref(self):
        afr_vref = A('AFR Vref', 120)
        node = self.node_class()
        node.derive(self.airspeed, None, afr_vref, self.approaches)
        expected = np.ma.repeat((0, 120, 0, 120, 0), (2, 40, 24, 40, 22))
        expected[expected == 0] = np.ma.masked
        ma_test.assert_masked_array_equal(node.array, expected)

    def test_derive__embraer(self):
        v1_vref = P('V1-Vref', np.ma.repeat(150, 128))
        node = self.node_class()
        node.derive(self.airspeed, v1_vref, None, self.approaches)
        expected = np.ma.repeat((0, 150, 0, 150, 0), (2, 40, 24, 40, 22))
        expected[expected == 0] = np.ma.masked
        ma_test.assert_masked_array_equal(node.array, expected)


class TestVrefLookup(unittest.TestCase, NodeTest):

    class VSX(VelocitySpeed):
        '''
        Table for aircraft with undefined Vref.
        '''
        tables = {}

    class VSC0(VelocitySpeed):
        '''
        Table for aircraft with configuration and fallback tables.
        '''
        weight_unit = ut.TONNE
        tables = {'vref': {
            'weight': ( 35,  40,  45,  50,  55,  60,  65),
        'Lever Full': (113, 119, 126, 132, 139, 145, 152),
        }}
        fallback = {'vref': {'Lever 3': 140}}

    class VSC1(VelocitySpeed):
        '''
        Table for aircraft with configuration and fallback tables only.
        '''
        weight_unit = None
        fallback = {'vref': {'Lever Full': 135}}

    class VSF0(VelocitySpeed):
        '''
        Table for aircraft with flap and fallback tables.
        '''
        weight_unit = ut.TONNE
        tables = {'vref': {
            'weight': ( 35,  40,  45,  50,  55,  60,  65),
                '40': (113, 119, 126, 132, 139, 145, 152),
        }}
        fallback = {'vref': {'30': 140}}

    class VSF1(VelocitySpeed):
        '''
        Table for aircraft with flap and fallback tables only.
        '''
        weight_unit = None
        fallback = {'vref': {'35': 135}}

    def setUp(self):
        self.node_class = VrefLookup
        self.airspeed = P('Airspeed', np.ma.repeat(200, 128))
        self.weight = P('Gross Weight Smoothed', np.ma.repeat((54192.06, 44192.06), 64))
        self.touchdowns = KTI(name='Touchdown', items=[
            KeyTimeInstance(name='Touchdown', index=7),
            KeyTimeInstance(name='Touchdown', index=71),
        ])
        self.approaches = buildsections('Approach And Landing', (2, 41.1), (66, 105.1))

    @patch('analysis_engine.library.at')
    def test_can_operate(self, at):
        nodes = ('Airspeed', 'Approach And Landing', 'Touchdown',
                 'Model', 'Series', 'Family', 'Engine Series', 'Engine Type')
        keys = ('model', 'series', 'family', 'engine_type', 'engine_series')
        airbus = dict(zip(keys, self.generate_attributes('airbus')))
        boeing = dict(zip(keys, self.generate_attributes('boeing')))
        beechcraft = dict(zip(keys, self.generate_attributes('beechcraft')))
        # Assume that lookup tables are found correctly...
        at.get_vspeed_map.return_value = self.VSF0
        # Flap Lever w/ Weight:
        available = nodes + ('Flap Lever', 'Gross Weight Smoothed')
        self.assertTrue(self.node_class.can_operate(available, **boeing))
        # Flap Lever (Synthetic) w/ Weight:
        available = nodes + ('Flap Lever (Synthetic)', 'Gross Weight Smoothed')
        self.assertTrue(self.node_class.can_operate(available, **airbus))
        # Flap Lever w/o Weight:
        available = nodes + ('Flap Lever',)
        self.assertTrue(self.node_class.can_operate(available, **beechcraft))
        # Flap Lever (Synthetic) w/o Weight:
        available = nodes + ('Flap Lever (Synthetic)',)
        self.assertTrue(self.node_class.can_operate(available, **airbus))
        # Assume that lookup tables are not found correctly...
        at.get_vspeed_map.side_effect = (KeyError, self.VSX)
        available = nodes + ('Flap Lever', 'Gross Weight Smoothed')
        for i in range(2):
            self.assertFalse(self.node_class.can_operate(available, **boeing))

    @patch('analysis_engine.library.at')
    def test_derive__flap_with_weight__standard(self, at):
        mapping = {f: str(f) for f in (0, 1, 2, 5, 10, 15, 25, 30, 40)}
        flap_lever = M('Flap Lever', np.ma.repeat(40, 128), values_mapping=mapping)

        attributes = self.generate_attributes('boeing')
        at.get_vspeed_map.return_value = self.VSF0

        node = self.node_class()
        node.derive(flap_lever, None, self.airspeed, self.weight,
                    self.approaches, self.touchdowns, *attributes)

        attributes = (a.value for a in attributes)
        at.get_vspeed_map.assert_called_once_with(*attributes)
        expected = np.ma.repeat((0, 138, 0, 125, 0), (2, 40, 24, 40, 22))
        expected[expected == 0] = np.ma.masked
        ma_test.assert_masked_array_equal(node.array, expected)

    @patch('analysis_engine.library.at')
    def test_derive__flap_with_weight__fallback(self, at):
        mapping = {f: str(f) for f in (0, 1, 2, 5, 10, 15, 25, 30, 40)}
        flap_lever = M('Flap Lever', np.ma.repeat(30, 128), values_mapping=mapping)

        attributes = self.generate_attributes('boeing')
        at.get_vspeed_map.return_value = self.VSF0

        node = self.node_class()
        node.derive(flap_lever, None, self.airspeed, self.weight,
                    self.approaches, self.touchdowns, *attributes)

        attributes = (a.value for a in attributes)
        at.get_vspeed_map.assert_called_once_with(*attributes)
        expected = np.ma.repeat((0, 140, 0, 140, 0), (2, 40, 24, 40, 22))
        expected[expected == 0] = np.ma.masked
        ma_test.assert_masked_array_equal(node.array, expected)

    @patch('analysis_engine.library.at')
    def test_derive__flap_without_weight__standard(self, at):
        mapping = {f: str(f) for f in (0, 17.5, 35)}
        flap_lever = M('Flap Lever', np.ma.repeat(35, 128), values_mapping=mapping)

        attributes = self.generate_attributes('beechcraft')
        at.get_vspeed_map.return_value = self.VSF0

        node = self.node_class()
        node.derive(flap_lever, None, self.airspeed, None, self.approaches,
                    self.touchdowns, *attributes)

        attributes = (a.value for a in attributes)
        at.get_vspeed_map.assert_called_once_with(*attributes)
        expected = np.ma.repeat(0, 128)
        expected[expected == 0] = np.ma.masked
        ma_test.assert_masked_array_equal(node.array, expected)

    @patch('analysis_engine.library.at')
    def test_derive__flap_without_weight__fallback(self, at):
        mapping = {f: str(f) for f in (0, 17.5, 35)}
        flap_lever = M('Flap Lever', np.ma.repeat(35, 128), values_mapping=mapping)

        attributes = self.generate_attributes('beechcraft')
        at.get_vspeed_map.return_value = self.VSF1

        node = self.node_class()
        node.derive(flap_lever, None, self.airspeed, None, self.approaches,
                    self.touchdowns, *attributes)

        attributes = (a.value for a in attributes)
        at.get_vspeed_map.assert_called_once_with(*attributes)
        expected = np.ma.repeat((0, 135, 0, 135, 0), (2, 40, 24, 40, 22))
        expected[expected == 0] = np.ma.masked
        ma_test.assert_masked_array_equal(node.array, expected)


########################################
# Lowest Selectable Speed (VLS)


    class TestVLSLookup(unittest.TestCase, NodeTest):
        class VSNoCG(VelocitySpeed):
            '''
            Table for aircraft with configuration-only lookup (A319, A320, A321).
            '''
            weight_unit = ut.TONNE
            tables = {
                'vls': {
                          'weight':        ( 44,  47,  51,  55,  59,  60,  67,  71,  76),
                         'Lever 3': {None: (113, 117, 122, 127, 131, 136, 140, 144, 149)},
                      'Lever Full': {None: (111, 113, 116, 121, 125, 129, 133, 137, 142)},
                        },
            }


        class VSCG(VelocitySpeed):
            '''
            Table for aircraft with configuration + cg lookup (A330, A340).
            '''
            weight_unit = ut.TONNE
            tables = {
                'vls': {
                    'weight':      (180, 190, 210, 230, 250, 270, 290, 310, 330, 350, 380),
                   'Lever 3': {
                               13: (132, 133, 141, 147, 154, 160, 166, 171, 176, 182, 189),
                               35: (132, 133, 137, 143, 150, 156, 162, 167, 172, 177, 185),
                               },
                'Lever Full': {
                               13: (132, 133, 136, 143, 149, 154, 160, 166, 171, 176, 183),
                               35: (132, 133, 134, 139, 145, 150, 156, 162, 167, 172, 179),
                               },
                        },
            }


        def setUp(self):
            self.node_class = VLSLookup
            self.approach = buildsection('Approach And Landing', 2, 15)
            self.airspeed = airspeed = P('Airspeed', np.ma.repeat(200, 16))
            self.flap_lever = M('Flap Lever',
                      np.ma.concatenate((np.zeros(4), np.ones(4) * 3, np.ones(4) * 4, np.ones(4) * 2)),
                      values_mapping={0: 'Lever 0', 1: 'Lever 1', 2: 'Lever 2', 3: 'Lever 3', 4: 'Lever Full'})

        @patch('analysis_engine.library.at')
        def test_can_operate(self, at):
            airbus = {'series': Attribute('Series', 'A320-200'),
                       'model': Attribute('Model', 'A320-212'),
                 'engine_type': Attribute('Engine Type', 'CFM56-5A3'),
                      'family': Attribute('Family', 'A320'),
               'engine_series': Attribute('Engine Series', 'CFM56-5A')}

            at.get_vspeed_map.return_value = self.VSNoCG

            nodes = ('Airspeed', 'Approach And Landing', 'Gross Weight Smoothed',
                     'Flap Lever', 'Series', 'Model', 'Engine Type', 'Family',
                     'Engine Series',)

            self.assertTrue(self.node_class.can_operate(nodes, **airbus))


        @patch('analysis_engine.library.at')
        def test_derive_no_cg(self, at):
            at.get_vspeed_map.return_value = self.VSNoCG

            model = A('Model', 'A320-212')
            series = A('Series', 'A320-200')
            family = A('Family', 'A320')
            engine_type = A('Engine Type', 'CFM56-5A3')
            engine_series = A('Engine Series', 'CFM56-5A')

            node = self.node_class()

            gw = P('Gross Weight Smoothed', np.ones(16) * 64300)

            node.derive(self.flap_lever, None, self.airspeed, gw, self.approach,
                        model, series, family, engine_type, engine_series, None)

            expected = np.ma.array([None, None, None, None,
                                   138, 138, 138, 138,
                                   131, 131, 131, 131,
                                   None, None, None, None],
                                   mask = [1, 1, 1, 1,
                                           0, 0, 0, 0,
                                           0, 0, 0, 0,
                                           1, 1, 1, 1,])

            ma_test.assert_array_equal(node.array, expected)

        @patch('analysis_engine.library.at')
        def test_derive_with_cg(self, at):
            at.get_vspeed_map.return_value = self.VSCG

            model = A('Model', 'A340-642X')
            series = A('Series', 'A340-600')
            family = A('Family', 'A340')
            engine_type = A('Engine Type', 'Trent 556A2-61')
            engine_series = A('Engine Series', 'Trent 500')

            node = self.node_class()

            gw = P('Gross Weight Smoothed', np.ones(16) * 264300)
            cg = P('Center Of Gravity', np.ones(16) * 22.5)

            node.derive(self.flap_lever, None, self.airspeed, gw, self.approach,
                        model, series, family, engine_type, engine_series, cg)

            expected = np.ma.array([None, None, None, None,
                                   157, 157, 157, 157,
                                   151, 151, 151, 151,
                                   None, None, None, None],
                                   mask = [1, 1, 1, 1,
                                           0, 0, 0, 0,
                                           0, 0, 0, 0,
                                           1, 1, 1, 1,])

            ma_test.assert_array_equal(node.array, expected)


########################################
# Approach Speed (VAPP)


class TestVapp(unittest.TestCase, NodeTest):

    def setUp(self):
        self.node_class = Vapp
        self.airspeed = P('Airspeed', np.ma.repeat(200, 128))
        self.approaches = buildsections('Approach And Landing', (2, 41), (66, 105))

    def test_can_operate(self):
        # AFR:
        self.assertTrue(self.node_class.can_operate(
            ('Airspeed', 'AFR Vapp', 'Approach And Landing'),
            afr_vapp=A('AFR Vapp', 120),
        ))
        self.assertFalse(self.node_class.can_operate(
            ('Airspeed', 'AFR Vapp', 'Approach And Landing'),
            afr_vapp=A('AFR Vapp', 70),
        ))
        # Embraer:
        self.assertTrue(self.node_class.can_operate(
            ('Airspeed', 'VR-Vapp', 'Approach And Landing'),
        ))

    def test_derive__nothing(self):
        node = self.node_class()
        node.derive(self.airspeed, None, None, self.approaches)
        expected = np.ma.repeat(0, 128)
        expected[expected == 0] = np.ma.masked
        ma_test.assert_masked_array_equal(node.array, expected)

    def test_derive__afr_vapp(self):
        afr_vapp = A('AFR Vapp', 120)
        node = self.node_class()
        node.derive(self.airspeed, None, afr_vapp, self.approaches)
        expected = np.ma.repeat((0, 120, 0, 120, 0), (2, 40, 24, 40, 22))
        expected[expected == 0] = np.ma.masked
        ma_test.assert_masked_array_equal(node.array, expected)

    def test_derive__embraer(self):
        vr_vapp = P('VR-Vapp', np.ma.repeat(150, 128))
        node = self.node_class()
        node.derive(self.airspeed, vr_vapp, None, self.approaches)
        expected = np.ma.repeat((0, 150, 0, 150, 0), (2, 40, 24, 40, 22))
        expected[expected == 0] = np.ma.masked
        ma_test.assert_masked_array_equal(node.array, expected)


class TestVappLookup(unittest.TestCase, NodeTest):

    class VSX(VelocitySpeed):
        '''
        Table for aircraft with undefined Vapp.
        '''
        tables = {}

    class VSC0(VelocitySpeed):
        '''
        Table for aircraft with configuration and fallback tables.
        '''
        weight_unit = ut.TONNE
        tables = {'vapp': {
            'weight': ( 35,  40,  45,  50,  55,  60,  65),
        'Lever Full': (113, 119, 126, 132, 139, 145, 152),
        }}
        fallback = {'vapp': {'Lever 3': 140}}

    class VSC1(VelocitySpeed):
        '''
        Table for aircraft with configuration and fallback tables only.
        '''
        weight_unit = None
        fallback = {'vapp': {'Lever Full': 135}}

    class VSF0(VelocitySpeed):
        '''
        Table for aircraft with flap and fallback tables.
        '''
        weight_unit = ut.TONNE
        tables = {'vapp': {
            'weight': ( 35,  40,  45,  50,  55,  60,  65),
                '40': (113, 119, 126, 132, 139, 145, 152),
        }}
        fallback = {'vapp': {'30': 140}}

    class VSF1(VelocitySpeed):
        '''
        Table for aircraft with flap and fallback tables only.
        '''
        weight_unit = None
        fallback = {'vapp': {'35': 135}}

    def setUp(self):
        self.node_class = VappLookup
        self.airspeed = P('Airspeed', np.ma.repeat(200, 128))
        self.weight = P('Gross Weight Smoothed', np.ma.repeat((54192.06, 44192.06), 64))
        self.touchdowns = KTI(name='Touchdown', items=[
            KeyTimeInstance(name='Touchdown', index=7),
            KeyTimeInstance(name='Touchdown', index=71),
        ])
        self.approaches = buildsections('Approach And Landing', (2, 41), (66, 105))

    @patch('analysis_engine.library.at')
    def test_can_operate(self, at):
        nodes = ('Airspeed', 'Approach And Landing', 'Touchdown',
                 'Model', 'Series', 'Family', 'Engine Series', 'Engine Type')
        keys = ('model', 'series', 'family', 'engine_type', 'engine_series')
        airbus = dict(zip(keys, self.generate_attributes('airbus')))
        boeing = dict(zip(keys, self.generate_attributes('boeing')))
        beechcraft = dict(zip(keys, self.generate_attributes('beechcraft')))
        # Assume that lookup tables are found correctly...
        at.get_vspeed_map.return_value = self.VSF0
        # Flap Lever w/ Weight:
        available = nodes + ('Flap Lever', 'Gross Weight Smoothed')
        self.assertTrue(self.node_class.can_operate(available, **boeing))
        # Flap Lever (Synthetic) w/ Weight:
        available = nodes + ('Flap Lever (Synthetic)', 'Gross Weight Smoothed')
        self.assertTrue(self.node_class.can_operate(available, **airbus))
        # Flap Lever w/o Weight:
        available = nodes + ('Flap Lever',)
        self.assertTrue(self.node_class.can_operate(available, **beechcraft))
        # Flap Lever (Synthetic) w/o Weight:
        available = nodes + ('Flap Lever (Synthetic)',)
        self.assertTrue(self.node_class.can_operate(available, **airbus))
        # Assume that lookup tables are not found correctly...
        at.get_vspeed_map.side_effect = (KeyError, self.VSX)
        available = nodes + ('Flap Lever', 'Gross Weight Smoothed')
        for i in range(2):
            self.assertFalse(self.node_class.can_operate(available, **boeing))

    @patch('analysis_engine.library.at')
    def test_derive__flap_with_weight__standard(self, at):
        mapping = {f: str(f) for f in (0, 1, 2, 5, 10, 15, 25, 30, 40)}
        flap_lever = M('Flap Lever', np.ma.repeat(40, 128), values_mapping=mapping)

        attributes = self.generate_attributes('boeing')
        at.get_vspeed_map.return_value = self.VSF0

        node = self.node_class()
        node.derive(flap_lever, None, self.airspeed, self.weight,
                    self.approaches, self.touchdowns, *attributes)

        attributes = (a.value for a in attributes)
        at.get_vspeed_map.assert_called_once_with(*attributes)
        expected = np.ma.repeat((0, 138, 0, 125, 0), (2, 40, 24, 40, 22))
        expected[expected == 0] = np.ma.masked
        ma_test.assert_masked_array_equal(node.array, expected)

    @patch('analysis_engine.library.at')
    def test_derive__flap_with_weight__fallback(self, at):
        mapping = {f: str(f) for f in (0, 1, 2, 5, 10, 15, 25, 30, 40)}
        flap_lever = M('Flap Lever', np.ma.repeat(30, 128), values_mapping=mapping)

        attributes = self.generate_attributes('boeing')
        at.get_vspeed_map.return_value = self.VSF0

        node = self.node_class()
        node.derive(flap_lever, None, self.airspeed, self.weight,
                    self.approaches, self.touchdowns, *attributes)

        attributes = (a.value for a in attributes)
        at.get_vspeed_map.assert_called_once_with(*attributes)
        expected = np.ma.repeat((0, 140, 0, 140, 0), (2, 40, 24, 40, 22))
        expected[expected == 0] = np.ma.masked
        ma_test.assert_masked_array_equal(node.array, expected)

    @patch('analysis_engine.library.at')
    def test_derive__flap_without_weight__standard(self, at):
        mapping = {f: str(f) for f in (0, 17.5, 35)}
        flap_lever = M('Flap Lever', np.ma.repeat(35, 128), values_mapping=mapping)

        attributes = self.generate_attributes('beechcraft')
        at.get_vspeed_map.return_value = self.VSF0

        node = self.node_class()
        node.derive(flap_lever, None, self.airspeed, None, self.approaches,
                    self.touchdowns, *attributes)

        attributes = (a.value for a in attributes)
        at.get_vspeed_map.assert_called_once_with(*attributes)
        expected = np.ma.repeat(0, 128)
        expected[expected == 0] = np.ma.masked
        ma_test.assert_masked_array_equal(node.array, expected)

    @patch('analysis_engine.library.at')
    def test_derive__flap_without_weight__fallback(self, at):
        mapping = {f: str(f) for f in (0, 17.5, 35)}
        flap_lever = M('Flap Lever', np.ma.repeat(35, 128), values_mapping=mapping)

        attributes = self.generate_attributes('beechcraft')
        at.get_vspeed_map.return_value = self.VSF1

        node = self.node_class()
        node.derive(flap_lever, None, self.airspeed, None, self.approaches,
                    self.touchdowns, *attributes)

        attributes = (a.value for a in attributes)
        at.get_vspeed_map.assert_called_once_with(*attributes)
        expected = np.ma.repeat((0, 135, 0, 135, 0), (2, 40, 24, 40, 22))
        expected[expected == 0] = np.ma.masked
        ma_test.assert_masked_array_equal(node.array, expected)


########################################
# Maximum Operating Speed (VMO)


class TestVMOLookup(unittest.TestCase, NodeTest):

    class VSX(VelocitySpeed):
        '''
        Table for aircraft with undefined VMO.
        '''
        tables = {}

    class VS0(VelocitySpeed):
        '''
        Table for aircraft that don't have a VMO.
        '''
        tables = {'vmo': None}

    class VS1(VelocitySpeed):
        '''
        Table for aircraft that have a fixed value for VMO.
        '''
        tables = {'vmo': 350}

    class VS2(VelocitySpeed):
        '''
        Table for aircraft that have linear interpolated values for VMO.
        '''
        tables = {'vmo': {
            'altitude': (  0, 15000, 25000, 40000),
               'speed': (350,   350,   300,   300),
        }}

    class VS3(VelocitySpeed):
        '''
        Table for aircraft that have stepped values for VMO.
        '''
        tables = {'vmo': {
            'altitude': (  0, 20000, 20000, 40000),
               'speed': (350,   350,   300,   300),
        }}

    def setUp(self):
        self.node_class = VMOLookup
        self.altitude = P('Altitude', np.ma.arange(0, 50000, 1000))

    @patch('analysis_engine.library.at')
    def test_can_operate(self, at):
        nodes = ('Altitude STD Smoothed', 'Model', 'Series', 'Family', 'Engine Series', 'Engine Type')
        keys = ('model', 'series', 'family', 'engine_type', 'engine_series')
        boeing = dict(zip(keys, self.generate_attributes('boeing')))
        # Assume that lookup tables are found correctly...
        at.get_vspeed_map.return_value = self.VS0
        self.assertTrue(self.node_class.can_operate(nodes, **boeing))
        # Assume that lookup tables are not found correctly...
        at.get_vspeed_map.side_effect = (KeyError, self.VSX)
        for i in range(2):
            self.assertFalse(self.node_class.can_operate(nodes, **boeing))

    @patch('analysis_engine.library.at')
    def test_derive__none(self, at):
        attributes = self.generate_attributes('boeing')
        at.get_vspeed_map.return_value = self.VS0

        node = self.node_class()
        node.derive(self.altitude, *attributes)

        attributes = (a.value for a in attributes)
        at.get_vspeed_map.assert_called_once_with(*attributes)
        expected = np.ma.repeat(0, 50)
        expected[expected == 0] = np.ma.masked
        ma_test.assert_masked_array_equal(node.array, expected)

    @patch('analysis_engine.library.at')
    def test_derive__fixed(self, at):
        attributes = self.generate_attributes('boeing')
        at.get_vspeed_map.return_value = self.VS1

        node = self.node_class()
        node.derive(self.altitude, *attributes)

        attributes = (a.value for a in attributes)
        at.get_vspeed_map.assert_called_once_with(*attributes)
        expected = np.ma.repeat(350, 50)
        ma_test.assert_masked_array_equal(node.array, expected)

    @patch('analysis_engine.library.at')
    def test_derive__linear(self, at):
        attributes = self.generate_attributes('boeing')
        at.get_vspeed_map.return_value = self.VS2

        node = self.node_class()
        node.derive(self.altitude, *attributes)

        attributes = (a.value for a in attributes)
        at.get_vspeed_map.assert_called_once_with(*attributes)
        expected = np.ma.concatenate((
            np.repeat(350, 16),
            np.arange(345, 295, -5),
            np.repeat(300, 15),
            np.repeat(000, 9),
        ))
        # numpy 1.10 results in following
        # expected[0] = np.ma.masked
        expected[expected == 0] = np.ma.masked
        ma_test.assert_masked_array_equal(node.array, expected)

    @patch('analysis_engine.library.at')
    def test_derive__stepped(self, at):
        attributes = self.generate_attributes('boeing')
        at.get_vspeed_map.return_value = self.VS3

        node = self.node_class()
        node.derive(self.altitude, *attributes)

        attributes = (a.value for a in attributes)
        at.get_vspeed_map.assert_called_once_with(*attributes)
        expected = np.ma.concatenate((
            np.repeat(350, 20),
            np.repeat(300, 21),
            np.repeat(000, 9),
        ))
        # numpy 1.10 results in following
        # np.ma.repeat(350, 21),
        # np.ma.repeat(300, 20),
        # expected[0] = np.ma.masked
        expected[expected == 0] = np.ma.masked
        ma_test.assert_masked_array_equal(node.array, expected)


########################################
# Maximum Operating Mach (MMO)


class TestMMOLookup(unittest.TestCase, NodeTest):

    class VSX(VelocitySpeed):
        '''
        Table for aircraft with undefined MMO.
        '''
        tables = {}

    class VS0(VelocitySpeed):
        '''
        Table for aircraft that don't have a MMO.
        '''
        tables = {'mmo': None}

    class VS1(VelocitySpeed):
        '''
        Table for aircraft that have a fixed value for MMO.
        '''
        tables = {'mmo': 0.850}

    class VS2(VelocitySpeed):
        '''
        Table for aircraft that have linear interpolated values for MMO.
        '''
        tables = {'mmo': {
            'altitude': (    0, 15000, 25000, 40000),
               'speed': (0.850, 0.850, 0.800, 0.800),
        }}

    class VS3(VelocitySpeed):
        '''
        Table for aircraft that have stepped values for MMO.
        '''
        tables = {'mmo': {
            'altitude': (    0, 20000, 20000, 40000),
               'speed': (0.850, 0.850, 0.800, 0.800),
        }}


    def setUp(self):
        self.node_class = MMOLookup
        self.altitude = P('Altitude', np.ma.arange(0, 50000, 1000))

    @patch('analysis_engine.library.at')
    def test_can_operate(self, at):
        nodes = ('Altitude STD Smoothed', 'Model', 'Series', 'Family', 'Engine Series', 'Engine Type')
        keys = ('model', 'series', 'family', 'engine_type', 'engine_series')
        boeing = dict(zip(keys, self.generate_attributes('boeing')))
        # Assume that lookup tables are found correctly...
        at.get_vspeed_map.return_value = self.VS0
        self.assertTrue(self.node_class.can_operate(nodes, **boeing))
        # Assume that lookup tables are not found correctly...
        at.get_vspeed_map.side_effect = (KeyError, self.VSX)
        for i in range(2):
            self.assertFalse(self.node_class.can_operate(nodes, **boeing))

    @patch('analysis_engine.library.at')
    def test_derive__none(self, at):
        attributes = self.generate_attributes('boeing')
        at.get_vspeed_map.return_value = self.VS0

        node = self.node_class()
        node.derive(self.altitude, *attributes)

        attributes = (a.value for a in attributes)
        at.get_vspeed_map.assert_called_once_with(*attributes)
        expected = np.ma.repeat(0, 50)
        expected[expected == 0] = np.ma.masked
        ma_test.assert_masked_array_equal(node.array, expected)

    @patch('analysis_engine.library.at')
    def test_derive__fixed(self, at):
        attributes = self.generate_attributes('boeing')
        at.get_vspeed_map.return_value = self.VS1

        node = self.node_class()
        node.derive(self.altitude, *attributes)

        attributes = (a.value for a in attributes)
        at.get_vspeed_map.assert_called_once_with(*attributes)
        expected = np.ma.repeat(0.850, 50)
        ma_test.assert_masked_array_equal(node.array, expected)

    @patch('analysis_engine.library.at')
    def test_derive__linear(self, at):
        attributes = self.generate_attributes('boeing')
        at.get_vspeed_map.return_value = self.VS2

        node = self.node_class()
        node.derive(self.altitude, *attributes)

        attributes = (a.value for a in attributes)
        at.get_vspeed_map.assert_called_once_with(*attributes)
        expected = np.ma.concatenate((
            np.repeat(0.850, 16),
            np.arange(0.845, 0.795, -0.005),
            np.repeat(0.800, 15),
            np.repeat(0.000, 9),
        ))
        # numpy 1.10 results in following
        # expected[0] = np.ma.masked
        expected[expected == 0] = np.ma.masked
        ma_test.assert_masked_array_almost_equal(node.array, expected, decimal=3)

    @patch('analysis_engine.library.at')
    def test_derive__stepped(self, at):
        attributes = self.generate_attributes('boeing')
        at.get_vspeed_map.return_value = self.VS3

        node = self.node_class()
        node.derive(self.altitude, *attributes)

        attributes = (a.value for a in attributes)
        at.get_vspeed_map.assert_called_once_with(*attributes)
        expected = np.ma.concatenate((
            np.repeat(0.850, 20),
            np.repeat(0.800, 21),
            np.repeat(0.000, 9),
        ))
        # numpy 1.10 results in following
        # np.ma.repeat(350, 21),
        # np.ma.repeat(300, 20),
        # expected[0] = np.ma.masked
        expected[expected == 0] = np.ma.masked
        ma_test.assert_masked_array_equal(node.array, expected)


########################################
# Minimum Airspeed


class TestMinimumAirspeed(unittest.TestCase, NodeTest):

    def setUp(self):
        self.node_class = MinimumAirspeed
        self.operational_combinations = [
            ('Airborne', 'Airspeed', 'VLS'),
            ('Airborne', 'Airspeed', 'VLS Lookup'),
            ('Airborne', 'Airspeed', 'Min Operating Speed'),
            ('Airborne', 'Airspeed', 'FC Min Operating Speed'),
            ('Airborne', 'Airspeed', 'FMF Min Manoeuvre Speed'),
            ('Airborne', 'Airspeed', 'FMC Min Manoeuvre Speed', 'Flap Lever'),
            ('Airborne', 'Airspeed', 'FMC Min Manoeuvre Speed', 'Flap Lever (Synthetic)'),
        ]
        self.airspeed = P('Airspeed', np.ma.repeat(250, 100))
        self.airborne = buildsection('Airborne', 10, 90)

    def test_derive__invalid(self):
        node = self.node_class()
        node.derive(self.airspeed, None, None, None, None, None, None, None, None, self.airborne)
        expected = np.ma.repeat(0, 100)
        expected.mask = True
        ma_test.assert_masked_array_equal(node.array, expected)

    def test_derive__vls(self):
        vls = P('VLS', np.ma.repeat(180, 100))
        node = self.node_class()
        node.derive(self.airspeed, None, None, None, None, vls, None, None, None, None, self.airborne)
        expected = np.ma.array(vls.array)
        expected.mask = np.repeat((1, 0, 0, 0, 0, 0, 0, 0, 0, 1), 10)
        ma_test.assert_masked_array_equal(node.array, expected)

    def test_derive__vls_lookup(self):
        vls_lookup = P('VLS Lookup', np.ma.repeat(180, 100))
        node = self.node_class()
        node.derive(self.airspeed, None, None, None, None, None, vls_lookup, None, None, None, self.airborne)
        expected = np.ma.array(vls_lookup.array)
        expected.mask = np.repeat((1, 0, 0, 0, 0, 0, 0, 0, 0, 1), 10)
        ma_test.assert_masked_array_equal(node.array, expected)

    def test_derive__mos(self):
        mos = P('Min Operating Speed', np.ma.repeat(190, 100))
        node = self.node_class()
        node.derive(self.airspeed, None, None, None, mos, None, None, None, None, None, self.airborne)
        expected = np.ma.array(mos.array)
        expected.mask = np.repeat((1, 0, 0, 0, 0, 0, 0, 0, 0, 1), 10)
        ma_test.assert_masked_array_equal(node.array, expected)

    def test_derive__mos_fc(self):
        mos_fc = P('FC Min Operating Speed', np.ma.repeat(200, 100))
        node = self.node_class()
        node.derive(self.airspeed, None, None, mos_fc, None, None, None, None, None, None, self.airborne)
        expected = np.ma.array(mos_fc.array)
        expected.mask = np.repeat((1, 0, 0, 0, 0, 0, 0, 0, 0, 1), 10)
        ma_test.assert_masked_array_equal(node.array, expected)

    def test_derive__mms_fmc(self):
        mms_fmc = P('FMC Min Manoeuvre Speed', np.ma.repeat(220, 100))
        array = np.ma.repeat((20, 10, 10, 0, 0, 0, 0, 10, 10, 20), 10)
        flap = M('Flap Lever', array, values_mapping={0: '0', 10: '10', 20: '20'})
        node = self.node_class()
        node.derive(self.airspeed, None, mms_fmc, None, None, None, None, None, flap, None, self.airborne)
        expected = np.ma.array(mms_fmc.array)
        expected.mask = np.repeat((1, 1, 1, 0, 0, 0, 0, 1, 1, 1), 10)
        ma_test.assert_masked_array_equal(node.array, expected)

    def test_derive__mms_fmf(self):
        mms_fmf = P('FMF Min Manoeuvre Speed', np.ma.repeat(210, 100))
        node = self.node_class()
        node.derive(self.airspeed, mms_fmf, None, None, None, None, None, None, None, None, self.airborne)
        expected = np.ma.array(mms_fmf.array)
        expected.mask = np.repeat((1, 0, 0, 0, 0, 0, 0, 0, 0, 1), 10)
        ma_test.assert_masked_array_equal(node.array, expected)

    def test_derive__min_clean(self):
        min_clean= P('Minimum Clean Lookup', np.ma.repeat(210, 100))
        array = np.ma.repeat((20, 10, 10, 0, 0, 0, 0, 10, 10, 20), 10)
        flap = M('Flap Lever', array, values_mapping={0: '0', 10: '10', 20: '20'})
        node = self.node_class()
        node.derive(self.airspeed, None, None, None, None, None, None, min_clean, flap, None, self.airborne)
        expected = np.ma.array(min_clean.array)
        expected.mask = np.repeat((1, 1, 1, 0, 0, 0, 0, 1, 1, 1), 10)
        ma_test.assert_masked_array_equal(node.array, expected)


class TestMinimumCleanLookup(unittest.TestCase):

    class VS0(VelocitySpeed):
        '''
        Table for aircraft with flap and weight.
        '''
        weight_unit = ut.TONNE
        tables = {
            'vref': {
                'weight': ( 90, 100, 110, 120, 130, 140, 150, 160, 170, 180, 190),
                    '20': (122, 128, 135, 141, 146, 151, 157, 162, 168, 173, 179),
                    '25': (117, 123, 129, 135, 141, 146, 151, 156, 161, 166, 170),
                    '30': (113, 119, 125, 131, 137, 142, 148, 156, 164, 171, 179),
            },
            'vmo': 360,
            'mmo': 0.860,
        }


    def setUp(self):
        self.node_class = MinimumCleanLookup
        self.alt = P('Altitude STD Smoothed',
                np.ma.repeat((15000, 20000, 26000, 27000), 10))
        self.airborne = buildsection('Airborne', 5, 35)
        self.air_spd = P('Airspeed', np.ma.repeat((170, 180, 190, 230), 10))

    def test_can_operate(self):
        self.assertFalse(self.node_class.can_operate([], A('Family', 'B757')))
        self.assertTrue(self.node_class.can_operate(self.node_class.get_dependency_names(), A('Family', 'B757')))
        self.assertTrue(self.node_class.can_operate(self.node_class.get_dependency_names(), A('Family', 'B767')))
        self.assertFalse(self.node_class.can_operate(self.node_class.get_dependency_names(), A('Family', 'A320')))

    @patch('analysis_engine.derived_parameters.at')
    @patch('analysis_engine.library.at')
    def test_767(self, at0, at1):
        at0.get_vspeed_map.return_value = self.VS0
        at1.get_fms_map.return_value = {}
        gw = P('Gross Weight Smoothed', np.ma.repeat((130000, 150000, 180000, 190000), 10))
        model = A('Model', 'B767-3JHF(ER)')
        series = A('Series', 'B767-300')
        family = A('Family', 'B767')
        eng_type = A('Engine Type', 'CF6-80C2B7F')
        eng_series = A('Engine Series', 'CF6-80C2')

        node = self.node_class()
        node.derive(self.air_spd, gw, self.airborne, model, series, family,
                    eng_type, eng_series, self.alt)
        expected = np.ma.repeat((217, 228, 271, 279), 10)
        expected.mask = np.array([1]*5 + [0]*30 + [1]*5)
        ma_test.assert_masked_array_equal(node.array, expected)

    @patch('analysis_engine.derived_parameters.at')
    @patch('analysis_engine.library.at')
    def test_767_cruise(self, at0, at1):
        at0.get_vspeed_map.return_value = self.VS0
        at1.get_fms_map.return_value = {}
        gw = P('Gross Weight Smoothed', np.ma.repeat((130000, 150000, 180000, 190000), 10))
        crz = buildsection('Cruise', 10,35)
        model = A('Model', 'B767-3JHF(ER)')
        series = A('Series', 'B767-300')
        family = A('Family', 'B767')
        eng_type = A('Engine Type', 'CF6-80C2B7F')
        eng_series = A('Engine Series', 'CF6-80C2')

        node = self.node_class()
        node.derive(self.air_spd, gw, self.airborne, model, series, family,
                    eng_type, eng_series, self.alt, crz)
        expected = np.ma.repeat((217, 228, 271, 279), 10)
        expected.mask = np.array([1]*5 + [0]*30 + [1]*5)
        ma_test.assert_masked_array_equal(node.array, expected)


########################################
# Flap Manoeuvre Speed


class TestFlapManoeuvreSpeed(unittest.TestCase, NodeTest):

    class VSX(VelocitySpeed):
        '''
        Table for aircraft with undefined Vref.
        '''
        tables = {}

    class VS0(VelocitySpeed):
        '''
        Table for aircraft with flap and weight.
        '''
        weight_unit = ut.TONNE
        tables = {'vref': {
            'weight': ( 35,  40,  45,  50,  55,  60,  65),
                '30': (111, 119, 127, 134, 141, 147, 154),
                '40': (107, 115, 123, 131, 138, 146, 153),
        },
        'vmo': 340,
        'mmo': 0.82,
    }

    def setUp(self):
        self.node_class = FlapManoeuvreSpeed
        self.airspeed = P('Airspeed', np.ma.repeat(200, 90))
        self.weight = P('Gross Weight Smoothed', np.ma.repeat((50000, 60000), 45))
        self.altitude = P('Altitude STD Smoothed', np.ma.arange(20010, 19920, -1))
        self.descents = buildsections('Descent To Flare', (2, 42), (47, 87))
        self.flap_lever = M(
            name='Flap Lever',
            array=np.ma.repeat((0, 1, 2, 5, 10, 15, 25, 30, 40), 10),
            values_mapping={f: str(f) for f in (0, 1, 2, 5, 10, 15, 25, 30, 40)},
        )
        self.flap_lever.array.mask = np.repeat(False, 90)  # expand mask.

    @patch('analysis_engine.derived_parameters.at')
    @patch('analysis_engine.library.at')
    def test_can_operate(self, at0, at1):
        nodes = ('Airspeed', 'Altitude STD Smoothed', 'Descent To Flare',
                 'Gross Weight Smoothed', 'Model', 'Series', 'Family',
                 'Engine Series', 'Engine Type')
        attrs = dict(zip(
            ('model', 'series', 'family', 'engine_type', 'engine_series'),
            self.generate_attributes('boeing'),
        ))
        attrs.update(manufacturer=A('Manufacturer', 'Boeing'))
        # Assume that lookup tables are found correctly...
        at0.get_vspeed_map.return_value = self.VS0
        at1.get_fms_map.return_value = {}
        # Flap Lever:
        available = nodes + ('Flap Lever',)
        self.assertTrue(self.node_class.can_operate(available, **attrs))
        # Flap Lever (Synthetic):
        available = nodes + ('Flap Lever (Synthetic)',)
        self.assertTrue(self.node_class.can_operate(available, **attrs))
        # Recorded Vref:
        available = nodes + ('Flap Lever', 'Vref (25)', 'Vref (30)')
        self.assertTrue(self.node_class.can_operate(available, **attrs))
        # Assume that lookup tables are not found correctly...
        # Please be careful if changing the below side effect iterables!
        at0.get_vspeed_map.side_effect = (KeyError, self.VSX)
        at1.get_fms_map.side_effect = ({}, {}, KeyError)
        available = nodes + ('Flap Lever',)
        for i in range(3):
            self.assertFalse(self.node_class.can_operate(available, **attrs))

    @patch('analysis_engine.derived_parameters.at')
    @patch('analysis_engine.library.at')
    def test_derive__vref_plus_offset(self, at0, at1):
        attributes = self.generate_attributes('boeing')
        at0.get_vspeed_map.return_value = self.VS0
        at1.get_fms_map.return_value = {
            '0':  ('40', 70),
            '1':  ('40', 50),
            '2':  None,
            '5':  ('40', 30),
            '10': ('40', 30),
            '15': ('40', 20),
            '25': ('40', 10),
            '30': ('30', 0),
            '40': ('40', 0),
        }

        node = self.node_class()
        node.derive(self.airspeed, self.flap_lever, None, self.weight,
                    None, None, self.altitude, *attributes)

        attributes = [a.value for a in attributes]
        at0.get_vspeed_map.assert_called_once_with(*attributes)
        at1.get_fms_map.assert_called_once_with(*attributes[:3])
        expected = np.ma.repeat(
            (201, 181, 0, 161, 161, 176, 166, 156, 147, 146),
            (10, 10, 10, 10, 5, 5, 10, 10, 10, 10)
        )
        for s in slice(0, 10), slice(20, 30):
            expected[s] = np.ma.masked
        ma_test.assert_masked_array_almost_equal(node.array, expected, decimal=0)

    @patch('analysis_engine.derived_parameters.at')
    @patch('analysis_engine.library.at')
    def test_derive__fixed_speeds_in_weight_bands(self, at0, at1):
        attributes = self.generate_attributes('boeing')
        at0.get_vspeed_map.return_value = self.VS0
        at1.get_fms_map.return_value = {
            '0':  ((53070, 210), (62823, 220), (99999, 230)),
            '1':  ((53070, 190), (62823, 200), (99999, 210)),
            '2':  None,
            '5':  ((53070, 170), (62823, 180), (99999, 190)),
            '10': ((53070, 160), (62823, 170), (99999, 180)),
            '15': ((53070, 150), (62823, 160), (99999, 170)),
            '25': ((53070, 140), (62823, 150), (99999, 160)),
            '30': ('30', 0),
            '40': ('40', 0),
        }

        node = self.node_class()
        node.derive(self.airspeed, self.flap_lever, None, self.weight,
                    None, None, self.altitude, *attributes)

        attributes = [a.value for a in attributes]
        at0.get_vspeed_map.assert_called_once_with(*attributes)
        at1.get_fms_map.assert_called_once_with(*attributes[:3])
        expected = np.ma.repeat(
            (210, 190, 0, 170, 160, 170, 160, 150, 147, 146),
            (10, 10, 10, 10, 5, 5, 10, 10, 10, 10)
        )
        for s in slice(0, 10), slice(20, 30):
            expected[s] = np.ma.masked
        ma_test.assert_masked_array_almost_equal(node.array, expected, decimal=0)


    @patch('analysis_engine.derived_parameters.at')
    @patch('analysis_engine.library.at')
    def test_derive__use_recorded_vref(self, at0, at1):
        attributes = self.generate_attributes('boeing')
        at0.get_vspeed_map.return_value = self.VS0
        at1.get_fms_map.return_value = {
            '0':  ('30', 80),
            '1':  ('30', 60),
            '5':  ('30', 40),
            '15': ('30', 20),
            '20': ('30', 20),
            '25': ('25', 0),
            '30': ('30', 0),
        }

        # We need to change some of the test data:
        self.airspeed = P('Airspeed', np.ma.repeat(200, 70))
        self.weight = P('Gross Weight Smoothed', np.ma.repeat((50000, 60000), 35))
        self.descents = buildsections('Descent To Flare', (2, 32), (37, 67))
        self.flap_lever = M(
            name='Flap Lever',
            array=np.ma.repeat((0, 1, 5, 15, 20, 25, 30), 10),
            values_mapping={f: str(f) for f in (0, 1, 5, 15, 20, 25, 30)},
        )
        self.flap_lever.array.mask = np.repeat(False, 70)  # expand mask.
        self.vref_25 = P('Vref (25)', np.ma.repeat(155, 70))
        self.vref_30 = P('Vref (30)', np.ma.repeat(150, 70))

        node = self.node_class()
        node.derive(self.airspeed, self.flap_lever, None, self.weight,
                    self.vref_25, self.vref_30, self.altitude, *attributes)

        attributes = [a.value for a in attributes]
        at0.get_vspeed_map.assert_called_once_with(*attributes)
        at1.get_fms_map.assert_called_once_with(*attributes[:3])
        expected = np.ma.repeat((230, 210, 190, 170, 170, 155, 150), 10)
        for s in (slice(0, 10),):
            expected[s] = np.ma.masked
        ma_test.assert_masked_array_equal(node.array, expected)


##############################################################################
# Relative Airspeeds

########################################
# Airspeed Minus Airspeed Selected (FMS)


class TestAirspeedMinusAirspeedSelectedFMS(unittest.TestCase):
    def setUp(self):
        self.node_class = AirspeedMinusAirspeedSelectedFMS
        self.airspeed = P('Airspeed', np.ma.repeat(102, 2000))
        self.air_sel = P('Airspeed Selected (FMS)',
                         np.ma.repeat((90, 120), 1000))
        self.approaches = buildsection('Approach And Landing', 500, 999.5)
        self.assertEqual(self.node_class.name,
                         'Airspeed Minus Airspeed Selected (FMS)',)

    def test_can_operate(self):
        o = self.node_class.get_operational_combinations()
        self.assertEqual([('Airspeed',
                           'Airspeed Selected (FMS)',
                           'Approach And Landing',)], o)

    def test_derive(self):
        node = self.node_class()
        node.derive(self.airspeed, self.air_sel, self.approaches)
        expected = np.ma.repeat((0, 12, 0, 0), 500)
        expected[expected == 0] = np.ma.masked
        ma_test.assert_masked_array_equal(node.array, expected)

class TestAirspeedMinusAirspeedSelectedFMSFor3Sec(unittest.TestCase):
    def setUp(self):
        self.node_class = AirspeedMinusAirspeedSelectedFMSFor3Sec
        self.airspeed = P(
            'Airspeed Minus Airspeed Selected (FMS)',
            array=np.ma.repeat((100, 110, 120, 100), (6, 7, 1, 6)),
            frequency=2,
        )
        self.assertEqual(self.node_class.name,
                         'Airspeed Minus Airspeed Selected (FMS) For 3 Sec',)

    def test_can_operate(self):
        o = self.node_class.get_operational_combinations()
        self.assertEqual([('Airspeed Minus Airspeed Selected (FMS)',)], o)

    def test_derive_basic(self):
        node = self.node_class()
        node.get_derived([self.airspeed])
        expected = np.ma.repeat((100, 110, 100), (6, 8, 6))
        expected[-6:] = np.ma.masked
        ma_test.assert_masked_array_equal(node.array, expected)

    def test_derive_align(self):
        self.airspeed.frequency = 1
        node = self.node_class()
        node.get_derived([self.airspeed])
        expected = np.ma.repeat((100, 105, 110, 100), (11, 1, 16, 12))
        expected[-7:] = np.ma.masked
        ma_test.assert_masked_array_equal(node.array, expected)


########################################
# Airspeed Minus V2


class TestAirspeedMinusV2(unittest.TestCase, NodeTest):

    def setUp(self):
        self.node_class = AirspeedMinusV2
        self.operational_combinations = [
            ('Airspeed', 'V2 At Liftoff', 'Liftoff', 'Climb Start', 'Grounded'),
            ('Airspeed', 'Airspeed Selected At Takeoff Acceleration Start', 'Liftoff', 'Climb Start', 'Grounded'),
            ('Airspeed', 'V2 At Liftoff', 'Airspeed Selected At Takeoff Acceleration Start', 'Liftoff', 'Climb Start', 'Grounded'),
            ('Airspeed', 'Airspeed Selected At Takeoff Acceleration Start', 'V2 Lookup At Liftoff', 'Liftoff', 'Climb Start', 'Grounded'),
            ('Airspeed', 'V2 At Liftoff', 'Airspeed Selected At Takeoff Acceleration Start', 'V2 Lookup At Liftoff', 'Liftoff', 'Climb Start', 'Grounded'),
        ]
        self.airspeed = P('Airspeed', np.ma.repeat(102, 2000))
        self.v2_record = KPV([KeyPointValue(index=500, value=90, name='V2 At Liftoff')])
        self.airspeed_selected = KPV([KeyPointValue(index=500, value=110, name='Airspeed Selected At Takeoff Acceleration Start')])
        self.v2_lookup = KPV([KeyPointValue(index=500, value=95, name='V2 Lookup At Liftoff')])
        self.liftoffs = KTI(name='Liftoff', items=[
            KeyTimeInstance(name='Liftoff', index=500),
        ])
        self.climbs = KTI(name='Climb Start', items=[
            KeyTimeInstance(name='Climb Start', index=999.5),
        ])
        self.grounded = buildsection('Grounded', 0, 500)

    def test_derive__recorded_only(self):
        node = self.node_class()
        node.derive(self.airspeed, self.v2_record, None, None, self.liftoffs, self.climbs, self.grounded)
        expected = np.ma.repeat((0, 12, 0), (180, 820, 1000))
        expected[expected == 0] = np.ma.masked
        ma_test.assert_masked_array_equal(node.array, expected)

    def test_derive__lookup_only(self):
        node = self.node_class()
        node.derive(self.airspeed, None, None, self.v2_lookup, self.liftoffs, self.climbs, self.grounded)
        expected = np.ma.repeat((0, 7, 0), (180, 820, 1000))
        expected[expected == 0] = np.ma.masked
        ma_test.assert_masked_array_equal(node.array, expected)

    def test_derive__prefer_recorded(self):
        node = self.node_class()
        node.derive(self.airspeed, self.v2_record, self.airspeed_selected, self.v2_lookup, self.liftoffs, self.climbs, self.grounded)
        expected = np.ma.repeat((0, 12, 0), (180, 820, 1000))
        expected[expected == 0] = np.ma.masked
        ma_test.assert_masked_array_equal(node.array, expected)

    def test_derive__prefer_selected(self):
        node = self.node_class()
        node.derive(self.airspeed, None, self.airspeed_selected, self.v2_lookup, self.liftoffs, self.climbs, self.grounded)
        expected = np.ma.repeat((0, -8, 0), (180, 820, 1000))
        expected[expected == 0] = np.ma.masked
        ma_test.assert_masked_array_equal(node.array, expected)

    def test_derive__recorded_masked(self):
        node = self.node_class()
        node.derive(self.airspeed, KPV(items=[]), None, self.v2_lookup, self.liftoffs, self.climbs, self.grounded)
        expected = np.ma.repeat((0, 7, 0), (180, 820, 1000))
        expected[expected == 0] = np.ma.masked
        ma_test.assert_masked_array_equal(node.array, expected)

    def test_derive__recorded_and_lookup_masked(self):
        node = self.node_class()
        node.derive(self.airspeed, KPV(items=[]), None, KPV(items=[]), self.liftoffs, self.climbs, self.grounded)
        expected = np.ma.repeat(0, 2000)
        expected[expected == 0] = np.ma.masked
        ma_test.assert_masked_array_equal(node.array, expected)

    def test_derive__masked_within_phase(self):
        node = self.node_class()
        node.derive(self.airspeed, KPV(items=[]), None, KPV(items=[]), self.liftoffs, self.climbs, self.grounded)
        expected = np_ma_masked_zeros_like(self.airspeed.array)
        ma_test.assert_masked_array_equal(node.array, expected)


class TestAirspeedMinusV2For3Sec(unittest.TestCase, NodeTest):

    def setUp(self):
        self.node_class = AirspeedMinusV2For3Sec
        self.operational_combinations = [
            ('Airspeed Minus V2',),
        ]
        self.airspeed = P(
            name='Airspeed Minus V2',
            array=np.ma.repeat((100, 110, 120, 100), (6, 7, 1, 6)),
            frequency=2,
        )

    def test_derive_basic(self):
        node = self.node_class()
        node.get_derived([self.airspeed])
        expected = np.ma.repeat((100, 110, 100), (6, 8, 6))
        expected[-6:] = np.ma.masked
        ma_test.assert_masked_array_equal(node.array, expected)

    def test_derive_align(self):
        self.airspeed.frequency = 1
        node = self.node_class()
        node.get_derived([self.airspeed])
        expected = np.ma.repeat((100, 105, 110, 100), (11, 1, 16, 12))
        expected[-7:] = np.ma.masked
        ma_test.assert_masked_array_equal(node.array, expected)


########################################
# Airspeed Minus Vref


class TestAirspeedMinusVref(unittest.TestCase, NodeTest):

    def setUp(self):
        self.node_class = AirspeedMinusVref
        self.operational_combinations = [
            ('Airspeed', 'Vref', 'Approach And Landing'),
            ('Airspeed', 'Vref Lookup', 'Approach And Landing'),
            ('Airspeed', 'Vref', 'Vref Lookup', 'Approach And Landing'),
        ]
        self.airspeed = P('Airspeed', np.ma.repeat(102, 2000))
        self.vref_record = P('Vref', np.ma.repeat((90, 120), 1000))
        self.vref_lookup = P('Vref Lookup', np.ma.repeat((95, 125), 1000))
        self.approaches = buildsection('Approach And Landing', 500, 1000)

    def test_derive__record_only(self):
        node = self.node_class()
        node.derive(self.airspeed, self.vref_record, None, self.approaches)
        expected = np.ma.repeat((0, 12, 0, 0), 500)
        expected[expected == 0] = np.ma.masked
        ma_test.assert_masked_array_equal(node.array, expected)

    def test_derive__lookup_only(self):
        node = self.node_class()
        node.derive(self.airspeed, None, self.vref_lookup, self.approaches)
        expected = np.ma.repeat((0, 7, 0, 0), 500)
        expected[expected == 0] = np.ma.masked
        ma_test.assert_masked_array_equal(node.array, expected)

    def test_derive__prefer_record(self):
        node = self.node_class()
        node.derive(self.airspeed, self.vref_record, self.vref_lookup, self.approaches)
        expected = np.ma.repeat((0, 12, 0, 0), 500)
        expected[expected == 0] = np.ma.masked
        ma_test.assert_masked_array_equal(node.array, expected)

    def test_derive__record_masked(self):
        self.vref_record.array.mask = True
        node = self.node_class()
        node.derive(self.airspeed, self.vref_record, self.vref_lookup, self.approaches)
        expected = np.ma.repeat((0, 7, 0, 0), 500)
        expected[expected == 0] = np.ma.masked
        ma_test.assert_masked_array_equal(node.array, expected)

    def test_derive__both_masked(self):
        self.vref_record.array.mask = True
        self.vref_lookup.array.mask = True
        node = self.node_class()
        node.derive(self.airspeed, self.vref_record, self.vref_lookup, self.approaches)
        expected = np.ma.repeat(0, 2000)
        expected[expected == 0] = np.ma.masked
        ma_test.assert_masked_array_equal(node.array, expected)

    def test_derive__masked_within_phase(self):
        self.vref_record.array[:-1] = np.ma.masked
        node = self.node_class()
        node.derive(self.airspeed, self.vref_record, self.vref_lookup, self.approaches)
        expected = np.ma.repeat((0, 7, 0, 0), 500)
        expected[expected == 0] = np.ma.masked
        ma_test.assert_masked_array_equal(node.array, expected)

    def test_derive__superframe(self):
        self.vref_record.array = np.tile(np.ma.repeat((100, 100, 100, 120), 4), 2)
        self.vref_record.frequency = 1 / 64.0
        node = self.node_class()
        node.get_derived([self.airspeed, self.vref_record, None, self.approaches])
        expected = np.ma.repeat((0, 2, 0, 0), 500)
        expected[expected == 0] = np.ma.masked
        ma_test.assert_masked_array_equal(node.array, expected)


class TestAirspeedMinusVrefFor3Sec(unittest.TestCase, NodeTest):

    def setUp(self):
        self.node_class = AirspeedMinusVrefFor3Sec
        self.operational_combinations = [
            ('Airspeed Minus Vref',),
        ]
        self.airspeed = P(
            name='Airspeed Minus Vref',
            array=np.ma.repeat((100, 110, 120, 100), (6, 7, 1, 6)),
            frequency=2,
        )

    def test_derive_basic(self):
        node = self.node_class()
        node.get_derived([self.airspeed])
        expected = np.ma.repeat((100, 110, 100), (6, 8, 6))
        expected[-6:] = np.ma.masked
        ma_test.assert_masked_array_equal(node.array, expected)

    def test_derive_align(self):
        self.airspeed.frequency = 1
        node = self.node_class()
        node.get_derived([self.airspeed])
        expected = np.ma.concatenate((np.ones(11) * 100.0, np.ones(1) * 105.0, np.ones(16) * 110.0, np.ones(12) * 100.0))
        expected = np.ma.repeat((100, 105, 110, 100), (11, 1, 16, 12))
        expected[-7:] = np.ma.masked
        ma_test.assert_masked_array_equal(node.array, expected)


########################################
# Airspeed Minus VLS

class TestAirspeedMinusVLS(unittest.TestCase, NodeTest):

    def setUp(self):
        self.node_class = AirspeedMinusVLS
        self.operational_combinations = [
            ('Airspeed', 'VLS', 'Approach And Landing',),
            ('Airspeed', 'VLS Lookup', 'Approach And Landing',)
        ]
        self.airspeed = P('Airspeed', np.ma.repeat(102, 2000))
        self.vls_record = P('VLS', np.ma.repeat((90, 120), 1000))
        self.vls_lookup = P('VLS Lookup', np.ma.repeat((90, 120), 1000))
        self.approaches = buildsection('Approach And Landing', 500, 1000)

    def test_derive(self):
        node = self.node_class()
        node.derive(self.airspeed, self.vls_record, None, self.approaches)
        expected = np.ma.repeat((0, 12, 0, 0), 500)
        expected[expected == 0] = np.ma.masked
        ma_test.assert_masked_array_equal(node.array, expected)

    def test_lookup(self):
        node = self.node_class()
        node.derive(self.airspeed, None, self.vls_lookup, self.approaches)
        expected = np.ma.repeat((0, 12, 0, 0), 500)
        expected[expected == 0] = np.ma.masked
        ma_test.assert_masked_array_equal(node.array, expected)


class TestAirspeedMinusVLSFor3Sec(unittest.TestCase, NodeTest):

    def setUp(self):
        self.node_class = AirspeedMinusVLSFor3Sec
        self.operational_combinations = [
            ('Airspeed Minus VLS',),
        ]
        self.airspeed = P(
            name='Airspeed Minus VLS',
            array=np.ma.repeat((100, 110, 120, 100), (6, 7, 1, 6)),
            frequency=2,
        )

    def test_derive_basic(self):
        node = self.node_class()
        node.get_derived([self.airspeed])
        expected = np.ma.repeat((100, 110, 100), (6, 8, 6))
        expected[-6:] = np.ma.masked
        ma_test.assert_masked_array_equal(node.array, expected)

    def test_derive_align(self):
        self.airspeed.frequency = 1
        node = self.node_class()
        node.get_derived([self.airspeed])
        expected = np.ma.concatenate((np.ones(11) * 100.0, np.ones(1) * 105.0, np.ones(16) * 110.0, np.ones(12) * 100.0))
        expected = np.ma.repeat((100, 105, 110, 100), (11, 1, 16, 12))
        expected[-7:] = np.ma.masked
        ma_test.assert_masked_array_equal(node.array, expected)


########################################
# Airspeed Minus Vapp


class TestAirspeedMinusVapp(unittest.TestCase, NodeTest):

    def setUp(self):
        self.node_class = AirspeedMinusVapp
        self.operational_combinations = [
            ('Airspeed', 'Vapp', 'Approach And Landing'),
            ('Airspeed', 'Vapp Lookup', 'Approach And Landing'),
            ('Airspeed', 'Vapp', 'Vapp Lookup', 'Approach And Landing'),
        ]
        self.airspeed = P('Airspeed', np.ma.repeat(102, 2000))
        self.vapp_record = P('Vapp', np.ma.repeat((90, 120), 1000))
        self.vapp_lookup = P('Vapp Lookup', np.ma.repeat((95, 125), 1000))
        self.approaches = buildsection('Approach And Landing', 500, 1000)

    def test_derive__record_only(self):
        node = self.node_class()
        node.derive(self.airspeed, self.vapp_record, None, self.approaches)
        expected = np.ma.repeat((0, 12, 0, 0), 500)
        expected[expected == 0] = np.ma.masked
        ma_test.assert_masked_array_equal(node.array, expected)

    def test_derive__lookup_only(self):
        node = self.node_class()
        node.derive(self.airspeed, None, self.vapp_lookup, self.approaches)
        expected = np.ma.repeat((0, 7, 0, 0), 500)
        expected[expected == 0] = np.ma.masked
        ma_test.assert_masked_array_equal(node.array, expected)

    def test_derive__prefer_record(self):
        node = self.node_class()
        node.derive(self.airspeed, self.vapp_record, self.vapp_lookup, self.approaches)
        expected = np.ma.repeat((0, 12, 0, 0), 500)
        expected[expected == 0] = np.ma.masked
        ma_test.assert_masked_array_equal(node.array, expected)

    def test_derive__record_masked(self):
        self.vapp_record.array.mask = True
        node = self.node_class()
        node.derive(self.airspeed, self.vapp_record, self.vapp_lookup, self.approaches)
        expected = np.ma.repeat((0, 7, 0, 0), 500)
        expected[expected == 0] = np.ma.masked
        ma_test.assert_masked_array_equal(node.array, expected)

    def test_derive__both_masked(self):
        self.vapp_record.array.mask = True
        self.vapp_lookup.array.mask = True
        node = self.node_class()
        node.derive(self.airspeed, self.vapp_record, self.vapp_lookup, self.approaches)
        expected = np.ma.repeat(0, 2000)
        expected[expected == 0] = np.ma.masked
        ma_test.assert_masked_array_equal(node.array, expected)

    def test_derive__masked_within_phase(self):
        self.vapp_record.array[:-1] = np.ma.masked
        node = self.node_class()
        node.derive(self.airspeed, self.vapp_record, self.vapp_lookup, self.approaches)
        expected = np.ma.repeat((0, 7, 0, 0), 500)
        expected[expected == 0] = np.ma.masked
        ma_test.assert_masked_array_equal(node.array, expected)

    """
    Test not required. Vapp is always sampled at 0.25 Hz or 1Hz. Lower sample rates would be meaningless.
    def test_derive__superframe(self):
        self.vapp_record.array = np.tile(np.ma.repeat((100, 100, 100, 120), 4), 2)
        self.vapp_record.frequency = 1 / 64.0
        node = self.node_class()
        node.get_derived([self.airspeed, self.vapp_record, None, self.approaches])
        expected = np.ma.repeat((0, 2, 0, 0), 500)
        expected[expected == 0] = np.ma.masked
        ma_test.assert_masked_array_equal(node.array, expected)
    """

class TestAirspeedMinusVappFor3Sec(unittest.TestCase, NodeTest):

    def setUp(self):
        self.node_class = AirspeedMinusVappFor3Sec
        self.operational_combinations = [
            ('Airspeed Minus Vapp',),
        ]
        self.airspeed = P(
            name='Airspeed Minus Vapp',
            array=np.ma.repeat((100, 110, 120, 100), (6, 7, 1, 6)),
            frequency=2,
        )

    def test_derive_basic(self):
        node = self.node_class()
        node.get_derived([self.airspeed])
        expected = np.ma.repeat((100, 110, 100), (6, 8, 6))
        expected[-6:] = np.ma.masked
        ma_test.assert_masked_array_equal(node.array, expected)

    def test_derive_align(self):
        self.airspeed.frequency = 1
        node = self.node_class()
        node.get_derived([self.airspeed])
        expected = np.ma.repeat((100, 105, 110, 100), (11, 1, 16, 12))
        expected[-7:] = np.ma.masked
        ma_test.assert_masked_array_equal(node.array, expected)


########################################
# Airspeed Minus Minimum Airspeed


class TestAirspeedMinusMinimumAirspeed(unittest.TestCase, NodeTest):

    def setUp(self):
        self.node_class = AirspeedMinusMinimumAirspeed
        self.operational_combinations = [
            ('Airspeed', 'Minimum Airspeed'),
        ]
        self.airspeed = P('Airspeed', np.ma.repeat(102, 6))
        self.minimum_airspeed = P('Minimum Airspeed', np.ma.arange(80, 92, 2))

    def test_derive__basic(self):
        self.minimum_airspeed.array[3] = np.ma.masked
        node = self.node_class()
        node.derive(self.airspeed, self.minimum_airspeed)
        expected = np.ma.arange(22, 10, -2)
        expected[3] = np.ma.masked
        ma_test.assert_masked_array_equal(node.array, expected)

    def test_derive__masked(self):
        self.minimum_airspeed.array.mask = True
        node = self.node_class()
        node.derive(self.airspeed, self.minimum_airspeed)
        expected = np.ma.arange(22, 10, -2)
        expected.mask = True
        ma_test.assert_masked_array_equal(node.array, expected)


class TestAirspeedMinusMinimumAirspeedFor3Sec(unittest.TestCase, NodeTest):

    def setUp(self):
        self.node_class = AirspeedMinusMinimumAirspeedFor3Sec
        self.operational_combinations = [
            ('Airspeed Minus Minimum Airspeed',),
        ]
        self.airspeed = P(
            name='Airspeed Minus Minimum Airspeed',
            array=np.ma.repeat((100, 110, 120, 100), (6, 7, 1, 6)),
            frequency=2,
        )

    def test_derive_basic(self):
        node = self.node_class()
        node.get_derived([self.airspeed])
        expected = np.ma.repeat((100, 110, 100), (6, 8, 6))
        expected[-6:] = np.ma.masked
        ma_test.assert_masked_array_equal(node.array, expected)

    def test_derive_align(self):
        self.airspeed.frequency = 1
        node = self.node_class()
        node.get_derived([self.airspeed])
        expected = np.ma.repeat((100, 105, 110, 100), (11, 1, 16, 12))
        expected[-7:] = np.ma.masked
        ma_test.assert_masked_array_equal(node.array, expected)


########################################
# Airspeed Minus Flap Manoeuvre Speed


class TestAirspeedMinusFlapManoeuvreSpeed(unittest.TestCase, NodeTest):

    def setUp(self):
        self.node_class = AirspeedMinusFlapManoeuvreSpeed
        self.operational_combinations = [
            ('Airspeed', 'Flap Manoeuvre Speed'),
        ]
        self.airspeed = P('Airspeed', np.ma.repeat(102, 6))
        self.flap_mvr_spd = P('Flap Manoeuvre Speed', np.ma.arange(80, 92, 2))

    def test_derive__basic(self):
        self.flap_mvr_spd.array[3] = np.ma.masked
        node = self.node_class()
        node.derive(self.airspeed, self.flap_mvr_spd)
        expected = np.ma.arange(22, 10, -2)
        expected[3] = np.ma.masked
        ma_test.assert_masked_array_equal(node.array, expected)

    def test_derive__masked(self):
        self.flap_mvr_spd.array.mask = True
        node = self.node_class()
        node.derive(self.airspeed, self.flap_mvr_spd)
        expected = np.ma.arange(22, 10, -2)
        expected.mask = True
        ma_test.assert_masked_array_equal(node.array, expected)


class TestAirspeedMinusFlapManoeuvreSpeedFor3Sec(unittest.TestCase, NodeTest):
    # This test was missing, so copied from above and amended, but for some
    # reason fails in second_window with the error "Invalid Seconds for
    # frequency" which I do not understand. DJ 17/10/14.
    def setUp(self):
        self.node_class = AirspeedMinusFlapManoeuvreSpeedFor3Sec
        self.operational_combinations = [
            ('Airspeed', 'Flap Manoeuvre Speed'),
        ]
        self.airspeed = P('Airspeed', np.ma.repeat(102, 12))
        self.flap_mvr_spd = P('Flap Manoeuvre Speed',
                              np.ma.concatenate((np.arange(80,87), np.arange(85,80,-1))))

    def test_derive__basic(self):
        self.flap_mvr_spd.array[3] = np.ma.masked
        node = self.node_class()
        node.derive(self.airspeed, self.flap_mvr_spd)
        expected = np.ma.array(data=np.concatenate((np.zeros(4), np.ones(4) * 18, np.zeros(4))),
                               mask=np.concatenate((np.ones(4), np.zeros(4), np.ones(4))))
        ma_test.assert_masked_array_equal(node.array, expected)


########################################
# Airspeed Relative


class TestAirspeedRelative(unittest.TestCase, NodeTest):

    def setUp(self):
        self.node_class = AirspeedRelative
        self.operational_combinations = [
            ('Airspeed Minus V2',),
            ('Airspeed Minus Vapp',),
            ('Airspeed Minus Vref',),
            ('Airspeed Minus Vapp', 'Airspeed Minus Vref'),
        ]
        self.v2 = P('Airspeed Minus V2', np.ma.array(data=np.arange(20,120),
                                                     mask=np.concatenate((np.ones(5), np.zeros(10), np.ones(85)))))
        self.vapp = P('Airspeed Minus Vapp', np.ma.array(data=np.arange(30,130),
                                                         mask=np.concatenate((np.ones(80), np.zeros(10), np.ones(10)))))
        self.vref = P('Airspeed Minus Vref', np.ma.array(data=np.arange(40,140),
                                                      mask=np.concatenate((np.ones(80), np.zeros(10), np.ones(10)))))

    def test_derive__vapp(self):
        node = self.node_class()
        node.derive(None, self.vapp, None)
        ma_test.assert_masked_array_equal(node.array, self.vapp.array)

    def test_derive__vref(self):
        node = self.node_class()
        node.derive(None, None, self.vref)
        ma_test.assert_masked_array_equal(node.array, self.vref.array)

    def test_derive__both_approach(self):
        node = self.node_class()
        node.derive(None, self.vapp, self.vref)
        ma_test.assert_masked_array_equal(node.array, self.vapp.array)

    def test_derive_all_three(self):
        node = self.node_class()
        node.derive(self.v2, self.vapp, self.vref)
        expected = np.ma.array(data=np.concatenate((np.arange(20,70), np.arange(80,130))),
                               mask=np.concatenate((np.ones(5), np.zeros(10), np.ones(65), np.zeros(10), np.ones(10))))
        ma_test.assert_masked_array_equal(node.array, expected)

    def test_derive_v2(self):
        node = self.node_class()
        node.derive(self.v2, None, None)
        ma_test.assert_masked_array_equal(node.array, self.v2.array)


class TestAirspeedRelativeFor3Sec(unittest.TestCase, NodeTest):

    def setUp(self):
        self.node_class = AirspeedRelativeFor3Sec
        self.operational_combinations = [
            ('Airspeed Minus V2 For 3 Sec',),
            ('Airspeed Minus Vapp For 3 Sec',),
            ('Airspeed Minus Vref For 3 Sec',),
            ('Airspeed Minus Vapp For 3 Sec', 'Airspeed Minus Vref For 3 Sec'),
        ]
        self.v2 = P('Airspeed Minus V2 For 3 Sec', np.ma.array(data=np.arange(20,120),
                                                               mask=np.concatenate((np.ones(5), np.zeros(10), np.ones(85)))))
        self.vapp = P('Airspeed Minus Vapp For 3 Sec', np.ma.array(data=np.arange(30,130),
                                                                   mask=np.concatenate((np.ones(80), np.zeros(10), np.ones(10)))))
        self.vref = P('Airspeed Minus Vref For 3 Sec', np.ma.array(data=np.arange(40,140),
                                                                   mask=np.concatenate((np.ones(80), np.zeros(10), np.ones(10)))))

    def test_derive__vapp(self):
        node = self.node_class()
        node.derive(None, self.vapp, None)
        ma_test.assert_masked_array_equal(node.array, self.vapp.array)

    def test_derive__vref(self):
        node = self.node_class()
        node.derive(None, None, self.vref)
        ma_test.assert_masked_array_equal(node.array, self.vref.array)

    def test_derive__both_approach(self):
        node = self.node_class()
        node.derive(None, self.vapp, self.vref)
        ma_test.assert_masked_array_equal(node.array, self.vapp.array)

    def test_derive_all_three(self):
        node = self.node_class()
        node.derive(self.v2, self.vapp, self.vref)
        expected = np.ma.array(data=np.concatenate((np.arange(20,70), np.arange(80,130))),
                               mask=np.ma.concatenate((np.ones(5), np.zeros(10), np.ones(65), np.zeros(10), np.ones(10))))
        ma_test.assert_masked_array_equal(node.array, expected)

    def test_derive_v2(self):
        node = self.node_class()
        node.derive(self.v2, None, None)
        ma_test.assert_masked_array_equal(node.array, self.v2.array)



class TestAirspeedMinusAirspeedSelectedFor3Sec(unittest.TestCase):
    def test_can_operate(self):
        o = AirspeedMinusAirspeedSelectedFor3Sec.get_operational_combinations()
        self.assertEqual([('Airspeed', 'Airspeed Selected For Approaches')], o)

    def test_derive(self):
        aspd = P('Airspeed', array=np.ma.ones(250) * 256)
        aspd_sel = P('Airspeed Selected', array=np.ma.concatenate((np.ones(10) * 999, np.zeros(90), np.ones(150) * 250)))
        aspd_minus_sel = AirspeedMinusAirspeedSelectedFor3Sec()
        aspd_minus_sel.get_derived([aspd, aspd_sel])
        assert_array_equal(
            aspd_minus_sel.array[-150:], np.ma.ones(150)*6)

##############################################################################

########################################
# Aircraft Energy


class TestKineticEnergy(unittest.TestCase):
    def test_derive(self):

        airspeed_array = np.ma.concatenate((np.zeros(20),
                                            np.arange(20,170,1.25),
                                            np.ones(1000) * 170,
                                            np.arange(170,20,-0.25),
                                            np.zeros(260)))
        airspeed = P(name='Airspeed True', array=airspeed_array, frequency=1,
                       offset=0)

        mass_array=np.ma.arange(23000,21000,-1)
        mass = P(name='Gross Weight Smoothed', array=mass_array, frequency=1,
                offset=0)

        ke = KineticEnergy()
        ke.derive(airspeed,mass)

        # take element 100, 120 knots,
        # velocity = airspeed in m/s
        # velocity = 120 * 0.5144
        # airspeed at element 100 = 120
        # mass at element 100 = 22900
        # result = 0.5 * 22900 * velocity **2
        # result / 10 ** 6

        self.assertAlmostEqual(ke.array[100], 43.6359, places=4)

    def test_can_operate(self):
        result = KineticEnergy.can_operate(['Airspeed True','Gross Weight Smoothed'])
        self.assertTrue(result)   # positive test
        result = KineticEnergy.can_operate(['Airspeed True',''])
        self.assertFalse(result)  # partial 1 test
        result = KineticEnergy.can_operate(['Gross Weight Smoothed',])
        self.assertFalse(result)  # missing other test


class TestPotentialEnergy(unittest.TestCase):
    def test_derive(self):
        gross_weight_smoothed_array = np.ma.arange(23000, 21000, -1)
        gross_weight_smoothed = P(name='Gross Weight Smoothed', array=gross_weight_smoothed_array)

        altitude_aal_array = np.ma.concatenate((np.zeros(50),
                                                np.arange(0, 10000, 100),
                                                np.ones(1700) * 10000,
                                                np.arange(10000, 0, -100),
                                                np.zeros(50)))
        altitude_aal = param = P(name='Altitude AAL', array=altitude_aal_array)

        self.assertEqual(len(gross_weight_smoothed_array), len(altitude_aal_array))

        pe = PotentialEnergy()
        pe.derive(gross_weight_smoothed, altitude_aal)

        # gross_weight_smoothed[1000] = 22000
        # altitude_aal[1000] = 10000
        # converstion FT / METER = 0.3048
        # gravity meter = 9.81
        # potential energy[1000] = 657.81936

        self.assertAlmostEqual(pe.array[1000],657.81936, places=5)

    def test_can_operate(self):
        result = PotentialEnergy.can_operate(['Altitude AAL','Gross Weight Smoothed'])
        self.assertTrue(result)   # positive test


class TestAircraftEnergy(unittest.TestCase):
    def test_derive(self):

        #kinetic_energy_array = np.ma.concatenate((np.zeros(90),
                                                  #np.arange(0, 1000, 100),
                                                  #np.ones(800) * 1000,
                                                  #np.arange(1000, 0, -100),
                                                  #np.zeros(90)))
        kinetic_energy_array = np.ma.concatenate(( [0]*90,
                                                  np.ma.arange( 0, 1000, 100),
                                                  [1000]*800,
                                                  np.ma.arange(1000,0,-100),
                                                  [0]*90 ))

        kinetic_energy = P('Kinetic Energy',
                           array=kinetic_energy_array)

        potential_energy_array = np.ma.concatenate(([0]*50,
                                                    np.ma.arange( 0, 10000, 50),
                                                    [10000]*500,
                                                    np.ma.arange(10000,0,-50),
                                                    [0]*50 ))
        #potential_energy_array = np.ma.concatenate((np.zeros(50),
                                                    #np.arange(0, 10000, 50),
                                                    #np.zeros(500) * 10000,
                                                    #np.arange(10000, 0, -50),
                                                    #np.zeros(50)))

        potential_energy = P('Potential Energy',
                             array=potential_energy_array)

        ae = AircraftEnergy()
        ae.derive(kinetic_energy, potential_energy)

        #60 Pot: 500, Kin:0, Total: 500
        #92 Pot: 2100 Kin: 200, Total: 2300
        #500 Pot: 10000, Kin:1000, Total: 11000
        self.assertAlmostEqual( ae.array[60], 500 )
        self.assertAlmostEqual( ae.array[92], 2300 )
        self.assertAlmostEqual( ae.array[500], 11000 )


if __name__ == '__main__':
    unittest.main()<|MERGE_RESOLUTION|>--- conflicted
+++ resolved
@@ -23,7 +23,6 @@
 from flightdatautilities import masked_array_testutils as ma_test
 from flightdatautilities.filesystem_tools import copy_file
 
-<<<<<<< HEAD
 from analysis_engine.flight_phase import Fast, Mobile, RejectedTakeoff
 from analysis_engine.library import (align,
                                      max_value,
@@ -34,19 +33,9 @@
                                      overflow_correction,
                                      unique_values)
 
-=======
->>>>>>> fb3e5f6d
 from analysis_engine.node import (
     A, M, P, S, KPV, KTI, aeroplane, App, ApproachItem, Attribute,
     helicopter, KeyPointValue, KeyTimeInstance, load, Parameter, Section
-)
-
-from analysis_engine.library import (
-    align,
-    max_value,
-    np_ma_masked_zeros_like,
-    np_ma_ones_like,
-    unique_values
 )
 
 from analysis_engine.flight_phase import Fast, Mobile
@@ -1717,19 +1706,11 @@
                    fast=fast, family=A('Family', 'A320'))
 
         sects = np.ma.clump_unmasked(rad.array)
-<<<<<<< HEAD
         self.assertEqual(len(sects), 6)
         for sect in sects[0::3]:
             # takeoffs
             self.assertAlmostEqual(rad.array[sect.start] / 10., 0, 0)
         for sect in sects[2::3]:
-=======
-        self.assertEqual(len(sects), 4)
-        for sect in sects[0::2]:
-            # takeoffs
-            self.assertAlmostEqual(rad.array[sect.start] / 10., 0, 0)
-        for sect in sects[1::2]:
->>>>>>> fb3e5f6d
             # landings
             self.assertAlmostEqual(rad.array[sect.stop - 1] / 10., 0, 0)
 
@@ -1762,15 +1743,9 @@
         sects = np.ma.clump_unmasked(rad.array)
         self.assertEqual(len(sects), 2)
         self.assertEqual(sects[0].start, 17)
-<<<<<<< HEAD
         self.assertEqual(sects[1].stop, 2763)
         self.assertAlmostEqual(rad.array[2762], 5524, places=0)
         self.assertEqual(sects[2].start, 122453)
-=======
-        self.assertEqual(sects[0].stop, 2763)
-        self.assertAlmostEqual(rad.array[2762], 5524, places=0)
-        self.assertEqual(sects[1].start, 122453)
->>>>>>> fb3e5f6d
         self.assertAlmostEqual(rad.array[122453], 5456, places=0)
 
 
