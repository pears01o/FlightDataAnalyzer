--- conflicted
+++ resolved
@@ -1,260 +1,257 @@
-import unittest
-import numpy as np
-
-<<<<<<< HEAD
-from hdfaccess.parameter import P, Parameter
-from analysis.library import rate_of_change
-=======
-from analysis.parameter import P, Parameter
->>>>>>> 13186e96
-from analysis.node import Section, KeyTimeInstance
-from analysis.flight_phase import (Airborne,
-                                   ClimbCruiseDescent,
-                                   Climbing,
-                                   DescentLowClimb
-                                   )
-from analysis.key_time_instances import (BottomOfDescent,
-                                         ClimbStart,
-                                         GoAround,
-                                         InitialClimbStart,
-                                         Liftoff,
-                                         TopOfClimb,
-                                         TopOfDescent,
-                                         Touchdown
-                                         )
-
-class TestBottomOfDescent(unittest.TestCase):
-    def test_can_operate(self):
-        expected = [('Altitude AAL', 'Climbing')]
-        opts = ClimbStart.get_operational_combinations()
-        self.assertEqual(opts, expected) 
-        
-    def test_bottom_of_descent_basic(self):
-        testwave = np.cos(np.arange(0,12.6,0.1))*(-2000)+10000
-        alt_ph = Parameter('Altitude For Phases', np.ma.array(testwave))
-        alt_std = Parameter('Altitude STD', np.ma.array(testwave))
-        dlc = DescentLowClimb()
-        dlc.derive(alt_ph)
-        bod = BottomOfDescent()
-        bod.derive(dlc, alt_std)    
-        expected = [KeyTimeInstance(index=63, state='Bottom Of Descent')]        
-        self.assertEqual(bod, expected)
-        
-        
-class TestClimbStart(unittest.TestCase):
-    def test_can_operate(self):
-        expected = [('Altitude AAL', 'Climbing')]
-        opts = ClimbStart.get_operational_combinations()
-        self.assertEqual(opts, expected)        
-
-    def test_climb_start_basic(self):
-        roc = Parameter('Rate Of Climb', np.ma.array([1200]*8))
-        climb = Climbing()
-        climb.derive(roc)
-        alt = Parameter('Altitude AAL', np.ma.array(range(0,1600,220)))
-        kpi = ClimbStart()
-        kpi.derive(alt, climb)
-        # These values give an result with an index of 4.5454 recurring.
-        expected = [KeyTimeInstance(index=5/1.1, state='Climb Start')]
-        self.assertEqual(kpi, expected)
-
-
-class TestGoAround(unittest.TestCase):
-    def test_can_operate(self):
-        expected = [('Altitude AAL For Phases','Altitude Radio',
-                     'Rate Of Climb For Flight Phases')]
-        opts = GoAround.get_operational_combinations()
-        self.assertEqual(opts, expected)
-
-    def test_go_around_basic(self):
-        alt = np.ma.array(range(0,4000,500)+range(4000,0,-500)+range(0,1000,500))
-        roc = np.ma.array([-500]*18)
-        goa = GoAround()
-        # Pretend we are flying over flat ground, so the altitudes are equal.
-        goa.derive(Parameter('Altitude AAL For Phases',alt),
-                   Parameter('Altitude Radio',alt),
-                   Parameter('Rate Of Climb For Flight Phases',roc))
-        expected = [KeyTimeInstance(index=16, state='Go Around')]
-        self.assertEqual(goa, expected)
-
-    def test_multiple_go_arounds(self):
-        alt = np.ma.array(np.cos(np.arange(0,20,0.02))*(1000)+1500)
-        # rate_of_change takes a complete parameter, but only returns the 
-        # differentiated array.
-        roc = rate_of_change(Parameter('Rate Of Climb For Flight Phases',
-                                       alt,1,0),1)*60
-        goa = GoAround()
-        goa.derive(Parameter('Altitude AAL For Phases',alt),
-                   Parameter('Altitude Radio',alt),
-                   Parameter('Rate Of Climb For Flight Phases',roc))
-        expected = [KeyTimeInstance(index=157, state='Go Around'), 
-                    KeyTimeInstance(index=471, state='Go Around'), 
-                    KeyTimeInstance(index=785, state='Go Around')]
-        self.assertEqual(goa, expected)
-
-
-class TestInitialClimbStart(unittest.TestCase):
-    def test_can_operate(self):
-        expected = [('Altitude Radio', 'Climbing')]
-        opts = InitialClimbStart.get_operational_combinations()
-        self.assertEqual(opts, expected)        
-
-    def test_initial_climb_start_basic(self):
-        roc = Parameter('Rate Of Climb', np.ma.array([1000]*6))
-        climb = Climbing()
-        climb.derive(roc)
-        alt = Parameter('Altitude Radio', np.ma.array(range(0,60,10)))
-        instance = InitialClimbStart()
-        instance.derive(alt, climb)
-        expected = [KeyTimeInstance(index=3.5, state='Initial Climb Start')]
-        self.assertEqual(instance, expected)
-
-    def test_initial_climb_start_masked_at_threshold(self):
-        # This shows that the low level routine repair_mask is working
-        # just before the data values are being sought.
-        # See the time_at_value wrapper.
-        roc = Parameter('Rate Of CLimb', np.ma.array([1000]*6))
-        climb = Climbing()
-        climb.derive(roc)
-        test_data = np.ma.array(range(0,60,10))
-        test_data[3:4] = np.ma.masked
-        alt = Parameter('Altitude Radio', test_data)
-        kti = InitialClimbStart()
-        kti.derive(alt, climb)
-        expected = [KeyTimeInstance(index=3.5, state='Initial Climb Start')]
-        self.assertEqual(kti, expected)
-
-class TestLiftoff(unittest.TestCase):
-    def test_can_operate(self):
-        expected = [('Airborne',)]
-        opts = Liftoff.get_operational_combinations()
-        self.assertEqual(opts, expected)
-
-    def test_liftoff_basic(self):
-        rate_of_climb_data = np.ma.array(range(0,400,50)+
-                                         range(400,-450,-50)+
-                                         range(-450,50,50))
-        rate_of_climb = Parameter('Rate Of Climb', np.ma.array(rate_of_climb_data))
-        air = Airborne()
-        air.derive(rate_of_climb)
-        lift = Liftoff()
-        lift.derive(air)
-        # Confirm we tested it with the right phase
-        expected = [Section(name='Airborne', slice=slice(7, 27, None))]
-        self.assertEqual(air, expected)
-        # and the real answer is this KTI
-        expected = [KeyTimeInstance(index=7, state='Liftoff')]
-        self.assertEqual(lift, expected)
-    
-    
-class TestTopOfClimb(unittest.TestCase):
-    # Based closely on the level flight condition, but taking only the
-    # outside edges of the envelope.
-    def test_can_operate(self):
-        expected = [('Altitude STD','Climb Cruise Descent')]
-        opts = TopOfClimb.get_operational_combinations()
-        self.assertEqual(opts, expected)
-
-    def test_top_of_climb_basic(self):
-        alt_data = np.ma.array(range(0,400,50)+[400]*5+range(400,0,-50))
-        alt = Parameter('Altitude STD', np.ma.array(alt_data))
-        phase = TopOfClimb()
-        in_air = ClimbCruiseDescent()
-        in_air.append(Section(name='Climb Cruise Descent',
-                              slice=slice(0,len(alt.array))))
-        phase.derive(alt, in_air)
-        expected = [KeyTimeInstance(index=8, state='Top Of Climb')]
-        self.assertEqual(phase, expected)
-
-    def test_top_of_climb_truncated_start(self):
-        alt_data = np.ma.array([400]*5+range(400,0,-50))
-        alt = Parameter('Altitude STD', np.ma.array(alt_data))
-        phase = TopOfClimb()
-        in_air = ClimbCruiseDescent()
-        in_air.append(Section(name='Climb Cruise Descent',
-                              slice=slice(0,len(alt.array))))
-        phase.derive(alt, in_air)
-        expected = []
-        self.assertEqual(phase, expected)
-        self.assertEqual(len(phase),0)
-
-    def test_top_of_climb_truncated_end(self):
-        alt_data = np.ma.array(range(0,400,50)+[400]*5)
-        alt = Parameter('Altitude STD', np.ma.array(alt_data))
-        phase = TopOfClimb()
-        in_air = ClimbCruiseDescent()
-        in_air.append(Section(name='Climb Cruise Descent',
-                              slice=slice(0,len(alt.array))))
-        phase.derive(alt, in_air)
-        expected = [KeyTimeInstance(index=8, state='Top Of Climb')]
-        self.assertEqual(phase, expected)
-        self.assertEqual(len(phase),1)
-
-
-class TestTopOfDescent(unittest.TestCase):
-    # Based closely on the level flight condition, but taking only the
-    # outside edges of the envelope.
-    def test_can_operate(self):
-        expected = [('Altitude STD','Climb Cruise Descent')]
-        opts = TopOfDescent.get_operational_combinations()
-        self.assertEqual(opts, expected)
-
-    def test_top_of_descent_basic(self):
-        alt_data = np.ma.array(range(0,400,50)+[400]*5+range(400,0,-50))
-        alt = Parameter('Altitude STD', np.ma.array(alt_data))
-        phase = TopOfDescent()
-        in_air = ClimbCruiseDescent()
-        in_air.append(Section(name='Climb Cruise Descent',
-                              slice=slice(0,len(alt.array))))
-        phase.derive(alt, in_air)
-        expected = [KeyTimeInstance(index=13, state='Top Of Descent')]
-        self.assertEqual(phase, expected)
-
-    def test_top_of_descent_truncated_start(self):
-        alt_data = np.ma.array([400]*5+range(400,0,-50))
-        alt = Parameter('Altitude STD', np.ma.array(alt_data))
-        phase = TopOfDescent()
-        in_air = ClimbCruiseDescent()
-        in_air.append(Section(name='Climb Cruise Descent',
-                              slice=slice(0,len(alt.array))))
-        phase.derive(alt, in_air)
-        expected = [KeyTimeInstance(index=5, state='Top Of Descent')]
-        self.assertEqual(phase, expected)
-        self.assertEqual(len(phase),1)
-
-    def test_top_of_descent_truncated_end(self):
-        alt_data = np.ma.array(range(0,400,50)+[400]*5)
-        alt = Parameter('Altitude STD', np.ma.array(alt_data))
-        phase = TopOfDescent()
-        in_air = ClimbCruiseDescent()
-        in_air.append(Section(name='Climb Cruise Descent',
-                              slice=slice(0,len(alt.array))))
-        phase.derive(alt, in_air)
-        expected = []
-        self.assertEqual(phase, expected)
-        self.assertEqual(len(phase),0)
-    
-        
-class TestTouchdown(unittest.TestCase):
-    def test_can_operate(self):
-        expected = [('Airborne',)]
-        opts = Touchdown.get_operational_combinations()
-        self.assertEqual(opts, expected)
-
-    def test_liftoff_basic(self):
-        rate_of_climb_data = np.ma.array(range(0,400,50)+
-                                         range(400,-450,-50)+
-                                         range(-450,50,50))
-        rate_of_climb = Parameter('Rate Of Climb', np.ma.array(rate_of_climb_data))
-        air = Airborne()
-        air.derive(rate_of_climb)
-        down = Touchdown()
-        down.derive(air)
-        # Confirm we tested it with the right phase
-        expected = [Section(name='Airborne', slice=slice(7, 27, None))]
-        self.assertEqual(air, expected)
-        # and the real answer is this KTI
-        expected = [KeyTimeInstance(index=27, state='Touchdown')]
-        self.assertEqual(down, expected)
-    
-    
+import unittest
+import numpy as np
+
+from hdfaccess.parameter import P, Parameter
+from analysis.library import rate_of_change
+
+from analysis.node import Section, KeyTimeInstance
+from analysis.flight_phase import (Airborne,
+                                   ClimbCruiseDescent,
+                                   Climbing,
+                                   DescentLowClimb
+                                   )
+from analysis.key_time_instances import (BottomOfDescent,
+                                         ClimbStart,
+                                         GoAround,
+                                         InitialClimbStart,
+                                         Liftoff,
+                                         TopOfClimb,
+                                         TopOfDescent,
+                                         Touchdown
+                                         )
+
+class TestBottomOfDescent(unittest.TestCase):
+    def test_can_operate(self):
+        expected = [('Altitude AAL', 'Climbing')]
+        opts = ClimbStart.get_operational_combinations()
+        self.assertEqual(opts, expected) 
+        
+    def test_bottom_of_descent_basic(self):
+        testwave = np.cos(np.arange(0,12.6,0.1))*(-2000)+10000
+        alt_ph = Parameter('Altitude For Phases', np.ma.array(testwave))
+        alt_std = Parameter('Altitude STD', np.ma.array(testwave))
+        dlc = DescentLowClimb()
+        dlc.derive(alt_ph)
+        bod = BottomOfDescent()
+        bod.derive(dlc, alt_std)    
+        expected = [KeyTimeInstance(index=63, state='Bottom Of Descent')]        
+        self.assertEqual(bod, expected)
+        
+        
+class TestClimbStart(unittest.TestCase):
+    def test_can_operate(self):
+        expected = [('Altitude AAL', 'Climbing')]
+        opts = ClimbStart.get_operational_combinations()
+        self.assertEqual(opts, expected)        
+
+    def test_climb_start_basic(self):
+        roc = Parameter('Rate Of Climb', np.ma.array([1200]*8))
+        climb = Climbing()
+        climb.derive(roc)
+        alt = Parameter('Altitude AAL', np.ma.array(range(0,1600,220)))
+        kpi = ClimbStart()
+        kpi.derive(alt, climb)
+        # These values give an result with an index of 4.5454 recurring.
+        expected = [KeyTimeInstance(index=5/1.1, state='Climb Start')]
+        self.assertEqual(kpi, expected)
+
+
+class TestGoAround(unittest.TestCase):
+    def test_can_operate(self):
+        expected = [('Altitude AAL For Phases','Altitude Radio',
+                     'Rate Of Climb For Flight Phases')]
+        opts = GoAround.get_operational_combinations()
+        self.assertEqual(opts, expected)
+
+    def test_go_around_basic(self):
+        alt = np.ma.array(range(0,4000,500)+range(4000,0,-500)+range(0,1000,500))
+        roc = np.ma.array([-500]*18)
+        goa = GoAround()
+        # Pretend we are flying over flat ground, so the altitudes are equal.
+        goa.derive(Parameter('Altitude AAL For Phases',alt),
+                   Parameter('Altitude Radio',alt),
+                   Parameter('Rate Of Climb For Flight Phases',roc))
+        expected = [KeyTimeInstance(index=16, state='Go Around')]
+        self.assertEqual(goa, expected)
+
+    def test_multiple_go_arounds(self):
+        alt = np.ma.array(np.cos(np.arange(0,20,0.02))*(1000)+1500)
+        # rate_of_change takes a complete parameter, but only returns the 
+        # differentiated array.
+        roc = rate_of_change(Parameter('Rate Of Climb For Flight Phases',
+                                       alt,1,0),1)*60
+        goa = GoAround()
+        goa.derive(Parameter('Altitude AAL For Phases',alt),
+                   Parameter('Altitude Radio',alt),
+                   Parameter('Rate Of Climb For Flight Phases',roc))
+        expected = [KeyTimeInstance(index=157, state='Go Around'), 
+                    KeyTimeInstance(index=471, state='Go Around'), 
+                    KeyTimeInstance(index=785, state='Go Around')]
+        self.assertEqual(goa, expected)
+
+
+class TestInitialClimbStart(unittest.TestCase):
+    def test_can_operate(self):
+        expected = [('Altitude Radio', 'Climbing')]
+        opts = InitialClimbStart.get_operational_combinations()
+        self.assertEqual(opts, expected)        
+
+    def test_initial_climb_start_basic(self):
+        roc = Parameter('Rate Of Climb', np.ma.array([1000]*6))
+        climb = Climbing()
+        climb.derive(roc)
+        alt = Parameter('Altitude Radio', np.ma.array(range(0,60,10)))
+        instance = InitialClimbStart()
+        instance.derive(alt, climb)
+        expected = [KeyTimeInstance(index=3.5, state='Initial Climb Start')]
+        self.assertEqual(instance, expected)
+
+    def test_initial_climb_start_masked_at_threshold(self):
+        # This shows that the low level routine repair_mask is working
+        # just before the data values are being sought.
+        # See the time_at_value wrapper.
+        roc = Parameter('Rate Of CLimb', np.ma.array([1000]*6))
+        climb = Climbing()
+        climb.derive(roc)
+        test_data = np.ma.array(range(0,60,10))
+        test_data[3:4] = np.ma.masked
+        alt = Parameter('Altitude Radio', test_data)
+        kti = InitialClimbStart()
+        kti.derive(alt, climb)
+        expected = [KeyTimeInstance(index=3.5, state='Initial Climb Start')]
+        self.assertEqual(kti, expected)
+
+class TestLiftoff(unittest.TestCase):
+    def test_can_operate(self):
+        expected = [('Airborne',)]
+        opts = Liftoff.get_operational_combinations()
+        self.assertEqual(opts, expected)
+
+    def test_liftoff_basic(self):
+        rate_of_climb_data = np.ma.array(range(0,400,50)+
+                                         range(400,-450,-50)+
+                                         range(-450,50,50))
+        rate_of_climb = Parameter('Rate Of Climb', np.ma.array(rate_of_climb_data))
+        air = Airborne()
+        air.derive(rate_of_climb)
+        lift = Liftoff()
+        lift.derive(air)
+        # Confirm we tested it with the right phase
+        expected = [Section(name='Airborne', slice=slice(7, 27, None))]
+        self.assertEqual(air, expected)
+        # and the real answer is this KTI
+        expected = [KeyTimeInstance(index=7, state='Liftoff')]
+        self.assertEqual(lift, expected)
+    
+    
+class TestTopOfClimb(unittest.TestCase):
+    # Based closely on the level flight condition, but taking only the
+    # outside edges of the envelope.
+    def test_can_operate(self):
+        expected = [('Altitude STD','Climb Cruise Descent')]
+        opts = TopOfClimb.get_operational_combinations()
+        self.assertEqual(opts, expected)
+
+    def test_top_of_climb_basic(self):
+        alt_data = np.ma.array(range(0,400,50)+[400]*5+range(400,0,-50))
+        alt = Parameter('Altitude STD', np.ma.array(alt_data))
+        phase = TopOfClimb()
+        in_air = ClimbCruiseDescent()
+        in_air.append(Section(name='Climb Cruise Descent',
+                              slice=slice(0,len(alt.array))))
+        phase.derive(alt, in_air)
+        expected = [KeyTimeInstance(index=8, state='Top Of Climb')]
+        self.assertEqual(phase, expected)
+
+    def test_top_of_climb_truncated_start(self):
+        alt_data = np.ma.array([400]*5+range(400,0,-50))
+        alt = Parameter('Altitude STD', np.ma.array(alt_data))
+        phase = TopOfClimb()
+        in_air = ClimbCruiseDescent()
+        in_air.append(Section(name='Climb Cruise Descent',
+                              slice=slice(0,len(alt.array))))
+        phase.derive(alt, in_air)
+        expected = []
+        self.assertEqual(phase, expected)
+        self.assertEqual(len(phase),0)
+
+    def test_top_of_climb_truncated_end(self):
+        alt_data = np.ma.array(range(0,400,50)+[400]*5)
+        alt = Parameter('Altitude STD', np.ma.array(alt_data))
+        phase = TopOfClimb()
+        in_air = ClimbCruiseDescent()
+        in_air.append(Section(name='Climb Cruise Descent',
+                              slice=slice(0,len(alt.array))))
+        phase.derive(alt, in_air)
+        expected = [KeyTimeInstance(index=8, state='Top Of Climb')]
+        self.assertEqual(phase, expected)
+        self.assertEqual(len(phase),1)
+
+
+class TestTopOfDescent(unittest.TestCase):
+    # Based closely on the level flight condition, but taking only the
+    # outside edges of the envelope.
+    def test_can_operate(self):
+        expected = [('Altitude STD','Climb Cruise Descent')]
+        opts = TopOfDescent.get_operational_combinations()
+        self.assertEqual(opts, expected)
+
+    def test_top_of_descent_basic(self):
+        alt_data = np.ma.array(range(0,400,50)+[400]*5+range(400,0,-50))
+        alt = Parameter('Altitude STD', np.ma.array(alt_data))
+        phase = TopOfDescent()
+        in_air = ClimbCruiseDescent()
+        in_air.append(Section(name='Climb Cruise Descent',
+                              slice=slice(0,len(alt.array))))
+        phase.derive(alt, in_air)
+        expected = [KeyTimeInstance(index=13, state='Top Of Descent')]
+        self.assertEqual(phase, expected)
+
+    def test_top_of_descent_truncated_start(self):
+        alt_data = np.ma.array([400]*5+range(400,0,-50))
+        alt = Parameter('Altitude STD', np.ma.array(alt_data))
+        phase = TopOfDescent()
+        in_air = ClimbCruiseDescent()
+        in_air.append(Section(name='Climb Cruise Descent',
+                              slice=slice(0,len(alt.array))))
+        phase.derive(alt, in_air)
+        expected = [KeyTimeInstance(index=5, state='Top Of Descent')]
+        self.assertEqual(phase, expected)
+        self.assertEqual(len(phase),1)
+
+    def test_top_of_descent_truncated_end(self):
+        alt_data = np.ma.array(range(0,400,50)+[400]*5)
+        alt = Parameter('Altitude STD', np.ma.array(alt_data))
+        phase = TopOfDescent()
+        in_air = ClimbCruiseDescent()
+        in_air.append(Section(name='Climb Cruise Descent',
+                              slice=slice(0,len(alt.array))))
+        phase.derive(alt, in_air)
+        expected = []
+        self.assertEqual(phase, expected)
+        self.assertEqual(len(phase),0)
+    
+        
+class TestTouchdown(unittest.TestCase):
+    def test_can_operate(self):
+        expected = [('Airborne',)]
+        opts = Touchdown.get_operational_combinations()
+        self.assertEqual(opts, expected)
+
+    def test_liftoff_basic(self):
+        rate_of_climb_data = np.ma.array(range(0,400,50)+
+                                         range(400,-450,-50)+
+                                         range(-450,50,50))
+        rate_of_climb = Parameter('Rate Of Climb', np.ma.array(rate_of_climb_data))
+        air = Airborne()
+        air.derive(rate_of_climb)
+        down = Touchdown()
+        down.derive(air)
+        # Confirm we tested it with the right phase
+        expected = [Section(name='Airborne', slice=slice(7, 27, None))]
+        self.assertEqual(air, expected)
+        # and the real answer is this KTI
+        expected = [KeyTimeInstance(index=27, state='Touchdown')]
+        self.assertEqual(down, expected)
+    
+    