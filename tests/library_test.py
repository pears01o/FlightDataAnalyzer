--- conflicted
+++ resolved
@@ -751,15 +751,9 @@
     # Reminder: time_at_value_wrapped(parameter, block, value):
   
     def test_time_at_value_wrapped_basic(self):
-<<<<<<< HEAD
-        test_param = P('TAVW_param',np.ma.array(range(4),dtype=float),1,0.2)
+        test_param = P('TAVW_param',np.ma.array(range(4),dtype=float),1,0.0)
         test_section = Section('TAVW_section',slice(0,4))
         self.assertEquals(time_at_value_wrapped(test_param,test_section,2.5),2.5)
-=======
-        test_param = P('TAVW_param',np.ma.array(range(4),dtype=float),1,0.0)
-        test_section = Section('TAVW_section',slice(0,4))
-        self.assertEquals (time_at_value_wrapped(test_param,test_section,2.5),2.5)
->>>>>>> 1cce3ec4
 
         
 class TestValueAtTime(unittest.TestCase):
