import csv
import unittest
import numpy as np
import mock
from math import sqrt, pi
from datetime import datetime

# A set of masked array test utilities from Pierre GF Gerard-Marchant
# http://www.java2s.com/Open-Source/Python/Math/Numerical-Python/numpy/numpy/ma/testutils.py.htm
import utilities.masked_array_testutils as ma_test

<<<<<<< HEAD
from analysis_engine.library import (align,
                                     bearings_and_distances,
                                     blend_alternate_sensors,
                                     blend_two_parameters,
                                     calculate_timebase, 
                                     coreg,
                                     create_phase_inside,
                                     create_phase_outside, 
                                     duration, 
                                     first_order_lag, 
                                     first_order_washout, 
                                     hash_array,
                                     hysteresis,
                                     index_at_value, 
                                     interleave,
                                     is_index_within_slice, 
                                     is_slice_within_slice,
                                     mask_inside_slices,
                                     mask_outside_slices, 
                                     max_continuous_unmasked,
                                     max_value, 
                                     max_abs_value, 
                                     min_value,
                                     peak_curvature, 
                                     peak_index, 
                                     rate_of_change, 
                                     repair_mask,
                                     runway_distances,
                                     rms_noise, 
                                     slices_above, 
                                     slices_below, 
                                     slices_between, 
                                     slices_from_to, 
                                     straighten_headings,
                                     value_at_time, 
                                     vstack_params, 
                                     InvalidDatetime)

from analysis_engine.node import P, S
=======
from analysis_engine.node import A, KPV, KTI, Parameter, P, S, Section
>>>>>>> ea16299a
from analysis_engine.library import *


class TestAlign(unittest.TestCase):
    
    def test_align_returns_same_array_if_aligned(self):
        slave = P('slave', np.ma.array(range(10)))
        master = P('master', np.ma.array(range(30)))
        aligned = align(slave, master)
        self.assertEqual(id(slave.array), id(aligned))
    
    def test_align_section_param(self):
        alt_aal = P('Altitude AAL', np.ma.arange(0, 5), frequency=1, offset=1)
        fast = S('Fast', frequency=4, offset=0.5)
        aligned = align(alt_aal, fast)
        self.assertEqual(len(aligned), 20)
        np.testing.assert_array_equal(aligned,
                                      [0, 0, 0, 0.25, 0.5, 0.75, 1, 1.25,
                                       1.5, 1.75, 2, 2.25, 2.5, 2.75, 3,
                                       3.25, 3.5, 3.75, 4, 4])
        
    def test_align_basic(self):
        class DumParam():
            def __init__(self):
                self.offset = None
                self.frequency = None
                self.array = []
                
        first = DumParam()
        first.frequency = 4
        first.offset = 0.1
        first.array = np.ma.array(range(8))
        
        second = DumParam()
        second.frequency = 4
        second.offset = 0.2
        second.array = np.ma.array(range(8))
        
        result = align(second, first) #  sounds more natural so order reversed 20/11/11
        np.testing.assert_array_equal(result.data,
                                      [0.0, 0.6, 1.6, 2.6, 3.6,
                                       4.6, 5.6, 6.6000000000000005])
        np.testing.assert_array_equal(result.mask, False)
                
    def test_align_discrete(self):
        class DumParam():
            def __init__(self):
                self.offset = None
                self.frequency = None
                self.array = []
                
        first = DumParam()
        first.frequency = 1
        first.offset = 0.0
        first.array = np.ma.array([0,0,1,1,0,1,0,1],dtype=float)
        
        second = DumParam()
        second.frequency = 1
        second.offset = 0.7
        second.array = np.ma.array([0,0,1,1,0,1,0,1],dtype=float)
        
        result = align(second, first, signaltype='Discrete') #  sounds more natural so order reversed 20/11/11
        np.testing.assert_array_equal(result.data, [0,0,0,1,1,0,1,0])
        np.testing.assert_array_equal(result.mask, False)
                        
                        
    def test_align_multi_state(self):
        class DumParam():
            def __init__(self):
                self.offset = None
                self.frequency = None
                self.array = []
                
        first = DumParam()
        first.frequency = 1
        first.offset = 0.6
        first.array = np.ma.array([11,12,13,14,15],dtype=float)
        
        second = DumParam()
        second.frequency = 1
        second.offset = 0.0
        second.array = np.ma.array([0,1,2,3,4],dtype=float)
        
        result = align(second, first, signaltype='Discrete') #  sounds more natural so order reversed 20/11/11
        np.testing.assert_array_equal(result.data, [1,2,3,4,4])
        np.testing.assert_array_equal(result.mask, False)
    
    def test_align_same_hz_delayed(self):
        # Both arrays at 1Hz, master behind slave in time
        class DumParam():
            def __init__(self):
                self.offset = None
                self.frequency = 1
                self.array = []
        master = DumParam()
        master.array = np.ma.array([0,1,2,3],dtype=float)
        # It is necessary to force the data type, as otherwise the array is cast
        # as integer and the result comes out rounded down as well.
        master.frequency = 1
        master.offset = 0.5
        slave = DumParam()
        slave.array = np.ma.array([10,11,12,13],dtype=float)
        slave.frequency = 1
        slave.offset = 0.2
        result = align(slave, master)
        np.testing.assert_array_almost_equal(result.data, [10.3,11.3,12.3,13.0])
        np.testing.assert_array_equal(result.mask, False)
        
    def test_align_same_hz_advanced(self):
        # Both arrays at 1Hz, master ahead of slave in time
        class DumParam():
            def __init__(self):
                self.offset = None
                self.frequency = 1
                self.array = []
        master = DumParam()
        master.array = np.ma.array([0,1,2,3],dtype=float)
        master.frequency = 1
        master.offset = 0.2
        slave = DumParam()
        slave.array = np.ma.array([10,11,12,13],dtype=float)
        slave.frequency = 1
        slave.offset = 0.5
        result = align(slave, master)
        np.testing.assert_array_almost_equal(result.data, [10.0,10.7,11.7,12.7])
        np.testing.assert_array_equal(result.mask, False)
        
    def test_align_increasing_hz_delayed(self):
        # Master at higher frequency than slave
        class DumParam():
            def __init__(self):
                self.offset = None
                self.frequency = 1
                self.array = []
        master = DumParam()
        master.array = np.ma.array([0,1,2,3,4,6,6,7],dtype=float)
        # It is necessary to force the data type, as otherwise the array is cast
        # as integer and the result comes out rounded down as well.
        master.frequency = 4
        master.offset = 0.15
        slave = DumParam()
        slave.array = np.ma.array([10,11,12,13],dtype=float)
        slave.frequency = 2
        slave.offset = 0.1
        result = align(slave, master)
        np.testing.assert_array_almost_equal(result.data, [10.1,10.6,11.1,11.6,
                                                           12.1,12.6,13.0,13.0])
        np.testing.assert_array_equal(result.mask, False)
        
    def test_align_increasing_hz_advanced(self):
        # Master at higher frequency than slave
        class DumParam():
            def __init__(self):
                self.offset = None
                self.frequency = 1
                self.array = []
        master = DumParam()
        master.array = np.ma.array([0,1,2,3,4,6,6,7,
                                   0,1,2,3,4,6,6,7],dtype=float)
        # It is necessary to force the data type, as otherwise the array is cast
        # as integer and the result comes out rounded down as well.
        master.frequency = 8
        master.offset = 0.1
        slave = DumParam()
        slave.array = np.ma.array([10,11,12,13],dtype=float)
        slave.frequency = 2
        slave.offset = 0.15
        result = align(slave, master)
        np.testing.assert_array_almost_equal(result.data, [10.0,10.15,10.4,10.65,
                                                           10.9,11.15,11.4,11.65,
                                                           11.9,12.15,12.4,12.65,
                                                           12.9,13.0 ,13.0,13.0 ])
        
    def test_align_mask_propogation(self):
        # Master at higher frequency than slave
        class DumParam():
            def __init__(self):
                self.offset = None
                self.frequency = 1
                self.array = []
        master = DumParam()
        master.array = np.ma.array([0,1,2,3,4,6,6,7,
                                   0,1,2,3,4,6,6,7],dtype=float)
        # It is necessary to force the data type, as otherwise the array is cast
        # as integer and the result comes out rounded down as well.
        master.frequency = 8
        master.offset = 0.1
        slave = DumParam()
        slave.array = np.ma.array([10,11,12,13],dtype=float)
        slave.array[2] = np.ma.masked
        slave.frequency = 2
        slave.offset = 0.15
        result = align(slave, master)
        answer = np.ma.array(data = [10.0,10.15,10.4,10.65,
                                     10.9,0,0,0,
                                     0,0,0,0,
                                     0,13.0,13.0,13.0],
                             mask = [False,False,False,False,
                                     False, True, True, True,
                                     True , True, True, True,
                                     True ,False,False,False])
        ma_test.assert_masked_array_approx_equal(result, answer)

    def test_align_increasing_hz_extreme(self):
        # Master at higher frequency than slave
        class DumParam():
            def __init__(self):
                self.offset = None
                self.frequency = 1
                self.array = []
        master = DumParam()
        master.array = np.ma.array([0,1,2,3,4,6,6,7,
                                   0,1,2,3,4,6,6,7],dtype=float)
        # It is necessary to force the data type, as otherwise the array is cast
        # as integer and the result comes out rounded down as well.
        master.frequency = 8
        master.offset = 0.1
        slave = DumParam()
        slave.array = np.ma.array([10,11],dtype=float)
        slave.frequency = 1
        slave.offset = 0.95
        result = align(slave, master)
        np.testing.assert_array_almost_equal(result.data,[10.0 ,10.0  ,10.0,10.0  ,
                                                          10.0 ,10.0  ,10.0,10.025,
                                                          10.15,10.275,10.4,10.525,
                                                          10.65,10.775,10.9,11.0  ])
        np.testing.assert_array_equal(result.mask, False)

    def test_align_across_frame_increasing(self):
        # Master at higher frequency than slave
        class DumParam():
            def __init__(self):
                self.offset = None
                self.frequency = 1
                self.array = []
        master = DumParam()
        master.array = np.ma.zeros(64, dtype=float)
        # It is necessary to force the data type, as otherwise the array is cast
        # as integer and the result comes out rounded down as well.
        master.frequency = 8
        master.offset = 0.1
        slave = DumParam()
        slave.array = np.ma.array([10,11],dtype=float)
        slave.frequency = 0.25
        slave.offset = 3.95
        result = align(slave, master, interval='Frame')
        # Build the correct answer...
        answer=np.ma.ones(64)*10
        answer[31] = answer[31] + 0.00625
        for i in range(31):
            answer [31+i+1] = answer[31+i] + 1/32.0
        answer[-1] = 11.0
        # ...and check the resulting array in one hit.
        ma_test.assert_masked_array_approx_equal(result, answer)
        

    def test_align_across_frame_decreasing(self):
        # Master at higher frequency than slave
        class DumParam():
            def __init__(self):
                self.offset = None
                self.frequency = 1
                self.array = []
        master = DumParam()
        master.array = np.ma.zeros(4, dtype=float)
        # It is necessary to force the data type, as otherwise the array is cast
        # as integer and the result comes out rounded down as well.
        master.frequency = 0.5
        master.offset = 1.5
        slave = DumParam()
        # Fill a two-frame sample with linear data
        slave.array = np.ma.arange(32,dtype=float)
        slave.frequency = 4
        slave.offset = 0.1
        result = align(slave, master, interval='Frame')
        # Build the correct answer...
        answer=np.ma.array([5.6,13.6,21.6,29.6])
        ma_test.assert_masked_array_approx_equal(result, answer)

    def test_align_superframe_master(self):
        class DumParam():
            def __init__(self):
                self.offset = None
                self.frequency = 1
                self.offset = 0.0
                self.array = []
        master = DumParam()
        master.array = np.ma.array([1,2])
        master.frequency = 1/64.0
        slave = DumParam()
        slave.array = np.ma.arange(128)
        slave.frequency = 1
        result = align(slave, master)
        expected = [0,64]
        np.testing.assert_array_equal(result.data,expected)

    def test_align_superframe_slave(self):
        class DumParam():
            def __init__(self):
                self.offset = None
                self.frequency = 1
                self.offset = 0.0
                self.array = []
        master = DumParam()
        master.array = np.ma.arange(64)
        master.frequency = 2
        slave = DumParam()
        slave.array = np.ma.array([1,3,6,9])
        slave.frequency = 1/8.0
        result = align(slave, master)
        expected = [1]*16+[3]*16+[6]*16+[9]*16
        np.testing.assert_array_equal(result.data,expected)

    def test_align_superframes_both(self):
        class DumParam():
            def __init__(self):
                self.offset = None
                self.frequency = 1
                self.offset = 0.0
                self.array = []
        master = DumParam()
        master.array = np.ma.arange(16)
        master.frequency = 1/8.0
        slave = DumParam()
        slave.array = np.ma.arange(4)+100
        slave.frequency = 1/32.0
        result = align(slave, master)
        expected = [100]*4+[101]*4+[102]*4+[103]*4
        np.testing.assert_array_equal(result.data,expected)


class TestBearingsAndDistances(unittest.TestCase):
    def test_known_distance(self):
        fareham = {'latitude':50.856146,'longitude':-1.183182}
        goodyear_lon = np.ma.array([-112.358214])
        goodyear_lat = np.ma.array([33.449806])
        brg,dist = bearings_and_distances(goodyear_lat, goodyear_lon, fareham)
        self.assertEqual(dist,[8481553.935041398])
        
    # With an atan(x/y) formula giving the bearings, it's easy to get this
    # wrong, as I did originally, hence the three tests for bearings ! The
    # important thing to remember is we are looking for the bearing from the
    # reference point to the array points, not the other way round.
    def test_quarter_bearings(self):
        origin = {'latitude':0.0,'longitude':0.0}
        latitudes = np.ma.array([.1,.1,-.1,-.1])
        longitudes = np.ma.array([-.1,.1,.1,-.1])
        compass = np.ma.array([-45,45,135,-135])*pi/180
        brg, dist = bearings_and_distances(latitudes, longitudes, origin)
        ma_test.assert_masked_array_approx_equal(brg, compass)

    def test_ordinal_bearings(self):
        origin = {'latitude':0.0,'longitude':0.0}
        latitudes = np.ma.array([1,0,-1,0])
        longitudes = np.ma.array([0,1,0,-1])
        compass = np.ma.array([0,90,-180,-90])*pi/180
        brg, dist = bearings_and_distances(latitudes, longitudes, origin)
        ma_test.assert_masked_array_approx_equal(brg, compass)

    def test_known_bearings(self):
        origin = {'latitude':60.280151,'longitude':5.222579}
        latitudes = np.ma.array([60.2789,60.30662494,60.289,60.28875])
        longitudes = np.ma.array([5.223,5.21370074,5.2272,5.2636])
        compass = np.ma.array([170,-9,14,67])
        brg, dist = bearings_and_distances(latitudes, longitudes, origin)
        bearings = np.int0(brg*180/pi)
        np.testing.assert_equal(compass,bearings)

    def test_mask(self):
        origin = {'latitude':0.0,'longitude':0.0}
        latitudes = np.ma.array([.1,.1,-.1,-.1])
        latitudes[0]=np.ma.masked
        longitudes = np.ma.array([-.1,.1,.1,-.1])
        longitudes[2]=np.ma.masked
        compass = np.ma.array([135,45,-45,-135])*pi/180
        compass.mask=[True,False,True,False]
        brg, dist = bearings_and_distances(latitudes, longitudes, origin)
        ma_test.assert_masked_array_approx_equal(brg, compass)
        self.assertEqual(dist[0].mask,True)
        self.assertEqual(dist[2].mask,True)


class TestLatitudesAndLongitudes(unittest.TestCase):
    def test_known_distance(self):
        fareham = {'latitude': 50.852731,'longitude': -1.185608}
        pompey_dist = np.ma.array([10662.0])
        pompey_brg = np.ma.array([2.207])
        lat,lon = latitudes_and_longitudes(pompey_brg, pompey_dist, fareham)
        self.assertAlmostEqual(lat,[50.79569723])
        self.assertAlmostEqual(lon,[-1.06358954])
        
        # TODO - Test with array and masks (for Brg/Dist also?)
        

class TestBlendAlternateSensors(unittest.TestCase):
    def test_blend_alternage_sensors_basic(self):
        array_1 = np.ma.array([0, 0, 1, 1],dtype=float)
        array_2 = np.ma.array([5, 5, 6, 6],dtype=float)
        result = blend_alternate_sensors (array_1, array_2, 'Follow')
        np.testing.assert_array_equal(result.data, [2.5,2.5,2.5,3,3.5,3.5,3.5,3.5])
        np.testing.assert_array_equal(result.mask, [False,False,False,False,
                                                   False,False,False,True])

    def test_blend_alternage_sensors_mask(self):
        array_1 = np.ma.array([0, 0, 1, 1],dtype=float)
        array_2 = np.ma.array([5, 5, 6, 6],dtype=float)
        array_1[2] = np.ma.masked
        result = blend_alternate_sensors (array_1, array_2, 'Follow')
        np.testing.assert_array_equal(result.data[0:3], [2.5,2.5,2.5])
        np.testing.assert_array_equal(result.data[6:8], [3.5,3.5])
        np.testing.assert_array_equal(result.mask, [False,False,False,
                                                    True,True,False,
                                                    False,True])

    def test_blend_alternage_sensors_reverse(self):
        array_1 = np.ma.array([0, 0, 1, 1],dtype=float)
        array_2 = np.ma.array([5, 5, 6, 6],dtype=float)
        result = blend_alternate_sensors (array_1, array_2, 'Precede')
        np.testing.assert_array_equal(result.data, [2.5,2.5,2.5,2.5,3,3.5,3.5,3.5])
        np.testing.assert_array_equal(result.mask, [True,False,False,False,
                                                    False,False,False,False])


class TestCalculateTimebase(unittest.TestCase):
    def test_calculate_timebase(self):
        # 6th second is the first valid datetime(2020,12,25,23,59,0)
        years = [None] * 6 + [2020] * 19  # 6 sec offset
        months = [None] * 5 + [12] * 20
        days = [None] * 4 + [24] * 5 + [25] * 16
        hours = [None] * 3 + [23] * 7 + [00] * 15
        mins = [None] * 2 + [59] * 10 + [01] * 13
        secs = [None] * 1 + range(55, 60) + range(19)  # 6th second in next hr
        start_dt = calculate_timebase(years, months, days, hours, mins, secs)
        
        #>>> datetime(2020,12,25,00,01,19) - timedelta(seconds=25)
        #datetime.datetime(2020, 12, 25, 0, 0, 50)
        self.assertEqual(start_dt, datetime(2020, 12, 25, 0, 0, 54))
        
    def test_no_valid_datetimes_raises_valueerror(self):
        years = [None] * 20
        months = [None] * 20
        days = [None] * 4 + [24] * 5 + [25] * 16
        hours = [None] * 3 + [23] * 7 + [00] * 15
        mins = [None] * 2 + [59] * 10 + [01] * 13
        secs = [None] * 1 + range(55, 60) + range(19)  # 6th second in next hr
        self.assertRaises(InvalidDatetime, calculate_timebase, years, months, days, hours, mins, secs)
        
        
    def test_uneven_length_arrays(self):
        "Tests that the uneven drabs at the end are ignored"
        # You should always pass in complete arrays at the moment!
        years = [None] * 1 + [2020] * 10  # uneven
        months = [None] * 5 + [12] * 20
        days = [None] * 4 + [24] * 5 + [25] * 16
        hours = [None] * 3 + [23] * 7 + [00] * 1 # uneven
        mins = [None] * 2 + [59] * 10 + [01] * 13
        secs = [None] * 1 + range(55, 60) + range(19)
        start_dt = calculate_timebase(years, months, days, hours, mins, secs)
        self.assertEqual(start_dt, datetime(2020,12,24,23,58,54))
        
    def test_no_change_in_dt_picks_it_as_start(self):
        # also tests using numpy masked arrays
        years = np.ma.array([2020] * 20)  # 6 sec offset
        months = np.ma.array([12] * 20)
        days = np.ma.array([25] * 20)
        hours = np.ma.array([23] * 20)
        mins = np.ma.array([0] * 20)
        secs = np.ma.array([0] * 20) # 6th second in next hr
        start_dt = calculate_timebase(years, months, days, hours, mins, secs)
        self.assertEqual(start_dt, datetime(2020,12,25,23,0,0))
        
    @unittest.skip("Implement if this is a requirement")
    def test_using_offset_for_seconds(self):
        # check offset milliseconds are applied to the timestamps
        self.assertFalse(True)
        

class TestCoReg(unittest.TestCase):
    def test_correlation_basic(self):
        x=np.array([0,1,2,4,5,7], dtype=float)
        y=np.array([2,4,5,3,6,8], dtype=float)
        correlate, slope, offset = coreg(y, indep_var=x)
        self.assertAlmostEqual(correlate, 0.818447591071135)
        self.assertAlmostEqual(slope, 0.669856459330144)
        self.assertAlmostEqual(offset, 2.54545454545455)
        
    def test_correlation_raises_error_unequal(self):
        x=np.array([0,1,2,4,5,7], dtype=float)
        y=np.array([-2,-4,-5,-3,-6], dtype=float)
        self.assertRaises(ValueError, coreg, y, indep_var=x)
        
    def test_correlation_raises_error_too_short(self):
        y=np.array([1], dtype=float)
        self.assertRaises(ValueError, coreg, y)
        
    def test_correlation_monotonic_independent_variable(self):
        y=np.array([2,4,5,3,6,8], dtype=float)
        correlate, slope, offset = coreg(y)
        self.assertAlmostEqual(correlate, 0.841281820819169)
        self.assertAlmostEqual(slope, 0.971428571428571)
        self.assertAlmostEqual(offset, 2.23809523809524)
        
    def test_correlation_only_return(self):
        y=np.array([2,4,5,3,6,8], dtype=float)
        correlate,d1,d2 = coreg(y)  # You need to cater for the three return arguments.
        self.assertAlmostEqual(correlate, 0.841281820819169)
        
    def test_correlation_forced_zero(self):
        y=np.array([2,4,5,3,6,8], dtype=float)
        correlate, slope, offset = coreg(y, force_zero=True)
        self.assertAlmostEqual(slope, 1.58181818181818)
        self.assertAlmostEqual(offset, 0.0)
        
    def test_correlation_negative_slope(self):
        x=np.array([0,1,2,4,5,7], dtype=float)
        y=np.array([-2,-4,-5,-3,-6,-8], dtype=float)
        correlate, slope, offset = coreg(y,indep_var=x)
        self.assertAlmostEqual(correlate, 0.818447591071135)
        self.assertAlmostEqual(slope, -0.669856459330144)
        self.assertAlmostEqual(offset, -2.54545454545455)


class TestDuration(unittest.TestCase):
    def setUp(self):
        test_list = []
        result_list = []
        with open('test_data/duration_test_data.csv', 'rb') as csvfile:
            self.reader = csv.DictReader(csvfile)
            for row in self.reader:
                test_list.append(float(row['input']))
                result_list.append(float(row['output']))
        self.test_array = np.array(test_list)
        self.result_array = np.array(result_list)

    def test_duration_example_of_use(self):
        # Engine temperature at startup limit = 900 C for 5 seconds, say.

        # Pseudo-POLARIS exceedance would be like this:
        # Exceedance = duration(Eng_1_EGT,5sec,1Hz) > 900
        
        # In this case it was over 910 for 5 seconds, hence is an exceedance.
        
        # You get 6 values in the output array for a 5-second duration event.
        # Remember, fenceposts and panels.

        engine_egt = np.array([600.0,700.0,800.0,910.0,950.0,970.0,940.0,\
                                960.0,920.0,890.0,840.0,730.0])
        output_array = np.array([600.0,700.0,800.0,910.0,910.0,910.0,910.0,\
                                910.0,910.0,890.0,840.0,730.0])
        result = duration(engine_egt, 5)
        np.testing.assert_array_equal(result, output_array)
        
    def test_duration_correct_result(self):
        result = duration(self.test_array, 3)
        np.testing.assert_array_almost_equal(result, self.result_array)
    
    def test_duration_rejects_negative_period(self):
        an_array = np.array([0,1])
        self.assertRaises(ValueError, duration, an_array, -0.2)
        
    def test_duration_rejects_negative_hz(self):
        an_array = np.array([0,1])
        self.assertRaises(ValueError, duration, an_array, 0.2, hz=-2)
        
    def test_duration_rejects_zero_period(self):
        an_array = np.array([0,1])
        self.assertRaises(ValueError, duration, an_array, 0.0)
        
    def test_duration_rejects_zero_hz(self):
        an_array = np.array([0,1])
        self.assertRaises(ValueError, duration, an_array, 1.0, hz=0.0)
        
    def test_duration_no_change_below_period(self):
        input_array = np.array([0,1,2,2,2,1,0])
        output_array = input_array
        result = duration(input_array, 1, hz=2)
        np.testing.assert_array_equal(result, output_array)
        
    def test_duration_change_at_period(self):
        input_array = np.array([0.6,1.1,2.1,3.5,1.9,1.0,0])
        output_array = np.array([0.6,1.1,1.1,1.1,1.1,1.0,0.0])
        result = duration(input_array, 6, hz=0.5)
        np.testing.assert_array_equal(result, output_array)
                    
class TestFirstOrderLag(unittest.TestCase):

    # first_order_lag (in_param, time_constant, hz, gain = 1.0, initial_value = 0.0)
    
    def test_firstorderlag_time_constant(self):
        # Note: Also tests initialisation.
        array = np.ma.zeros(10)
        # The result of processing this data is...
        result = first_order_lag (array, 2.0, 1.0, initial_value = 1.0)
        # The correct answer is...
        answer = np.ma.array(data=[0.8,0.48,0.288,0.1728,0.10368,0.062208,
                                   0.0373248,0.02239488,0.01343693,0.00806216],
                             mask = False)
        ma_test.assert_masked_array_approx_equal(result, answer)

    def test_firstorderlag_sample_rate_chage(self):
        # Note: Also tests initialisation.
        array = np.ma.zeros(10)
        # The result of processing this data is...
        result = first_order_lag (array, 2.0, 2.0, initial_value = 1.0)
        # The correct answer is...
        answer = np.ma.array(data=[0.88888889,0.69135802,0.53772291,0.41822893,
                                 0.32528917,0.25300269,0.19677987,0.15305101,
                                 0.11903967,0.09258641], mask = False)
        ma_test.assert_masked_array_approx_equal(result, answer)

    def test_firstorderlag_gain(self):
        array = np.ma.ones(20)
        result = first_order_lag (array, 1.0, 1.0, gain = 10.0)
        # With a short time constant and more samples, the end result will
        # reach the input level (1.0) multiplied by the gain.
        self.assertAlmostEquals(result.data[-1], 10.0)

    def test_firstorderlag_stability_check(self):
        array = np.ma.ones(4)
        # With a time constant of 1 and a frequency of 4, the simple algorithm
        # becomes too inaccurate to be useful.
        self.assertRaises(ValueError, first_order_lag, array, 0.2, 1.0)

    def test_firstorderlag_mask_retained(self):
        array = np.ma.zeros(5)
        array[3] = np.ma.masked
        result = first_order_lag (array, 1.0, 1.0, initial_value = 1.0)
        ma_test.assert_mask_eqivalent(result.mask, [0,0,0,1,0], err_msg='Masks are not equal')

class TestFirstOrderWashout(unittest.TestCase):

    # first_order_washout (in_param, time_constant, hz, gain = 1.0, initial_value = 0.0)
    
    def test_firstorderwashout_time_constant(self):
        array = np.ma.ones(10)
        result = first_order_washout (array, 2.0, 1.0, initial_value = 0.0)
        # The correct answer is the same as for the first order lag test, but in
        # this case we are starting from zero and the input data is all 1.0.
        # The washout responds transiently then washes back out to zero, 
        # providing the high pass filter that matches the low pass lag filter.
        answer = np.ma.array(data=[0.8,0.48,0.288,0.1728,0.10368,0.062208,
                                   0.0373248,0.02239488,0.01343693,0.00806216],
                             mask = False)
        ma_test.assert_masked_array_approx_equal(result, answer)

    def test_firstorderwashout_sample_rate_chage(self):
        # Note: Also tests initialisation.
        array = np.ma.zeros(10)
        '''
        OK. Tricky test that needs some explanation.
        
        The initial value is the steady state input condition prior to the data 
        we supply. This filter is a washout (high pass) filter, so the steady 
        state output will always be zero.
        
        The initial condition is set to -1.0, then when the data arrives, 
        array[0]=0.0 gives a +1.0 step change to the input and we get a positive 
        kick on the output.
        '''
        result = first_order_washout (array, 2.0, 0.5, initial_value = -1.0)
        # The correct answer is...
        answer = np.ma.array(data=[6.66666667e-01,2.22222222e-01,7.40740741e-02,
                                   2.46913580e-02,8.23045267e-03,2.74348422e-03,
                                   9.14494742e-04,3.04831581e-04,1.01610527e-04,
                                   3.38701756e-05], mask = False)
        ma_test.assert_masked_array_approx_equal(result, answer)

    def test_firstorderwashout_gain(self):
        array = np.ma.ones(20)
        result = first_order_washout (array, 1.0, 1.0, gain = 10.0, initial_value = 0.0)
        # With a short time constant and more samples, the end result will
        # reach the input level (1.0) multiplied by the gain.
        self.assertAlmostEquals(result.data[0], 6.6666667)

    def test_firstorderwashout_stability_check(self):
        array = np.ma.ones(4)
        # With a time constant of 1 and a frequency of 4, the simple algorithm
        # becomes too inaccurate to be useful.
        self.assertRaises(ValueError, first_order_washout, array, 0.2, 1.0)

    def test_firstorderwashout_mask_retained(self):
        array = np.ma.zeros(5)
        array[3] = np.ma.masked
        result = first_order_washout (array, 1.0, 1.0, initial_value = 1.0)
        ma_test.assert_mask_eqivalent(result.mask, [0,0,0,1,0], err_msg='Masks are not equal')
    
    
class TestRunwayDistances(unittest.TestCase):
    # This single test case uses data for Bergen and has been checked against
    # Google Earth measurements for reasonable accuracy.
    def test_runway_distances(self):
        result = []
        runway =  {'end': {'latitude': 60.280151, 
                              'longitude': 5.222579}, 
                      'localizer': {'latitude': 60.2789, 
                                    'frequency': u'109900M', 
                                    'longitude': 5.223, 
                                    'heading': 173, 
                                    'beam_width': 4.5}, 
                      'glideslope': {'latitude': 60.300981, 
                                     'frequency': u'333800M', 
                                     'angle': 3.1, 
                                     'longitude': 5.214092, 
                                     'threshold_distance': 1161}, 
                      'start': {'latitude': 60.30662494, 
                                'longitude': 5.21370074}, 
                      'strip': {'width': 147, 'length': 9810, 
                                'id': 4097, 'surface': u'ASP'}, 
                      'identifier': u'17', 'id': 8193}
        result = runway_distances(runway)
        self.assertEqual(result[0],3172.0339519041663)
        self.assertEqual(result[1],2554.6994582864313)
        self.assertEqual(result[2],143.15449122311364)
        # Optional glideslope antenna projected position...
        self.assertEqual(result[3],60.30122917121095)
        self.assertEqual(result[4],5.215510542180608)


class TestHashArray(unittest.TestCase):
    def test_hash_array(self):
        '''
        
        '''
        self.assertEqual(hash_array(np.ma.arange(10)),
                         hash_array(np.ma.arange(10)))
        self.assertNotEqual(hash_array(np.ma.arange(10)),
                            hash_array(np.ma.arange(1,11)))
        # Tests that mask contents affect the generated hash.
        ma1 = np.ma.array(np.ma.arange(100,200), mask=[False] * 100)
        ma2 = np.ma.array(np.ma.arange(100,200),
                          mask=[False] * 50 + [True] + 49 * [False])
        self.assertNotEqual(hash_array(ma1), hash_array(ma2))
        self.assertEqual(hash_array(ma2), hash_array(ma2))
        self.assertEqual(hash_array(np.ma.arange(10, dtype=np.float_)),
            'c29605eb4e50fbb653a19f1a28c4f0955721419f989f1ffd8cb2ed6f4914bbea')


class TestHysteresis(unittest.TestCase):
    def test_hysteresis(self):
        data = np.ma.array([0,1,2,1,0,-1,5,6,7,0],dtype=float)
        data[4] = np.ma.masked
        result = hysteresis(data,2)
        np.testing.assert_array_equal(result.filled(999),
                                      [0.5,1,1,1,999,0,5,6,6,0.5])

    def test_hysteresis_change_of_threshold(self):
        data = np.ma.array([0,1,2,1,0,-1,5,6,7,0],dtype=float)
        result = hysteresis(data,1)
        np.testing.assert_array_equal(result.data,[0.25,1.,1.5,1.,0.,
                                                   -0.5,5.,6.,6.5,0.25])

    def test_hysteresis_phase_stability(self):
        data = np.ma.array([0,1,2,3,4,5,5,4,3,2,1,0],dtype=float)
        result = hysteresis(data,2)
        # Hysteresis range of 2 = +/- 1.0, so top 1 gets "choppeed off".
        # Slopes remain unaltered, and endpoints are amended by half the
        # hysteresis, being affected only on one pass of this two-pass
        # process.
        np.testing.assert_array_equal(result.data,[0.5,1,2,3,4,4,4,4,3,2,1,0.5])
        
    def test_hysteresis_with_initial_data_masked(self):
        data = np.ma.array([0,1,2,1,-100000,-1,5,6,7,0],dtype=float)
        data[0] = np.ma.masked
        data[4] = np.ma.masked
        result = hysteresis(data,2)
        np.testing.assert_array_equal(result.filled(999),
                                      [999,1,1,1,999,0,5,6,6,0.5])
        
    def using_large_data(self):
        data = np.ma.arange(100000)
        data[0] = np.ma.masked
        data[-1000:] = np.ma.masked
        res = hysteresis(data, 10)
        pass

    def test_time_taken(self):
        from timeit import Timer
        timer = Timer(self.using_large_data)
        time = min(timer.repeat(1, 1))
        print "Time taken %s secs" % time
        self.assertLess(time, 0.1, msg="Took too long")

class TestIndexAtValue(unittest.TestCase):
    
    # Reminder: index_at_value (array, section, threshold):

    def test_index_at_value_basic(self):
        array = np.ma.arange(4)
        self.assertEquals (index_at_value(array, 1.5, slice(0, 3)), 1.5)
        
    def test_index_at_value_no_slice(self):
        array = np.ma.arange(4)
        self.assertEquals (index_at_value(array, 1.5), 1.5)
        self.assertEquals (index_at_value(array, 1.5, slice(None, None, None)), 1.5)
        
    def test_index_at_value_backwards(self):
        array = np.ma.arange(8)
        self.assertEquals (index_at_value(array, 3.2, slice(6, 2, -1)), 3.2)

    def test_index_at_value_backwards_with_negative_values_a(self):
        array = np.ma.arange(8)*(-1.0)
        self.assertEquals (index_at_value(array, -3.2, slice(6, 2, -1)), 3.2)
        
    def test_index_at_value_backwards_with_negative_values_b(self):
        array = np.ma.arange(8)-10
        self.assertEquals (index_at_value(array, -5.2, slice(6, 2, -1)), 4.8)

    def test_index_at_value_right_at_start(self):
        array = np.ma.arange(4)
        self.assertEquals (index_at_value(array, 1.0, slice(1, 3)), 1.0)
                           
    def test_index_at_value_right_at_end(self):
        array = np.ma.arange(4)
        self.assertEquals (index_at_value(array, 3.0, slice(1, 4)), 3.0)
        
    def test_index_at_value_threshold_not_crossed(self):
        array = np.ma.arange(4)
        self.assertEquals (index_at_value(array, 7.5, slice(0, 3)), None)
        
    def test_index_at_value_masked(self):
        array = np.ma.arange(4)
        array[1] = np.ma.masked
        self.assertEquals (index_at_value(array, 1.5, slice(0, 3)), None)
    
    def test_index_at_value_slice_too_small(self):
        '''
        Returns None when there is only one value in the array since it cannot
        cross a threshold.
        '''
        array = np.ma.arange(50)
        self.assertEqual(index_at_value(array, 25, slice(25,26)), None)

    def test_index_at_value_slice_beyond_top_end_of_data(self):
        '''
        Returns None when there is only one value in the array since it cannot
        cross a threshold.
        '''
        array = np.ma.arange(50)
        self.assertEqual(index_at_value(array, 55, slice(40,60)), None)

    def test_index_at_value_slice_beyond_bottom_end_of_data(self):
        '''
        Returns None when there is only one value in the array since it cannot
        cross a threshold.
        '''
        array = np.ma.arange(50)
        self.assertEqual(index_at_value(array, 55, slice(-20,20)), None)


class TestIndexClosestValue(unittest.TestCase):
    def test_index_closest_value(self):
        array = np.ma.array([1,2,3,4,5,4,3])
        self.assertEqual(index_closest_value(array, 6, slice(0,6)), 4)

    def test_index_closest_value_at_start(self):
        array = np.ma.array([6,2,3,4,5,4,3])
        self.assertEqual(index_closest_value(array, 7, slice(0,6)), 0)

    def test_index_closest_value_at_end(self):
        array = np.ma.array([1,2,3,4,5,6,7])
        self.assertEqual(index_closest_value(array, 99, slice(0,6)), 6)

    def test_index_closest_value_negative(self):
        array = np.ma.array([3,2,1,4,5,6,7])
        self.assertEqual(index_closest_value(array, -9, slice(0,6)), 2)

    def test_index_closest_value_sliced(self):
        array = np.ma.array([1,2,3,4,5,4,3])
        self.assertEqual(index_closest_value(array, 6, slice(2,5)), 4)

    def test_index_closest_value_backwards(self):
        array = np.ma.array([3,2,1,4,5,6,7])
        self.assertEqual(index_closest_value(array, -9, slice(5,1,-1)), 2)



class TestIndexOfDatetime(unittest.TestCase):
    def test_index_of_datetime(self):
        start_datetime = datetime.now()
        difference = timedelta(seconds=40)
        index_datetime = start_datetime + difference
        frequency = 4
        index = index_of_datetime(start_datetime, index_datetime, frequency)
        self.assertEqual(index, 160)


class TestInterleave(unittest.TestCase):
    def test_interleave(self):
        param1 = P('A1',np.ma.array(range(4),dtype=float),1,0.2)
        param2 = P('A2',np.ma.array(range(4),dtype=float)+10,1,0.7)
        result = interleave(param1, param2)
        np.testing.assert_array_equal(result.data,[0,10,1,11,2,12,3,13])
        np.testing.assert_array_equal(result.mask, False)

    def test_merge_alternage_sensors_mask(self):
        param1 = P('A1',np.ma.array(range(4),dtype=float),1,0.2)
        param2 = P('A2',np.ma.array(range(4),dtype=float)+10,1,0.7)
        param1.array[1] = np.ma.masked
        param2.array[2] = np.ma.masked
        result = interleave(param1, param2)
        np.testing.assert_array_equal(result.data[0:2], [0,10])
        np.testing.assert_array_equal(result.data[3:5], [11,2])
        np.testing.assert_array_equal(result.data[6:], [3,13])
        np.testing.assert_array_equal(result.mask, [False,False,True,
                                                    False,False,True,
                                                    False,False])


"""
class TestInterpolateParams(unittest.TestCase):
    def test_interpolate_params(self):
        param1 = P('A1',np.ma.arange(10),
                   frequency=1,offset=0.2)
        param2 = P('A2',np.ma.arange(0.2, 10, 0.5),
                   frequency=2,offset=0.7)
        param1.array[1] = np.ma.masked
        param2.array[2] = np.ma.masked
        array, freq, off = interpolate_params(param1, param2)
        np.testing.assert_array_equal(array.data[:5], 
            [0.0, 0.27222222222222225, 0.49444444444444441, 0.71666666666666656,
             0.93888888888888866])
        np.testing.assert_array_equal(array[-5:], 
            [8.9047619047619033, 9.1481481481481435, 9.3833333333333311,
             9.6055555555555525, np.nan])
        array.mask[-1] = True
        self.assertEqual(freq, 3)
        self.assertEqual(off, 3 * param1.offset)
"""

class TestIsIndexWithinSlice(unittest.TestCase):
    def test_is_index_within_slice(self):
        self.assertTrue(is_index_within_slice(1, slice(0,2)))
        self.assertTrue(is_index_within_slice(5, slice(5,7)))
        # Slice is not inclusive of last index.
        self.assertFalse(is_index_within_slice(7, slice(5,7)))
        self.assertTrue(is_index_within_slice(10, slice(8,None)))
        self.assertTrue(is_index_within_slice(10, slice(None, 12)))
        

class TestIntegrate (unittest.TestCase):
    # Reminder: integrate(array, frequency, initial_value=0.0, scale=1.0, direction="forwards"):
    def test_integration_basic(self):
        result = integrate([10,0], 1.0)
        np.testing.assert_array_equal(result, [0.0,5.0])

    def test_integration_initial_value(self):
        result = integrate([0,0], 1.0, initial_value=3.0)
        np.testing.assert_array_equal(result, [3.0,3.0])

    def test_integration_frequency(self):
        result = integrate([0,10.0], 2.0)
        np.testing.assert_array_equal(result, [0.0,2.5])

    def test_integration_reverse(self):
        result = integrate([0,10,6], 1.0, initial_value=7, direction='reverse')
        np.testing.assert_array_equal(result, [20.0,15.0,7.0])

    def test_integration_scale(self):
        result = integrate([1,1,1], 1.0, scale=10)
        np.testing.assert_array_equal(result, [0.0,10.0,20.0])

    def test_integration_sinewave(self):
        # Double integration of a sine wave reverses phase, so result is just error terms.
        testwave = np.sin(np.arange(0,20.0,0.01))
        step_1 = integrate(testwave, 1.0, scale=0.01, initial_value=-1.0)
        step_2 = integrate(step_1, 1.0, scale=0.01)
        self.assertLess(np.max(np.abs(step_2+testwave)), 0.001)

"""

Superceded by regression

class TestILSGSEstimate(unittest.TestCase):
    # Simulate range and elevation data for an approach perfectly on the glidepath.
    def test_ils_gs_estimate_from_file_1(self):
        data=np.load('C:/POLARIS Development/AnalysisEngine/tests/test_data/ILS_Glideslope_Test_Data/test_1.npz')
        gs = data['glide']
        y = data['alt_aal']
        x = data['dist']
        
        on_glides = np.ma.clump_unmasked(np.ma.masked_outside(np.ma.array(data=y),100,3000))
        for on_glide in on_glides:
            duration = on_glide.stop - on_glide.start
            if duration > 100:
                params = ils_gs_estimate(x[on_glide],y[on_glide],gs[on_glide])
                #th_dist = params[0]
                #gs_slope = params[1]
                #self.assertGreater(th_dist,120)
                #self.assertLess(th_dist,122)
                #self.assertGreater(gs_slope,2.75)
                #self.assertLess(gs_slope,2.8)

    def test_ils_gs_estimate_from_file_2(self):
        data=np.load('C:/POLARIS Development/AnalysisEngine/tests/test_data/ILS_Glideslope_Test_Data/test_2.npz')
        gs = data['glide']
        y = data['alt_aal']
        x = data['dist']
        
        on_glides = np.ma.clump_unmasked(np.ma.masked_outside(np.ma.array(data=y),100,3000))
        for on_glide in on_glides:
            duration = on_glide.stop - on_glide.start
            if duration > 100:
                params = ils_gs_estimate(x[on_glide],y[on_glide],gs[on_glide])
    def test_ils_gs_estimate_from_file_3(self):
        data=np.load('C:/POLARIS Development/AnalysisEngine/tests/test_data/ILS_Glideslope_Test_Data/test_3.npz')
        gs = data['glide']
        y = data['alt_aal']
        x = data['dist']
        
        on_glides = np.ma.clump_unmasked(np.ma.masked_outside(np.ma.array(data=y),100,3000))
        for on_glide in on_glides:
            duration = on_glide.stop - on_glide.start
            if duration > 100:
                params = ils_gs_estimate(x[on_glide],y[on_glide],gs[on_glide])
    def test_ils_gs_estimate_from_file_4(self):
        data=np.load('C:/POLARIS Development/AnalysisEngine/tests/test_data/ILS_Glideslope_Test_Data/test_4.npz')
        gs = data['glide']
        y = data['alt_aal']
        x = data['dist']
        
        on_glides = np.ma.clump_unmasked(np.ma.masked_outside(np.ma.array(data=y),100,3000))
        for on_glide in on_glides:
            duration = on_glide.stop - on_glide.start
            if duration > 100:
                params = ils_gs_estimate(x[on_glide],y[on_glide],gs[on_glide])
    def test_ils_gs_estimate_from_file_5(self):
        data=np.load('C:/POLARIS Development/AnalysisEngine/tests/test_data/ILS_Glideslope_Test_Data/test_5.npz')
        gs = data['glide']
        y = data['alt_aal']
        x = data['dist']
        
        on_glides = np.ma.clump_unmasked(np.ma.masked_outside(np.ma.array(data=y),100,3000))
        for on_glide in on_glides:
            duration = on_glide.stop - on_glide.start
            if duration > 100:
                params = ils_gs_estimate(x[on_glide],y[on_glide],gs[on_glide])
    def test_ils_gs_estimate_from_file_6(self):
        data=np.load('C:/POLARIS Development/AnalysisEngine/tests/test_data/ILS_Glideslope_Test_Data/test_6.npz')
        gs = data['glide']
        y = data['alt_aal']
        x = data['dist']
        
        on_glides = np.ma.clump_unmasked(np.ma.masked_outside(np.ma.array(data=y),100,3000))
        for on_glide in on_glides:
            duration = on_glide.stop - on_glide.start
            if duration > 100:
                params = ils_gs_estimate(x[on_glide],y[on_glide],gs[on_glide])

        
    
    # Simulate range and elevation data for an approach perfectly on the glidepath.
    def test_ils_gs_estimate_basic(self):
        y = np.arange(800,100,-15, dtype=float)
        x = y*20.1
        gs = np.zeros_like(y)
        params = ils_gs_estimate(x,y,gs)
        th_dist = params[0]
        gs_slope = params[1]
        self.assertGreater(th_dist,120)
        self.assertLess(th_dist,122)
        self.assertGreater(gs_slope,2.75)
        self.assertLess(gs_slope,2.8)

    def test_ils_gs_estimate_steep(self):
        y = np.arange(800,100,-15, dtype=float)
        x = y*10
        gs = np.zeros_like(y)
        gs[0]=0.1
        gs[1]=-0.1
        params = ils_gs_estimate(x,y,gs)
        gs_slope = params[1]
        self.assertGreater(gs_slope,6.4)

    def test_ils_gs_estimate_shallow(self):
        y = np.arange(800,100,-15, dtype=float)
        x = y*40
        gs = np.zeros_like(y)
        params = ils_gs_estimate(x,y,gs)
        gs_slope = params[1]
        self.assertEqual(gs_slope,2.5)

    def test_ils_gs_estimate_gain(self):
        x = np.arange(16000,2000,-300, dtype=float)
        gs = np.zeros_like(x)
        gs[0]=0.1
        gs[1]=-0.1
        y = x/20
        y[0] -= 0.3
        y[1] += 0.3
        params = ils_gs_estimate(x,y,gs)
        gs_gain = params[2]
        self.assertGreater(gs_gain,2.75)
        self.assertLess(gs_gain,2.85)
"""


class TestIsSliceWithinSlice(unittest.TestCase):
    def test_is_slice_within_slice(self):
        self.assertTrue(is_slice_within_slice(slice(5,6), slice(4,7)))
        self.assertTrue(is_slice_within_slice(slice(4,6), slice(4,7)))
        self.assertTrue(is_slice_within_slice(slice(4,7), slice(4,7)))
        self.assertFalse(is_slice_within_slice(slice(4,8), slice(4,7)))
        self.assertFalse(is_slice_within_slice(slice(3,7), slice(4,7)))
        self.assertTrue(is_slice_within_slice(slice(None, None),
                                              slice(None, None)))
        self.assertFalse(is_slice_within_slice(slice(None, None),
                                               slice(None, 20)))
        self.assertFalse(is_slice_within_slice(slice(None, 15), slice(4, None)))
        self.assertTrue(is_slice_within_slice(slice(-1000, 15),
                                              slice(None, None)))
        self.assertTrue(is_slice_within_slice(slice(-1000, None),
                                              slice(None, None)))
        self.assertTrue(is_slice_within_slice(slice(None, 15),
                                              slice(None, None)))
        

class TestMaskInsideSlices(unittest.TestCase):
    def test_mask_inside_slices(self):
        slices = [slice(10, 20), slice(30, 40)]
        array = np.ma.arange(50)
        array.mask = np.array([True] * 5 + [False] * 45)
        expected_result = np.ma.arange(50)
        expected_result.mask = np.array([True] * 5 + [False] * 5 + [True] *  10 + [False] * 10 + [True] * 10)
        ma_test.assert_equal(mask_inside_slices(array, slices),
                             expected_result)


class TestMaxContinuousUnmasked(unittest.TestCase):
    def test_max_continuous_unmasked(self):
        data = np.ma.array(range(20),
                           mask=[1,0,1,1,1,0,0,0,0,1,
                                 0,0,0,0,0,0,0,1,1,1])
        _max = max_continuous_unmasked(data)
        # test duration
        self.assertEqual(_max.stop-_max.start, 7)
        self.assertEqual(_max.start, 10)
        self.assertEqual(_max.stop, 17)
        self.assertFalse(np.any(data[_max].mask)) # none should be masked
    
    def test_max_continuous_unmasked_no_mask(self):
        # no mask
        data = np.ma.array(range(20), mask=False)
        _max = max_continuous_unmasked(data)
        self.assertEqual(_max.stop-_max.start, 20)
        self.assertEqual(_max.start, 0)
        self.assertEqual(_max.stop, 20)
        
        # all masked
        data = np.ma.array(range(5), mask=[1,1,1,1,1])
        _max = max_continuous_unmasked(data)
        self.assertEqual(_max, None)
        
        # no data
        data = np.ma.array([])
        _max = max_continuous_unmasked(data, slice(110,120))
        self.assertEqual(_max, None)
        
    def test_max_continuous_unmasked_with_slice(self):
        data = np.ma.array(range(30),
                           mask=[0,1,0,0,0,1,1,1,1,0,
                                 1,1,1,1,1,1,1,0,0,0,
                                 1,1,1,1,1,0,0,1,1,1,])
        _max = max_continuous_unmasked(data, slice(20,30))
        # test duration
        self.assertEqual(_max.stop-_max.start, 2)
        self.assertEqual(_max.start, 25)
        self.assertEqual(_max.stop, 27)
                


class TestMaskOutsideSlices(unittest.TestCase):
    def test_mask_outside_slices(self):
        slices = [slice(10, 20), slice(30, 40)]
        array = np.ma.arange(50)
        array.mask = np.array([False] * 10 + [True] * 5 + [False] * 35)
        expected_result = np.ma.arange(50)
        expected_result.mask = np.array([True] * 15 + [False] * 5 + [True] * 10 + [False] * 10 + [True] * 10)
        ma_test.assert_equal(mask_outside_slices(array, slices),
                             expected_result)
        
        
class TestMaxValue(unittest.TestCase):
    def test_max_value(self):
        array = np.ma.array(range(50,100) + range(100,50,-1))
        i, v = max_value(array)
        self.assertEqual(i, 50)
        self.assertEqual(v, 100)
        
        subslice = slice(80, 90)
        res = max_value(array, subslice)
        self.assertEqual(res.index, 80)
        self.assertEqual(res.value, 70)
        
        neg_step = slice(100,65,-10)
        self.assertRaises(ValueError, max_value, array, neg_step)
        ##self.assertEqual(res, (69, 81)) # you can get this if you use slice.stop!
        
class TestMaxAbsValue(unittest.TestCase):
    def test_max_abs_value(self):
        array = np.ma.array(range(-20,30) + range(10,-41, -1) + range(10))
        self.assertEqual(max_abs_value(array), (100, -40))


class TestMinValue(unittest.TestCase):
    def test_min_value(self):
        array = np.ma.array(range(50,100) + range(100,50,-1))
        i, v = min_value(array)
        self.assertEqual(i, 0)
        self.assertEqual(v, 50)
        
        subslice = slice(80, 90)
        res = min_value(array, subslice)
        self.assertEqual(res.index, 89)
        self.assertEqual(res.value, 61)
        
        neg_step = slice(100,65,-10)
        self.assertRaises(ValueError, min_value, array, neg_step)


class TestBlendTwoParameters(unittest.TestCase):
    def test_blend_two_parameters_offset_ordered_forward(self):
        p1 = P(array=[0]*4, frequency=1, offset=0.0)
        p2 = P(array=[1,2,3,4], frequency=1, offset=0.2)
        arr, freq, off = blend_two_parameters(p1, p2)
        self.assertEqual(arr[1], 0.5)
        self.assertEqual(freq, 2)
        self.assertEqual(off, 0.1)

    def test_blend_two_parameters_offset_ordered_backward(self):
        p1 = P(array=[5,10,7,8], frequency=2, offset=0.1)
        p2 = P(array=[1,2,3,4], frequency=2, offset=0.0)
        arr, freq, off = blend_two_parameters(p1, p2)
        self.assertEqual(arr[2], 3.5)
        self.assertEqual(freq, 4)
        self.assertEqual(off, 0.05)

    def test_blend_two_parameters_assertion_error(self):
        p1 = P(array=[0]*4, frequency=1, offset=0.0)
        p2 = P(array=[1]*4, frequency=2, offset=0.2)
        self.assertRaises(AssertionError, blend_two_parameters, p1, p2)

    def test_blend_two_parameters_array_mismatch_error(self):
        p1 = P(array=[0]*4, frequency=1, offset=0.0)
        p2 = P(array=[1]*3, frequency=2, offset=0.2)
        self.assertRaises(AssertionError, blend_two_parameters, p1, p2)


class TestNormalise(unittest.TestCase):
    def test_normalise_copy(self):
        md = np.ma.array([range(10), range(20,30)])
        res = normalise(md, copy=True)
        self.assertNotEqual(id(res), id(md))
        self.assertEqual(md.max(), 29)
        
        res = normalise(md, copy=False)
        self.assertEqual(id(res), id(md))
        self.assertEqual(md.max(), 1.0)
        
    def test_normalise_two_dims(self):
        # normalise over all axis
        md = np.ma.array([range(10), range(20,30)], dtype=np.float)
        res1 = normalise(md)
        # normalised to max val 30 means first 10 will be below 0.33 and second 10 above 0.66
        ma_test.assert_array_less(res1[0,:], 0.33)
        ma_test.assert_array_less(res1[1,:], 1.1)
            
        # normalise per axis
        res2 = normalise(md, axis=1)
        # each axis should be between 0 and 1
        self.assertEqual(res2[0,:].max(), 1.0)
        self.assertEqual(res2[1,:].max(), 1.0)
        
        # normalise per on all values across 0 axis
        res3 = normalise(md, axis=0)
        # each axis should be between 0 and 1
        self.assertEqual(res3.shape, (2,10))
        ##self.assertEqual(res3[0,:].max(), 1.0)
        ##self.assertEqual(res3[1,:].max(), 1.0)
        
    def test_normalise_masked(self):
        arr = np.ma.arange(10)
        arr[0] = 1000
        arr[0] = np.ma.masked
        arr[9] = np.ma.masked
        # mask the max value
        res = normalise(arr)
        index, value = max_value(arr)
        self.assertEqual(index, 8)
        self.assertEqual(value, 8)


class TestPeakCurvature(unittest.TestCase):
    # Note: The results from the first two tests are in a range format as the
    # artificial data results in multiple maxima.

    def test_peak_curvature_basic(self):
        array = np.ma.array([0]*20+range(20))
        pc = peak_curvature(array)
        self.assertEqual(pc,18.5) 
        #  Very artificial case returns first location of many seconds of
        #  high curvature.

    def test_peak_curvature(self):
        array = np.ma.array([0]*40+range(40))
        pc = peak_curvature(array)
        self.assertGreaterEqual(pc,35)
        self.assertLessEqual(pc,45)

    def test_peak_curvature_no_peak(self):
        array = np.ma.array([0]*40+range(40))*(-1.0)
        pc = peak_curvature(array, curve_sense='Concave')
        self.assertEqual(pc,None)

    def test_peak_curvature_bipolar(self):
        array = np.ma.array([0]*40+range(40))*(-1.0)
        pc = peak_curvature(array, curve_sense='Bipolar')
        self.assertGreaterEqual(pc,35)
        self.assertLessEqual(pc,45)

    def test_peak_curvature_failure(self):
        array = np.ma.array([0]*2+range(2))
        self.assertRaises(ValueError, peak_curvature, array)
       
    def test_peak_curvature_real_data(self):
        array = np.ma.array([37.9,37.9,37.9,37.9,37.9,38.2,38.2,38.2,38.2,38.8,
                             38.2,38.8,39.1,39.7,40.6,41.5,42.7,43.6,44.5,46,
                             47.5,49.6,52,53.2,54.7,57.4,60.7,61.9,64.3,66.1,
                             69.4,70.6,74.2,74.8])
        pc = peak_curvature(array)
        self.assertGreaterEqual(pc,15.0)
        self.assertLessEqual(pc,15.1)
        
    def test_peak_curvature_with_slice(self):
        array = np.ma.array([0]*100)
        pc = peak_curvature(array, slice(10, 50))
        self.assertEqual(pc, 18)

class TestPeakIndex(unittest.TestCase):
    def test_peak_index_no_data(self):
        self.assertRaises(ValueError, peak_index, [])
        
    def test_peak_index_one_sample(self):
        self.assertEqual(peak_index([4]),0)
        
    def test_peak_index_two_samples_rising(self):
        self.assertEqual(peak_index([2,4]),1)
        
    def test_peak_index_two_samples_falling(self):
        self.assertEqual(peak_index([4,2]),0)
        
    def test_peak_index_three_samples_falling(self):
        self.assertEqual(peak_index([6,4,2]),0)
        
    def test_peak_index_three_samples_rising(self):
        self.assertEqual(peak_index([1,2,3]),2)
        
    def test_peak_index_three_samples_with_peak(self):
        self.assertEqual(peak_index([1,2,1]),1)
        
    def test_peak_index_three_samples_trap_linear(self):
        self.assertEqual(peak_index([0,0.0000001,0]),1)
        
    def test_peak_index_real_peak(self):
        peak=np.sin(np.arange(10)/3.)
        self.assertEqual(peak_index(peak),4.7141807866121832)
        
class TestPhaseMasking(unittest.TestCase):
    def test_phase_inside_basic(self):
        # Reminder: create_phase_inside(reference, a, b)
        array = np.ma.arange(8)
        result = create_phase_inside(array, 1.0,0.0,2,5)
        answer = np.ma.array(data = [0,1,2,3,4,5,6,7],
                             mask = [1,1,0,0,0,0,1,1])
        ma_test.assert_masked_array_approx_equal(result, answer)
        
    def test_phase_inside_reversed(self):
        # Reminder: create_phase_inside(reference, a, b)
        array = np.ma.arange(8)
        result = create_phase_inside(array, 1.0,0.1,5,2) # 2,5 > 5,2
        answer = np.ma.array(data = [0,1,2,3,4,5,6,7],
                             mask = [1,1,0,0,0,1,1,1])
        ma_test.assert_masked_array_approx_equal(result, answer)
        
    def test_phase_inside_positive_offset(self):
        # Reminder: create_phase_inside(reference, a, b)
        array = np.ma.arange(8)
        result = create_phase_inside(array, 1.0,0.1,2,5)
        answer = np.ma.array(data = [0,1,2,3,4,5,6,7],
                             mask = [1,1,0,0,0,1,1,1])
        ma_test.assert_masked_array_approx_equal(result, answer)
        
    def test_phase_inside_negative_offset(self):
        # Reminder: create_phase_inside(reference, a, b)
        array = np.ma.arange(8)
        result = create_phase_inside(array, 1.0,-0.1,2,5)
        answer = np.ma.array(data = [0,1,2,3,4,5,6,7],
                             mask = [1,1,1,0,0,0,1,1])
        ma_test.assert_masked_array_approx_equal(result, answer)
        
    def test_phase_inside_low_rate(self):
        # Reminder: create_phase_inside(reference, a, b)
        array = np.ma.arange(8)*4
        result = create_phase_inside(array, 0.25,0.0,12,25)
        answer = np.ma.array(data = [0,4,8,12,16,20,24,28],
                             mask = [1,1,1,0,0,0,0,1])
        ma_test.assert_masked_array_approx_equal(result, answer)
        
    def test_phase_outside_low_rate(self):
        # Reminder: create_phase_inside(reference, a, b)
        array = np.ma.arange(8)*4
        result = create_phase_outside(array, 0.25,0.0,7,21)
        answer = np.ma.array(data = [0,4,8,12,16,20,24,28],
                             mask = [0,0,1,1,1,1,0,0])
        ma_test.assert_masked_array_approx_equal(result, answer)
        
    def test_phase_inside_errors(self):
        # Reminder: create_phase_inside(reference, a, b)
        array = np.ma.arange(8)
        self.assertRaises(ValueError, create_phase_inside, array, 1,0, -1, 5)
        self.assertRaises(ValueError, create_phase_inside, array, 1,0, 10, 5)
        self.assertRaises(ValueError, create_phase_inside, array, 1,0, 2, -1)
        self.assertRaises(ValueError, create_phase_inside, array, 1,0, 2, 11)
    

class TestRateOfChange(unittest.TestCase):
    
    # Reminder: rate_of_change(to_diff, half_width, hz) - half width in seconds.
    
    def test_rate_of_change_basic(self):
        sloped = rate_of_change(P('Test', 
                                  np.ma.array([1, 0, -1, 2, 1, 3, 4, 6, 5, 7],
                                              dtype=float), 1), 2)
        answer = np.ma.array(data=[-1.0,-1.0,0.0,0.75,1.25,1.0,1.0,1.0,-1.0,2.0],
                             mask=False)
        ma_test.assert_mask_eqivalent(sloped, answer)
        
    def test_rate_of_change_increased_frequency(self):
        sloped = rate_of_change(P('Test', 
                                  np.ma.array([1, 0, -1, 2, 1, 3, 4, 6, 5, 7],
                                              dtype=float), 2), 2)
        answer = np.ma.array(data=[-2.0,-2.0,6.0,-2.0,1.0,1.75,2.0,4.0,-2.0,4.0],
                             mask=False)
        ma_test.assert_mask_eqivalent(sloped, answer)
        
    def test_rate_of_change_transfer_mask(self):
        sloped = rate_of_change(P('Test', 
                                  np.ma.array(data = [1, 0, -1, 2, 1, 3, 4, 6, 5, 7],dtype=float,
                            mask = [0, 1,  0, 0, 0, 1, 0, 0, 0, 1]), 1), 1)
        answer = np.ma.array(data = [0,-1.0,0,1.0,0,1.5,0,0.5,0,0],
             mask = [True,False,True,False,True,False,True,False,True,True])
        ma_test.assert_mask_eqivalent(sloped, answer)
        
    def test_rate_of_change_half_width_zero(self):
        self.assertRaises(ValueError, 
                          rate_of_change, 
                          P('Test',np.ma.array([0, 1, 0]), 1), 0)
        
    def test_rate_of_change_half_width_negative(self):
        self.assertRaises(ValueError, 
                          rate_of_change, 
                          P('Test',np.ma.array([0, 1, 0]), 1), -2)
        
    def test_rate_of_change_small_values(self):
        sloped = rate_of_change(P('Test',np.ma.arange(10)/100.0, 1), 2)
        answer = np.ma.array(data=[0.01]*10,mask=False)
        ma_test.assert_masked_array_approx_equal(sloped, answer)
        
        
class TestRepairMask(unittest.TestCase):
    def test_repair_mask_basic(self):
        array = np.ma.arange(10)
        array[3] = np.ma.masked
        self.assertTrue(np.ma.is_masked(array[3]))
        array[6:8] = np.ma.masked
        res = repair_mask(array)
        np.testing.assert_array_equal(res.data,range(10))
        # test mask is now unmasked
        self.assertFalse(np.ma.is_masked(res[3]))
        self.assertFalse(np.ma.is_masked(res[4]))
        self.assertFalse(np.ma.is_masked(res[5]))
        self.assertFalse(np.ma.is_masked(res[6]))
        self.assertFalse(np.ma.is_masked(res[7]))
        self.assertFalse(np.ma.is_masked(res[8]))
        
    def test_repair_mask_too_much_invalid(self):
        array = np.ma.arange(20)
        array[4:15] = np.ma.masked
        res = repair_mask(array)
        ma_test.assert_masked_array_approx_equal(res, array)
        
    def test_repair_mask_not_at_start(self):
        array = np.ma.arange(10)
        array[0] = np.ma.masked
        res = repair_mask(array)
        ma_test.assert_masked_array_approx_equal(res, array)
        
    def test_repair_mask_not_at_end(self):
        array = np.ma.arange(10)
        array[9] = np.ma.masked
        res = repair_mask(array)
        ma_test.assert_masked_array_approx_equal(res, array)

class TestRoundToNearest(unittest.TestCase):
    def test_round_to_nearest(self):
        array = np.ma.array(range(50))
        res = round_to_nearest(array, 5)
        
        self.assertEqual(list(res[:15]), 
                         [0,0,0,5,5,5,5,5,10,10,10,10,10,15,15])
        self.assertEqual(list(res[-7:]),
                         [45]*5 + [50]*2)
        
    def test_round_to_nearest_with_mask(self):
        array = np.ma.array(range(20), mask=[True]*10 + [False]*10)
        res = round_to_nearest(array, 5)
        self.assertEqual(list(np.ma.filled(res, fill_value=-1)),
                         [-1]*10 + [10,10,10,15,15,15,15,15,20,20])


class TestRMSNoise(unittest.TestCase):
    def test_rms_noise_basic(self):
        array = np.ma.array([0,0,1,0,0])
        result = rms_noise(array)
        expected = sqrt(6.0/5.0)
        self.assertAlmostEqual(result, expected)
        
    def test_rms_noise_masked(self):
        array = np.ma.array([0,0,1,0,0])
        array[2]=np.ma.masked
        result = rms_noise(array)
        expected = 0.0
        self.assertAlmostEqual(result, expected)
        

class TestSlicesAbove(unittest.TestCase):
    def test_slices_above(self):
        array = np.ma.concatenate([np.ma.arange(10), np.ma.arange(10)])
        array.mask = [False] * 18 + [True] * 2
        repaired_array, slices = slices_above(array, 5)
        self.assertEqual(slices, [slice(5, 10, None), slice(15, 18, None)])


class TestSlicesBelow(unittest.TestCase):
    def test_slices_below(self):
        array = np.ma.concatenate([np.ma.arange(10), np.ma.arange(10)])
        array.mask = [True] * 2 + [False] * 18
        repaired_array, slices = slices_below(array, 5)
        self.assertEqual(slices, [slice(2, 6, None), slice(10, 16, None)])


class TestSlicesBetween(unittest.TestCase):
    def test_slices_between(self):
        array = np.ma.arange(20)
        array.mask = [True] * 10 + [False] * 10
        repaired_array, slices = slices_between(array, 5, 15)
        self.assertEqual(slices, [slice(10, 16)])

class TestSliceSamples(unittest.TestCase):
    def test_slice_samples(self):
        test_slice=slice(45,47,1)
        self.assertEqual(slice_samples(test_slice), 2)

    def test_slice_samples_backwards(self):
        test_slice=slice(48,45,-1)
        self.assertEqual(slice_samples(test_slice), 3)

    def test_slice_samples_stepping(self):
        test_slice=slice(10,20,4)
        self.assertEqual(slice_samples(test_slice), 3)

    def test_slice_samples_step_none(self):
        test_slice=slice(10,20)
        self.assertEqual(slice_samples(test_slice), 10)

class TestSlicesFromTo(unittest.TestCase):
    def test_slices_from_to(self):
        array = np.ma.arange(20)
        array.mask = [True] * 10 + [False] * 10
        # Ascending.
        repaired_array, slices = slices_from_to(array, 5, 15)
        self.assertEqual(slices, [slice(10, 16)])
        # Descending.
        repaired_array, slices = slices_from_to(array, 18, 3)
        self.assertEqual(slices, [])
        array = np.ma.arange(20, 0, -1)
        array.mask = [True] * 10 + [False] * 10
        repaired_array, slices = slices_from_to(array, 18, 3)
        self.assertEqual(slices, [slice(10, 18)])

class TestStepValues(unittest.TestCase):
    def test_step_values(self):
        # borrowed from TestSlat
        array = np.ma.array(range(25) + range(-5,0))
        array[1] = np.ma.masked
        array = step_values(array, ( 0, 16, 20, 23))
        self.assertEqual(len(array), 30)
        self.assertEqual(
            list(np.ma.filled(array, fill_value=-999)), 
            [0, -999, 0, 0, 0, 0, 0, 0, 0, 
             16, 16, 16, 16, 16, 16, 16, 16, 16, 16,
             20, 20, 20, 
             23, 23, 23, 
             0, 0, 0, 0, 0])
        
class TestStraightenHeadings(unittest.TestCase):
    def test_straight_headings(self):
        data = np.ma.array([35.5,29.5,11.3,0.0,348.4,336.8,358.9,2.5,8.1,14.4])
        expected = np.ma.array([35.5,29.5,11.3,0.0,-11.6,-23.2,-1.1,2.5,8.1,14.4])
        np.testing.assert_array_almost_equal(straighten_headings(data),expected)

    def test_straight_headings_starting_masked(self):
        data=np.ma.array(data=[0]*10+[6]*8+[1]*4+[10,5,0,355,350]+[0]*4,
                         mask=[True]*10+[False]*8+[True]*4+[False]*5+[True]*4)
        expected=np.ma.array(data=[0]*10+[6]*8+[0]*4+[10,5,0,-5,-10]+[0]*4,
                         mask=[True]*10+[False]*8+[True]*4+[False]*5+[True]*4)
        ma_test.assert_masked_array_approx_equal(straighten_headings(data), expected)
            
class TestSmoothTrack(unittest.TestCase):
    def test_smooth_track_latitude(self):
        lat = np.ma.array([0,0,0,1,1,1], dtype=float)
        lon = np.ma.zeros(6, dtype=float)
        lat_s, lon_s, cost = smooth_track(lat, lon)
        self.assertLess (cost,26)
        
    def test_smooth_track_longitude(self):
        lon = np.ma.array([0,0,0,1,1,1], dtype=float)
        lat = np.ma.zeros(6, dtype=float)
        lat_s, lon_s, cost = smooth_track(lat, lon)
        self.assertLess (cost,26)
        
    def test_smooth_track_masked(self):
        lon = np.ma.array([0,0,0,1,1,1], dtype=float)
        lat = np.ma.zeros(6, dtype=float)
        lon[4]=np.ma.masked
        lat_s, lon_s, cost = smooth_track(lat, lon)
        self.assertLess (cost,26)
        
    def test_smooth_track_speed(self):
        from time import clock
        lon = np.ma.arange(10000, dtype=float)
        lon = lon%27
        lat = np.ma.zeros(10000, dtype=float)
        start = clock()
        lat_s, lon_s, cost = smooth_track(lat, lon)
        end = clock()      
        print end-start      
        self.assertLess (end-start,1.0)
            
        
class TestSubslice(unittest.TestCase):
    def test_subslice(self):
        """ Does not test using negative slice start/stop values e.g. (-2,2)
        """
        # test basic
        orig = slice(2,10)
        new = slice(2, 4)
        res = subslice(orig, new)
        self.assertEqual(res, slice(4, 6))
        fifty = range(50)
        self.assertEqual(fifty[orig][new], fifty[res])
        
        orig = slice(10,20,2)
        new = slice(2, 4, 1)
        res = subslice(orig, new)
        thirty = range(30)
        self.assertEqual(thirty[orig][new], thirty[res])
        self.assertEqual(res, slice(14, 18, 2))
        
        # test step
        orig = slice(100,200,10)
        new = slice(1, 5, 2)
        sub = subslice(orig, new)
        two_hundred = range(0,200)
        self.assertEqual(two_hundred[orig][new], two_hundred[sub])
        self.assertEqual(sub, slice(110, 150, 20))
        
        # test negative step
        orig = slice(200,100,-10)
        new = slice(1, 5, 2)
        sub = subslice(orig, new)
        two_hundred = range(201)
        self.assertEqual(two_hundred[orig][new], two_hundred[sub])
        self.assertEqual(sub, slice(190, 150, -20))
        
        orig = slice(100,200,10)
        new = slice(5, 1, -2)
        sub = subslice(orig, new)
        two_hundred = range(201)
        self.assertEqual(two_hundred[orig][new], two_hundred[sub])
        self.assertEqual(sub, slice(150, 110, -20))
        self.assertEqual(two_hundred[sub], [150, 130]) #fix
        
        # test invalid back step
        orig = slice(0,200,10)
        new = slice(1, 5, -2)
        sub = subslice(orig, new)
        two_hundred = range(201)
        self.assertEqual(two_hundred[orig][new], two_hundred[sub])
        self.assertEqual(two_hundred[sub], []) # invalid returns no data
        self.assertEqual(sub, slice(10, 50, -20))
        
        # test no start
        orig = slice(None,100,10)
        new = slice(5, 1, -2)
        sub = subslice(orig, new)
        two_hundred = range(200)
        self.assertEqual(two_hundred[orig][new], two_hundred[sub])
        self.assertEqual(two_hundred[sub], [50,30])
        self.assertEqual(sub, slice(50, 10, -20))

        orig = slice(0,10,2)
        new = slice(None, 4)
        sub = subslice(orig, new)
        two_hundred = range(5)
        self.assertEqual(two_hundred[orig][new], two_hundred[sub])
        self.assertEqual(two_hundred[sub], [0,2,4]) # also tests outside of range
        self.assertEqual(sub, slice(0, 8, 2))
        
        # test None start and invalid back step
        orig = slice(None,200,10)
        new = slice(1, 5, -2)
        sub = subslice(orig, new)
        two_hundred = range(201)
        self.assertEqual(two_hundred[orig][new], two_hundred[sub])
        self.assertEqual(two_hundred[sub], [])
        self.assertEqual(sub, slice(10, 50, -20))

        # test None at end of second slice
        orig = slice(0,10,2)
        new = slice(1, None)
        sub = subslice(orig, new)
        two_hundred = range(5)
        self.assertEqual(two_hundred[orig][new], two_hundred[sub])
        self.assertEqual(two_hundred[sub], [2,4])
        self.assertEqual(sub, slice(2, 20, 2))
        
        #TODO: test negative start, stop and step

"""
------------------------------------------------------------
Time functions replaced by index operations for consistency.
------------------------------------------------------------

class TestTimeAtValue(unittest.TestCase):
    
    # Reminder: time_at_value (array, hz, offset, scan_start, scan_end, threshold):

    def test_time_at_value_basic(self):
        array = np.ma.arange(4)
        self.assertEquals (time_at_value(array, 1, 0.0, 0, 3, 1.5), 1.5)
        
    def test_time_at_value_backwards(self):
        array = np.ma.arange(8)
        self.assertEquals (time_at_value(array, 1, 0.0, 6, 2, 2.5), 2.5)

    def test_time_at_value_right_at_start(self):
        array = np.ma.arange(4)
        self.assertEquals (time_at_value(array, 1, 0.0, 1, 3, 1.0), 1.0)
                           
    def test_time_at_value_right_at_end(self):
        array = np.ma.arange(4)
        self.assertEquals (time_at_value(array, 1, 0.0, 1, 3, 3.0), 3.0)
        
    def test_time_at_value_threshold_not_crossed(self):
        array = np.ma.arange(4)
        self.assertEquals (time_at_value(array, 1, 0.0, 0, 3, 7.5), None)
        
    def test_time_at_value_masked(self):
        array = np.ma.arange(4)
        array[1] = np.ma.masked
        self.assertEquals (time_at_value(array, 1, 0.0, 0, 3, 1.5), None)
      
        
class TestTimeAtValueWrapped(unittest.TestCase):
    # Reminder: time_at_value_wrapped(parameter, block, value):
  
    def test_time_at_value_wrapped_basic(self):
        test_param = P('TAVW_param',np.ma.array(range(4),dtype=float),1,0.0)
        test_section = Section('TAVW_section',slice(0,4))
        self.assertEquals(time_at_value_wrapped(test_param,test_section,2.5),2.5)

    def test_time_at_value_wrapped_backwards(self):
        test_param = P('TAVW_param',np.ma.array([0,4,0,4]),1,0.0)
        test_section = Section('TAVW_section',slice(0,4))
        self.assertEquals(time_at_value_wrapped(test_param,test_section,2,'Backwards'),2.5)
------------------------------------------------------------
Time functions replaced by index operations for consistency.
------------------------------------------------------------
"""
        
class TestValueAtTime(unittest.TestCase):

    # Reminder: value_at_time (array, hz, offset, time_index)
    
    def test_value_at_time_basic(self):
        array = np.ma.arange(4)
        self.assertEquals (value_at_time(array, 1, 0.0, 2.5), 2.5)
        
    def test_value_at_time_right_at_start_of_data(self):
        array = np.ma.arange(4) + 22.3
        self.assertEquals (value_at_time(array, 1, 0.0, 0.0), 22.3)
        
    def test_value_at_time_right_at_end_of_data(self):
        array = np.ma.arange(4) + 22.3
        self.assertEquals (value_at_time(array, 1.0, 0.0, 3.0), 25.3)
        
    def test_value_at_time_assertion_below_range(self):
        array = np.ma.arange(4)
        self.assertRaises (ValueError, value_at_time, array, 1, 0.1, 0.0)
        
    def test_value_at_time_assertion_above_range(self):
        array = np.ma.arange(4)
        self.assertRaises (ValueError, value_at_time, array, 1, 0.0, 7.0)
        
    def test_value_at_time_with_lower_value_masked(self):
        array = np.ma.arange(4) + 7.4
        array[1] = np.ma.masked
        self.assertEquals (value_at_time(array, 2.0, 0.2, 1.0), 9.4)
        
    def test_value_at_time_with_higher_value_masked(self):
        array = np.ma.arange(4) + 7.4
        array[2] = np.ma.masked
        self.assertEquals (value_at_time(array, 2.0, 0.2, 1.0), 8.4)
        
    def test_value_at_time_with_neither_value_masked(self):
        array = np.ma.arange(4) + 7.4
        array[3] = np.ma.masked
        self.assertEquals (value_at_time(array, 2.0, 0.2, 1.0), 9.0)
        
    def test_value_at_time_with_both_values_masked(self):
        array = np.ma.arange(4) + 7.4
        array[1] = np.ma.masked
        array[2] = np.ma.masked
        self.assertEquals (value_at_time(array, 2.0, 0.2, 1.0), None)


class TestValueAtDatetime(unittest.TestCase):
    @mock.patch('analysis_engine.library.value_at_time')
    def test_value_at_datetime(self, value_at_time):
        array = mock.Mock()
        hz = mock.Mock()
        offset = mock.Mock()
        start_datetime = datetime.now()
        seconds = 20
        value_datetime = start_datetime + timedelta(seconds=seconds)
        value = value_at_datetime(start_datetime, array, hz, offset,
                                  value_datetime)
        value_at_time.assert_called_once_with(array, hz, offset, seconds)
        self.assertEqual(value, value_at_time.return_value)
        
        
class TestValueAtIndex(unittest.TestCase):

    # Reminder: value_at_time (array, index) This function is thoroughly
    # tested by the higher level value_at_time function, so this single test
    # just establishes confidence in the ability to access the lower level
    # function directly.
    
    def test_value_at_index_basic(self):
        array = np.ma.arange(4)
        self.assertEquals (value_at_index(array, 1.5), 1.5)
        
    def test_value_at_index_above_range(self):
        array = np.ma.arange(4)
        self.assertRaises(ValueError, value_at_index, array, 7)
        
    def test_value_at_index_below_range(self):
        array = np.ma.arange(4)
        self.assertRaises(ValueError, value_at_index, array, -33)
        
    def test_value_at_index_masked(self):
        array = np.ma.arange(4)
        array[2]=np.ma.masked
        expected=np.ma.array(1)
        expected 
        self.assertEquals (value_at_index(array, 2), None)


class TestVstackParams(unittest.TestCase):
    def test_vstack_params(self):
        a = P('a', array=np.ma.array(range(0, 10)))
        b = np.ma.array(range(10,20))
        a.array[0] = np.ma.masked
        b[0] = np.ma.masked
        b[-1] = np.ma.masked
        c = None
        ma_test.assert_array_equal(
            np.ma.filled(vstack_params(a), 99), 
            np.array([[99, 1, 2, 3, 4, 5, 6, 7, 8, 9]])
        )
        # test mixed types (Parameter, Masked Array, None)
        ma_test.assert_array_equal(
            np.ma.filled(vstack_params(None, a, b, c), 99),
            np.array([[99,  1,  2,  3,  4,  5,  6,  7,  8,  9],
                      [99, 11, 12, 13, 14, 15, 16, 17, 18, 99]])
        )
        self.assertRaises(ValueError, vstack_params, None, None, None)
                              <|MERGE_RESOLUTION|>--- conflicted
+++ resolved
@@ -9,49 +9,7 @@
 # http://www.java2s.com/Open-Source/Python/Math/Numerical-Python/numpy/numpy/ma/testutils.py.htm
 import utilities.masked_array_testutils as ma_test
 
-<<<<<<< HEAD
-from analysis_engine.library import (align,
-                                     bearings_and_distances,
-                                     blend_alternate_sensors,
-                                     blend_two_parameters,
-                                     calculate_timebase, 
-                                     coreg,
-                                     create_phase_inside,
-                                     create_phase_outside, 
-                                     duration, 
-                                     first_order_lag, 
-                                     first_order_washout, 
-                                     hash_array,
-                                     hysteresis,
-                                     index_at_value, 
-                                     interleave,
-                                     is_index_within_slice, 
-                                     is_slice_within_slice,
-                                     mask_inside_slices,
-                                     mask_outside_slices, 
-                                     max_continuous_unmasked,
-                                     max_value, 
-                                     max_abs_value, 
-                                     min_value,
-                                     peak_curvature, 
-                                     peak_index, 
-                                     rate_of_change, 
-                                     repair_mask,
-                                     runway_distances,
-                                     rms_noise, 
-                                     slices_above, 
-                                     slices_below, 
-                                     slices_between, 
-                                     slices_from_to, 
-                                     straighten_headings,
-                                     value_at_time, 
-                                     vstack_params, 
-                                     InvalidDatetime)
-
-from analysis_engine.node import P, S
-=======
 from analysis_engine.node import A, KPV, KTI, Parameter, P, S, Section
->>>>>>> ea16299a
 from analysis_engine.library import *
 
 
@@ -1585,6 +1543,38 @@
         expected = 0.0
         self.assertAlmostEqual(result, expected)
         
+class TestShiftSlice(unittest.TestCase):
+    def test_shift_slice(self):
+        a = slice(1,3,None)
+        b = 10
+        self.assertEqual(shift_slice(a,b),slice(11,13,None))
+
+    def test_shift_slice_too_short(self):
+        a = slice(3.3,3.4,None)
+        b = 6
+        self.assertEqual(shift_slice(a,b),None)
+
+    def test_shift_slice_transfer_none(self):
+        a = slice(30.3,None)
+        b = 3
+        self.assertEqual(shift_slice(a,b),None)
+
+class TestShiftSlices(unittest.TestCase):
+    def test_shift_slices(self):
+        a = [slice(1,3,None)]
+        b = 10
+        self.assertEqual(shift_slices(a,b),[slice(11,13,None)])
+
+    def test_shift_slices_incl_none(self):
+        a = [slice(1,3,None),None,slice(2,4,2)]
+        b = 10
+        self.assertEqual(shift_slices(a,b),[slice(11,13,None),slice(12,14,2)])
+        
+    def test_shift_slices_real_data(self):
+        a = [slice(0, 1, None), slice(599, 933, None), 
+             slice(1988, 1992, None), slice(2018, 2073, None)]
+        b = 548.65
+        self.assertEqual(len(shift_slices(a,b)),3)
 
 class TestSlicesAbove(unittest.TestCase):
     def test_slices_above(self):
@@ -1710,6 +1700,14 @@
         new = slice(2, 4)
         res = subslice(orig, new)
         self.assertEqual(res, slice(4, 6))
+        fifty = range(50)
+        self.assertEqual(fifty[orig][new], fifty[res])
+        
+        # test basic starting from zero
+        orig = slice(2,10)
+        new = slice(0, 4)
+        res = subslice(orig, new)
+        self.assertEqual(res, slice(2, 6))
         fifty = range(50)
         self.assertEqual(fifty[orig][new], fifty[res])
         
