import csv
import unittest
import numpy as np
import mock
from math import sqrt, pi
from datetime import datetime

# A set of masked array test utilities from Pierre GF Gerard-Marchant
# http://www.java2s.com/Open-Source/Python/Math/Numerical-Python/numpy/numpy/ma/testutils.py.htm
import utilities.masked_array_testutils as ma_test

<<<<<<< HEAD
from datetime import datetime

from analysis.node import A, KPV, KTI, Parameter, P, S, Section
from analysis.library import *
=======
from analysis_engine.library import (align,
                                     bearings_and_distances,
                                     blend_alternate_sensors,
                                     blend_two_parameters,
                                     calculate_timebase, 
                                     create_phase_inside,
                                     create_phase_outside, 
                                     duration, 
                                     first_order_lag, 
                                     first_order_washout, 
                                     hash_array,
                                     hysteresis,
                                     ils_gs_estimate,
                                     index_at_value, 
                                     interleave,
                                     is_index_within_slice, 
                                     is_slice_within_slice,
                                     mask_inside_slices,
                                     mask_outside_slices, 
                                     max_continuous_unmasked,
                                     max_value, 
                                     max_abs_value, 
                                     min_value,
                                     peak_curvature, 
                                     peak_index, 
                                     rate_of_change, 
                                     repair_mask,
                                     runway_distances,
                                     rms_noise, 
                                     slices_above, 
                                     slices_below, 
                                     slices_between, 
                                     slices_from_to, 
                                     straighten_headings,
                                     value_at_time, 
                                     vstack_params, 
                                     InvalidDatetime)

from analysis_engine.node import P, S
from analysis_engine.library import *
>>>>>>> f04bfb3b

class TestAlign(unittest.TestCase):
    
    def test_align_returns_same_array_if_aligned(self):
        slave = P('slave', np.ma.array(range(10)))
        master = P('master', np.ma.array(range(30)))
        aligned = align(slave, master)
        self.assertEqual(id(slave.array), id(aligned))
    
    def test_align_section_param(self):
        alt_aal = P('Altitude AAL', np.ma.arange(0, 5), frequency=1, offset=1)
        fast = S('Fast', frequency=4, offset=0.5)
        aligned = align(alt_aal, fast)
        self.assertEqual(len(aligned), 20)
        np.testing.assert_array_equal(aligned,
                                      [0, 0, 0, 0.25, 0.5, 0.75, 1, 1.25,
                                       1.5, 1.75, 2, 2.25, 2.5, 2.75, 3,
                                       3.25, 3.5, 3.75, 4, 4])
        
    def test_align_basic(self):
        class DumParam():
            def __init__(self):
                self.offset = None
                self.frequency = None
                self.array = []
                
        first = DumParam()
        first.frequency = 4
        first.offset = 0.1
        first.array = np.ma.array(range(8))
        
        second = DumParam()
        second.frequency = 4
        second.offset = 0.2
        second.array = np.ma.array(range(8))
        
        result = align(second, first) #  sounds more natural so order reversed 20/11/11
        np.testing.assert_array_equal(result.data,
                                      [0.0, 0.6, 1.6, 2.6, 3.6,
                                       4.6, 5.6, 6.6000000000000005])
        np.testing.assert_array_equal(result.mask, False)
                
    def test_align_discrete(self):
        class DumParam():
            def __init__(self):
                self.offset = None
                self.frequency = None
                self.array = []
                
        first = DumParam()
        first.frequency = 1
        first.offset = 0.0
        first.array = np.ma.array([0,0,1,1,0,1,0,1],dtype=float)
        
        second = DumParam()
        second.frequency = 1
        second.offset = 0.7
        second.array = np.ma.array([0,0,1,1,0,1,0,1],dtype=float)
        
        result = align(second, first, signaltype='Discrete') #  sounds more natural so order reversed 20/11/11
        np.testing.assert_array_equal(result.data, [0,0,0,1,1,0,1,0])
        np.testing.assert_array_equal(result.mask, False)
                        
                        
    def test_align_multi_state(self):
        class DumParam():
            def __init__(self):
                self.offset = None
                self.frequency = None
                self.array = []
                
        first = DumParam()
        first.frequency = 1
        first.offset = 0.6
        first.array = np.ma.array([11,12,13,14,15],dtype=float)
        
        second = DumParam()
        second.frequency = 1
        second.offset = 0.0
        second.array = np.ma.array([0,1,2,3,4],dtype=float)
        
        result = align(second, first, signaltype='Discrete') #  sounds more natural so order reversed 20/11/11
        np.testing.assert_array_equal(result.data, [1,2,3,4,4])
        np.testing.assert_array_equal(result.mask, False)
    
    def test_align_same_hz_delayed(self):
        # Both arrays at 1Hz, master behind slave in time
        class DumParam():
            def __init__(self):
                self.offset = None
                self.frequency = 1
                self.array = []
        master = DumParam()
        master.array = np.ma.array([0,1,2,3],dtype=float)
        # It is necessary to force the data type, as otherwise the array is cast
        # as integer and the result comes out rounded down as well.
        master.frequency = 1
        master.offset = 0.5
        slave = DumParam()
        slave.array = np.ma.array([10,11,12,13],dtype=float)
        slave.frequency = 1
        slave.offset = 0.2
        result = align(slave, master)
        np.testing.assert_array_almost_equal(result.data, [10.3,11.3,12.3,13.0])
        np.testing.assert_array_equal(result.mask, False)
        
    def test_align_same_hz_advanced(self):
        # Both arrays at 1Hz, master ahead of slave in time
        class DumParam():
            def __init__(self):
                self.offset = None
                self.frequency = 1
                self.array = []
        master = DumParam()
        master.array = np.ma.array([0,1,2,3],dtype=float)
        master.frequency = 1
        master.offset = 0.2
        slave = DumParam()
        slave.array = np.ma.array([10,11,12,13],dtype=float)
        slave.frequency = 1
        slave.offset = 0.5
        result = align(slave, master)
        np.testing.assert_array_almost_equal(result.data, [10.0,10.7,11.7,12.7])
        np.testing.assert_array_equal(result.mask, False)
        
    def test_align_increasing_hz_delayed(self):
        # Master at higher frequency than slave
        class DumParam():
            def __init__(self):
                self.offset = None
                self.frequency = 1
                self.array = []
        master = DumParam()
        master.array = np.ma.array([0,1,2,3,4,6,6,7],dtype=float)
        # It is necessary to force the data type, as otherwise the array is cast
        # as integer and the result comes out rounded down as well.
        master.frequency = 4
        master.offset = 0.15
        slave = DumParam()
        slave.array = np.ma.array([10,11,12,13],dtype=float)
        slave.frequency = 2
        slave.offset = 0.1
        result = align(slave, master)
        np.testing.assert_array_almost_equal(result.data, [10.1,10.6,11.1,11.6,
                                                           12.1,12.6,13.0,13.0])
        np.testing.assert_array_equal(result.mask, False)
        
    def test_align_increasing_hz_advanced(self):
        # Master at higher frequency than slave
        class DumParam():
            def __init__(self):
                self.offset = None
                self.frequency = 1
                self.array = []
        master = DumParam()
        master.array = np.ma.array([0,1,2,3,4,6,6,7,
                                   0,1,2,3,4,6,6,7],dtype=float)
        # It is necessary to force the data type, as otherwise the array is cast
        # as integer and the result comes out rounded down as well.
        master.frequency = 8
        master.offset = 0.1
        slave = DumParam()
        slave.array = np.ma.array([10,11,12,13],dtype=float)
        slave.frequency = 2
        slave.offset = 0.15
        result = align(slave, master)
        np.testing.assert_array_almost_equal(result.data, [10.0,10.15,10.4,10.65,
                                                           10.9,11.15,11.4,11.65,
                                                           11.9,12.15,12.4,12.65,
                                                           12.9,13.0 ,13.0,13.0 ])
        
    def test_align_mask_propogation(self):
        # Master at higher frequency than slave
        class DumParam():
            def __init__(self):
                self.offset = None
                self.frequency = 1
                self.array = []
        master = DumParam()
        master.array = np.ma.array([0,1,2,3,4,6,6,7,
                                   0,1,2,3,4,6,6,7],dtype=float)
        # It is necessary to force the data type, as otherwise the array is cast
        # as integer and the result comes out rounded down as well.
        master.frequency = 8
        master.offset = 0.1
        slave = DumParam()
        slave.array = np.ma.array([10,11,12,13],dtype=float)
        slave.array[2] = np.ma.masked
        slave.frequency = 2
        slave.offset = 0.15
        result = align(slave, master)
        answer = np.ma.array(data = [10.0,10.15,10.4,10.65,
                                     10.9,0,0,0,
                                     0,0,0,0,
                                     0,13.0,13.0,13.0],
                             mask = [False,False,False,False,
                                     False, True, True, True,
                                     True , True, True, True,
                                     True ,False,False,False])
        ma_test.assert_masked_array_approx_equal(result, answer)

    def test_align_increasing_hz_extreme(self):
        # Master at higher frequency than slave
        class DumParam():
            def __init__(self):
                self.offset = None
                self.frequency = 1
                self.array = []
        master = DumParam()
        master.array = np.ma.array([0,1,2,3,4,6,6,7,
                                   0,1,2,3,4,6,6,7],dtype=float)
        # It is necessary to force the data type, as otherwise the array is cast
        # as integer and the result comes out rounded down as well.
        master.frequency = 8
        master.offset = 0.1
        slave = DumParam()
        slave.array = np.ma.array([10,11],dtype=float)
        slave.frequency = 1
        slave.offset = 0.95
        result = align(slave, master)
        np.testing.assert_array_almost_equal(result.data,[10.0 ,10.0  ,10.0,10.0  ,
                                                          10.0 ,10.0  ,10.0,10.025,
                                                          10.15,10.275,10.4,10.525,
                                                          10.65,10.775,10.9,11.0  ])
        np.testing.assert_array_equal(result.mask, False)

    def test_align_across_frame_increasing(self):
        # Master at higher frequency than slave
        class DumParam():
            def __init__(self):
                self.offset = None
                self.frequency = 1
                self.array = []
        master = DumParam()
        master.array = np.ma.zeros(64, dtype=float)
        # It is necessary to force the data type, as otherwise the array is cast
        # as integer and the result comes out rounded down as well.
        master.frequency = 8
        master.offset = 0.1
        slave = DumParam()
        slave.array = np.ma.array([10,11],dtype=float)
        slave.frequency = 0.25
        slave.offset = 3.95
        result = align(slave, master, interval='Frame')
        # Build the correct answer...
        answer=np.ma.ones(64)*10
        answer[31] = answer[31] + 0.00625
        for i in range(31):
            answer [31+i+1] = answer[31+i] + 1/32.0
        answer[-1] = 11.0
        # ...and check the resulting array in one hit.
        ma_test.assert_masked_array_approx_equal(result, answer)
        

    def test_align_across_frame_decreasing(self):
        # Master at higher frequency than slave
        class DumParam():
            def __init__(self):
                self.offset = None
                self.frequency = 1
                self.array = []
        master = DumParam()
        master.array = np.ma.zeros(4, dtype=float)
        # It is necessary to force the data type, as otherwise the array is cast
        # as integer and the result comes out rounded down as well.
        master.frequency = 0.5
        master.offset = 1.5
        slave = DumParam()
        # Fill a two-frame sample with linear data
        slave.array = np.ma.arange(32,dtype=float)
        slave.frequency = 4
        slave.offset = 0.1
        result = align(slave, master, interval='Frame')
        # Build the correct answer...
        answer=np.ma.array([5.6,13.6,21.6,29.6])
        ma_test.assert_masked_array_approx_equal(result, answer)

    def test_align_superframe_master(self):
        class DumParam():
            def __init__(self):
                self.offset = None
                self.frequency = 1
                self.offset = 0.0
                self.array = []
        master = DumParam()
        master.array = np.ma.array([1,2])
        master.frequency = 1/64.0
        slave = DumParam()
        slave.array = np.ma.arange(128)
        slave.frequency = 1
        result = align(slave, master)
        expected = [0,64]
        np.testing.assert_array_equal(result.data,expected)

    def test_align_superframe_slave(self):
        class DumParam():
            def __init__(self):
                self.offset = None
                self.frequency = 1
                self.offset = 0.0
                self.array = []
        master = DumParam()
        master.array = np.ma.arange(64)
        master.frequency = 2
        slave = DumParam()
        slave.array = np.ma.array([1,3,6,9])
        slave.frequency = 1/8.0
        result = align(slave, master)
        expected = [1]*16+[3]*16+[6]*16+[9]*16
        np.testing.assert_array_equal(result.data,expected)

    def test_align_superframes_both(self):
        class DumParam():
            def __init__(self):
                self.offset = None
                self.frequency = 1
                self.offset = 0.0
                self.array = []
        master = DumParam()
        master.array = np.ma.arange(16)
        master.frequency = 1/8.0
        slave = DumParam()
        slave.array = np.ma.arange(4)+100
        slave.frequency = 1/32.0
        result = align(slave, master)
        expected = [100]*4+[101]*4+[102]*4+[103]*4
        np.testing.assert_array_equal(result.data,expected)


class TestBearingsAndDistances(unittest.TestCase):
    def test_known_distance(self):
        fareham = {'latitude':50.856146,'longitude':-1.183182}
        goodyear_lon = np.ma.array([-112.358214])
        goodyear_lat = np.ma.array([33.449806])
        brg,dist = bearings_and_distances(goodyear_lat, goodyear_lon, fareham)
        self.assertEqual(dist,[8481553.935041398])
        
    # With an atan(x/y) formula giving the bearings, it's easy to get this
    # wrong, as I did originally, hence the three tests for bearings ! The
    # important thing to remember is we are looking for the bearing from the
    # reference point to the array points, not the other way round.
    def test_quarter_bearings(self):
        origin = {'latitude':0.0,'longitude':0.0}
        latitudes = np.ma.array([.1,.1,-.1,-.1])
        longitudes = np.ma.array([-.1,.1,.1,-.1])
        compass = np.ma.array([-45,45,135,-135])*pi/180
        brg, dist = bearings_and_distances(latitudes, longitudes, origin)
        ma_test.assert_masked_array_approx_equal(brg, compass)

    def test_ordinal_bearings(self):
        origin = {'latitude':0.0,'longitude':0.0}
        latitudes = np.ma.array([1,0,-1,0])
        longitudes = np.ma.array([0,1,0,-1])
        compass = np.ma.array([0,90,-180,-90])*pi/180
        brg, dist = bearings_and_distances(latitudes, longitudes, origin)
        ma_test.assert_masked_array_approx_equal(brg, compass)

    def test_known_bearings(self):
        origin = {'latitude':60.280151,'longitude':5.222579}
        latitudes = np.ma.array([60.2789,60.30662494,60.289,60.28875])
        longitudes = np.ma.array([5.223,5.21370074,5.2272,5.2636])
        compass = np.ma.array([170,-9,14,67])
        brg, dist = bearings_and_distances(latitudes, longitudes, origin)
        bearings = np.int0(brg*180/pi)
        np.testing.assert_equal(compass,bearings)

    def test_mask(self):
        origin = {'latitude':0.0,'longitude':0.0}
        latitudes = np.ma.array([.1,.1,-.1,-.1])
        latitudes[0]=np.ma.masked
        longitudes = np.ma.array([-.1,.1,.1,-.1])
        longitudes[2]=np.ma.masked
        compass = np.ma.array([135,45,-45,-135])*pi/180
        compass.mask=[True,False,True,False]
        brg, dist = bearings_and_distances(latitudes, longitudes, origin)
        ma_test.assert_masked_array_approx_equal(brg, compass)
        self.assertEqual(dist[0].mask,True)
        self.assertEqual(dist[2].mask,True)


class TestLatitudesAndLongitudes(unittest.TestCase):
    def test_known_distance(self):
        fareham = {'latitude': 50.852731,'longitude': -1.185608}
        pompey_dist = np.ma.array([10662.0])
        pompey_brg = np.ma.array([2.207])
        lat,lon = latitudes_and_longitudes(pompey_brg, pompey_dist, fareham)
        self.assertAlmostEqual(lat,[50.79569723])
        self.assertAlmostEqual(lon,[-1.06358954])
        
        # TODO - Test with array and masks (for Brg/Dist also?)
        

class TestBlendAlternateSensors(unittest.TestCase):
    def test_blend_alternage_sensors_basic(self):
        array_1 = np.ma.array([0, 0, 1, 1],dtype=float)
        array_2 = np.ma.array([5, 5, 6, 6],dtype=float)
        result = blend_alternate_sensors (array_1, array_2, 'Follow')
        np.testing.assert_array_equal(result.data, [2.5,2.5,2.5,3,3.5,3.5,3.5,3.5])
        np.testing.assert_array_equal(result.mask, [False,False,False,False,
                                                   False,False,False,True])

    def test_blend_alternage_sensors_mask(self):
        array_1 = np.ma.array([0, 0, 1, 1],dtype=float)
        array_2 = np.ma.array([5, 5, 6, 6],dtype=float)
        array_1[2] = np.ma.masked
        result = blend_alternate_sensors (array_1, array_2, 'Follow')
        np.testing.assert_array_equal(result.data[0:3], [2.5,2.5,2.5])
        np.testing.assert_array_equal(result.data[6:8], [3.5,3.5])
        np.testing.assert_array_equal(result.mask, [False,False,False,
                                                    True,True,False,
                                                    False,True])

    def test_blend_alternage_sensors_reverse(self):
        array_1 = np.ma.array([0, 0, 1, 1],dtype=float)
        array_2 = np.ma.array([5, 5, 6, 6],dtype=float)
        result = blend_alternate_sensors (array_1, array_2, 'Precede')
        np.testing.assert_array_equal(result.data, [2.5,2.5,2.5,2.5,3,3.5,3.5,3.5])
        np.testing.assert_array_equal(result.mask, [True,False,False,False,
                                                    False,False,False,False])


class TestCalculateTimebase(unittest.TestCase):
    def test_calculate_timebase(self):
        # 6th second is the first valid datetime(2020,12,25,23,59,0)
        years = [None] * 6 + [2020] * 19  # 6 sec offset
        months = [None] * 5 + [12] * 20
        days = [None] * 4 + [24] * 5 + [25] * 16
        hours = [None] * 3 + [23] * 7 + [00] * 15
        mins = [None] * 2 + [59] * 10 + [01] * 13
        secs = [None] * 1 + range(55, 60) + range(19)  # 6th second in next hr
        start_dt = calculate_timebase(years, months, days, hours, mins, secs)
        
        #>>> datetime(2020,12,25,00,01,19) - timedelta(seconds=25)
        #datetime.datetime(2020, 12, 25, 0, 0, 50)
        self.assertEqual(start_dt, datetime(2020, 12, 25, 0, 0, 54))
        
    def test_no_valid_datetimes_raises_valueerror(self):
        years = [None] * 20
        months = [None] * 20
        days = [None] * 4 + [24] * 5 + [25] * 16
        hours = [None] * 3 + [23] * 7 + [00] * 15
        mins = [None] * 2 + [59] * 10 + [01] * 13
        secs = [None] * 1 + range(55, 60) + range(19)  # 6th second in next hr
        self.assertRaises(InvalidDatetime, calculate_timebase, years, months, days, hours, mins, secs)
        
        
    def test_uneven_length_arrays(self):
        "Tests that the uneven drabs at the end are ignored"
        # You should always pass in complete arrays at the moment!
        years = [None] * 1 + [2020] * 10  # uneven
        months = [None] * 5 + [12] * 20
        days = [None] * 4 + [24] * 5 + [25] * 16
        hours = [None] * 3 + [23] * 7 + [00] * 1 # uneven
        mins = [None] * 2 + [59] * 10 + [01] * 13
        secs = [None] * 1 + range(55, 60) + range(19)
        start_dt = calculate_timebase(years, months, days, hours, mins, secs)
        self.assertEqual(start_dt, datetime(2020,12,24,23,58,54))
        
    def test_no_change_in_dt_picks_it_as_start(self):
        # also tests using numpy masked arrays
        years = np.ma.array([2020] * 20)  # 6 sec offset
        months = np.ma.array([12] * 20)
        days = np.ma.array([25] * 20)
        hours = np.ma.array([23] * 20)
        mins = np.ma.array([0] * 20)
        secs = np.ma.array([0] * 20) # 6th second in next hr
        start_dt = calculate_timebase(years, months, days, hours, mins, secs)
        self.assertEqual(start_dt, datetime(2020,12,25,23,0,0))
        
    @unittest.skip("Implement if this is a requirement")
    def test_using_offset_for_seconds(self):
        # check offset milliseconds are applied to the timestamps
        self.assertFalse(True)
        

class TestDuration(unittest.TestCase):
    def setUp(self):
        test_list = []
        result_list = []
        with open('test_data/duration_test_data.csv', 'rb') as csvfile:
            self.reader = csv.DictReader(csvfile)
            for row in self.reader:
                test_list.append(float(row['input']))
                result_list.append(float(row['output']))
        self.test_array = np.array(test_list)
        self.result_array = np.array(result_list)

    def test_duration_example_of_use(self):
        # Engine temperature at startup limit = 900 C for 5 seconds, say.

        # Pseudo-POLARIS exceedance would be like this:
        # Exceedance = duration(Eng_1_EGT,5sec,1Hz) > 900
        
        # In this case it was over 910 for 5 seconds, hence is an exceedance.
        
        # You get 6 values in the output array for a 5-second duration event.
        # Remember, fenceposts and panels.

        engine_egt = np.array([600.0,700.0,800.0,910.0,950.0,970.0,940.0,\
                                960.0,920.0,890.0,840.0,730.0])
        output_array = np.array([600.0,700.0,800.0,910.0,910.0,910.0,910.0,\
                                910.0,910.0,890.0,840.0,730.0])
        result = duration(engine_egt, 5)
        np.testing.assert_array_equal(result, output_array)
        
    def test_duration_correct_result(self):
        result = duration(self.test_array, 3)
        np.testing.assert_array_almost_equal(result, self.result_array)
    
    def test_duration_rejects_negative_period(self):
        an_array = np.array([0,1])
        self.assertRaises(ValueError, duration, an_array, -0.2)
        
    def test_duration_rejects_negative_hz(self):
        an_array = np.array([0,1])
        self.assertRaises(ValueError, duration, an_array, 0.2, hz=-2)
        
    def test_duration_rejects_zero_period(self):
        an_array = np.array([0,1])
        self.assertRaises(ValueError, duration, an_array, 0.0)
        
    def test_duration_rejects_zero_hz(self):
        an_array = np.array([0,1])
        self.assertRaises(ValueError, duration, an_array, 1.0, hz=0.0)
        
    def test_duration_no_change_below_period(self):
        input_array = np.array([0,1,2,2,2,1,0])
        output_array = input_array
        result = duration(input_array, 1, hz=2)
        np.testing.assert_array_equal(result, output_array)
        
    def test_duration_change_at_period(self):
        input_array = np.array([0.6,1.1,2.1,3.5,1.9,1.0,0])
        output_array = np.array([0.6,1.1,1.1,1.1,1.1,1.0,0.0])
        result = duration(input_array, 6, hz=0.5)
        np.testing.assert_array_equal(result, output_array)
                    
class TestFirstOrderLag(unittest.TestCase):

    # first_order_lag (in_param, time_constant, hz, gain = 1.0, initial_value = 0.0)
    
    def test_firstorderlag_time_constant(self):
        # Note: Also tests initialisation.
        array = np.ma.zeros(10)
        # The result of processing this data is...
        result = first_order_lag (array, 2.0, 1.0, initial_value = 1.0)
        # The correct answer is...
        answer = np.ma.array(data=[0.8,0.48,0.288,0.1728,0.10368,0.062208,
                                   0.0373248,0.02239488,0.01343693,0.00806216],
                             mask = False)
        ma_test.assert_masked_array_approx_equal(result, answer)

    def test_firstorderlag_sample_rate_chage(self):
        # Note: Also tests initialisation.
        array = np.ma.zeros(10)
        # The result of processing this data is...
        result = first_order_lag (array, 2.0, 2.0, initial_value = 1.0)
        # The correct answer is...
        answer = np.ma.array(data=[0.88888889,0.69135802,0.53772291,0.41822893,
                                 0.32528917,0.25300269,0.19677987,0.15305101,
                                 0.11903967,0.09258641], mask = False)
        ma_test.assert_masked_array_approx_equal(result, answer)

    def test_firstorderlag_gain(self):
        array = np.ma.ones(20)
        result = first_order_lag (array, 1.0, 1.0, gain = 10.0)
        # With a short time constant and more samples, the end result will
        # reach the input level (1.0) multiplied by the gain.
        self.assertAlmostEquals(result.data[-1], 10.0)

    def test_firstorderlag_stability_check(self):
        array = np.ma.ones(4)
        # With a time constant of 1 and a frequency of 4, the simple algorithm
        # becomes too inaccurate to be useful.
        self.assertRaises(ValueError, first_order_lag, array, 0.2, 1.0)

    def test_firstorderlag_mask_retained(self):
        array = np.ma.zeros(5)
        array[3] = np.ma.masked
        result = first_order_lag (array, 1.0, 1.0, initial_value = 1.0)
        ma_test.assert_mask_eqivalent(result.mask, [0,0,0,1,0], err_msg='Masks are not equal')

class TestFirstOrderWashout(unittest.TestCase):

    # first_order_washout (in_param, time_constant, hz, gain = 1.0, initial_value = 0.0)
    
    def test_firstorderwashout_time_constant(self):
        array = np.ma.ones(10)
        result = first_order_washout (array, 2.0, 1.0, initial_value = 0.0)
        # The correct answer is the same as for the first order lag test, but in
        # this case we are starting from zero and the input data is all 1.0.
        # The washout responds transiently then washes back out to zero, 
        # providing the high pass filter that matches the low pass lag filter.
        answer = np.ma.array(data=[0.8,0.48,0.288,0.1728,0.10368,0.062208,
                                   0.0373248,0.02239488,0.01343693,0.00806216],
                             mask = False)
        ma_test.assert_masked_array_approx_equal(result, answer)

    def test_firstorderwashout_sample_rate_chage(self):
        # Note: Also tests initialisation.
        array = np.ma.zeros(10)
        '''
        OK. Tricky test that needs some explanation.
        
        The initial value is the steady state input condition prior to the data 
        we supply. This filter is a washout (high pass) filter, so the steady 
        state output will always be zero.
        
        The initial condition is set to -1.0, then when the data arrives, 
        array[0]=0.0 gives a +1.0 step change to the input and we get a positive 
        kick on the output.
        '''
        result = first_order_washout (array, 2.0, 0.5, initial_value = -1.0)
        # The correct answer is...
        answer = np.ma.array(data=[6.66666667e-01,2.22222222e-01,7.40740741e-02,
                                   2.46913580e-02,8.23045267e-03,2.74348422e-03,
                                   9.14494742e-04,3.04831581e-04,1.01610527e-04,
                                   3.38701756e-05], mask = False)
        ma_test.assert_masked_array_approx_equal(result, answer)

    def test_firstorderwashout_gain(self):
        array = np.ma.ones(20)
        result = first_order_washout (array, 1.0, 1.0, gain = 10.0, initial_value = 0.0)
        # With a short time constant and more samples, the end result will
        # reach the input level (1.0) multiplied by the gain.
        self.assertAlmostEquals(result.data[0], 6.6666667)

    def test_firstorderwashout_stability_check(self):
        array = np.ma.ones(4)
        # With a time constant of 1 and a frequency of 4, the simple algorithm
        # becomes too inaccurate to be useful.
        self.assertRaises(ValueError, first_order_washout, array, 0.2, 1.0)

    def test_firstorderwashout_mask_retained(self):
        array = np.ma.zeros(5)
        array[3] = np.ma.masked
        result = first_order_washout (array, 1.0, 1.0, initial_value = 1.0)
        ma_test.assert_mask_eqivalent(result.mask, [0,0,0,1,0], err_msg='Masks are not equal')
    
    
class TestRunwayDistances(unittest.TestCase):
    # This single test case uses data for Bergen and has been checked against
    # Google Earth measurements for reasonable accuracy.
    def test_runway_distances(self):
        result = []
        runway =  {'end': {'latitude': 60.280151, 
                              'longitude': 5.222579}, 
                      'localizer': {'latitude': 60.2789, 
                                    'frequency': u'109900M', 
                                    'longitude': 5.223, 
                                    'heading': 173, 
                                    'beam_width': 4.5}, 
                      'glideslope': {'latitude': 60.300981, 
                                     'frequency': u'333800M', 
                                     'angle': 3.1, 
                                     'longitude': 5.214092, 
                                     'threshold_distance': 1161}, 
                      'start': {'latitude': 60.30662494, 
                                'longitude': 5.21370074}, 
                      'strip': {'width': 147, 'length': 9810, 
                                'id': 4097, 'surface': u'ASP'}, 
                      'identifier': u'17', 'id': 8193}
        result = runway_distances(runway)
        self.assertEqual(result[0],3172.0339519041663)
        self.assertEqual(result[1],2554.6994582864313)
        self.assertEqual(result[2],143.15449122311364)
        # Optional glideslope antenna projected position...
        self.assertEqual(result[3],60.30122917121095)
        self.assertEqual(result[4],5.215510542180608)


class TestHashArray(unittest.TestCase):
    def test_hash_array(self):
        '''
        
        '''
        self.assertEqual(hash_array(np.ma.arange(10)),
                         hash_array(np.ma.arange(10)))
        self.assertNotEqual(hash_array(np.ma.arange(10)),
                            hash_array(np.ma.arange(1,11)))
        # Tests that mask contents affect the generated hash.
        ma1 = np.ma.array(np.ma.arange(100,200), mask=[False] * 100)
        ma2 = np.ma.array(np.ma.arange(100,200),
                          mask=[False] * 50 + [True] + 49 * [False])
        self.assertNotEqual(hash_array(ma1), hash_array(ma2))
        self.assertEqual(hash_array(ma2), hash_array(ma2))
        self.assertEqual(hash_array(np.ma.arange(10, dtype=np.float_)),
            'c29605eb4e50fbb653a19f1a28c4f0955721419f989f1ffd8cb2ed6f4914bbea')


class TestHysteresis(unittest.TestCase):
    def test_hysteresis(self):
        data = np.ma.array([0,1,2,1,0,-1,5,6,7,0],dtype=float)
        data[4] = np.ma.masked
        result = hysteresis(data,2)
        np.testing.assert_array_equal(result.filled(999),
                                      [0.5,1,1,1,999,0,5,6,6,0.5])

    def test_hysteresis_change_of_threshold(self):
        data = np.ma.array([0,1,2,1,0,-1,5,6,7,0],dtype=float)
        result = hysteresis(data,1)
        np.testing.assert_array_equal(result.data,[0.25,1.,1.5,1.,0.,
                                                   -0.5,5.,6.,6.5,0.25])

    def test_hysteresis_phase_stability(self):
        data = np.ma.array([0,1,2,3,4,5,5,4,3,2,1,0],dtype=float)
        result = hysteresis(data,2)
        # Hysteresis range of 2 = +/- 1.0, so top 1 gets "choppeed off".
        # Slopes remain unaltered, and endpoints are amended by half the
        # hysteresis, being affected only on one pass of this two-pass
        # process.
        np.testing.assert_array_equal(result.data,[0.5,1,2,3,4,4,4,4,3,2,1,0.5])
        
    def test_hysteresis_with_initial_data_masked(self):
        data = np.ma.array([0,1,2,1,-100000,-1,5,6,7,0],dtype=float)
        data[0] = np.ma.masked
        data[4] = np.ma.masked
        result = hysteresis(data,2)
        np.testing.assert_array_equal(result.filled(999),
                                      [999,1,1,1,999,0,5,6,6,0.5])
        
    def using_large_data(self):
        data = np.ma.arange(100000)
        data[0] = np.ma.masked
        data[-1000:] = np.ma.masked
        res = hysteresis(data, 10)
        pass

    def test_time_taken(self):
        from timeit import Timer
        timer = Timer(self.using_large_data)
        time = min(timer.repeat(1, 1))
        print "Time taken %s secs" % time
        self.assertLess(time, 0.1, msg="Took too long")

class TestIndexAtValue(unittest.TestCase):
    
    # Reminder: index_at_value (array, section, threshold):

    def test_index_at_value_basic(self):
        array = np.ma.arange(4)
        self.assertEquals (index_at_value(array, 1.5, slice(0, 3)), 1.5)
        
    def test_index_at_value_no_slice(self):
        array = np.ma.arange(4)
        self.assertEquals (index_at_value(array, 1.5), 1.5)
        self.assertEquals (index_at_value(array, 1.5, slice(None, None, None)), 1.5)
        
    def test_index_at_value_backwards(self):
        array = np.ma.arange(8)
        self.assertEquals (index_at_value(array, 3.2, slice(6, 2, -1)), 3.2)

    def test_index_at_value_backwards_with_negative_values_a(self):
        array = np.ma.arange(8)*(-1.0)
        self.assertEquals (index_at_value(array, -3.2, slice(6, 2, -1)), 3.2)
        
    def test_index_at_value_backwards_with_negative_values_b(self):
        array = np.ma.arange(8)-10
        self.assertEquals (index_at_value(array, -5.2, slice(6, 2, -1)), 4.8)

    def test_index_at_value_right_at_start(self):
        array = np.ma.arange(4)
        self.assertEquals (index_at_value(array, 1.0, slice(1, 3)), 1.0)
                           
    def test_index_at_value_right_at_end(self):
        array = np.ma.arange(4)
        self.assertEquals (index_at_value(array, 3.0, slice(1, 4)), 3.0)
        
    def test_index_at_value_threshold_not_crossed(self):
        array = np.ma.arange(4)
        self.assertEquals (index_at_value(array, 7.5, slice(0, 3)), None)
        
    def test_index_at_value_masked(self):
        array = np.ma.arange(4)
        array[1] = np.ma.masked
        self.assertEquals (index_at_value(array, 1.5, slice(0, 3)), None)
    
    def test_index_at_value_slice_too_small(self):
        '''
        Returns None when there is only one value in the array since it cannot
        cross a threshold.
        '''
        array = np.ma.arange(50)
        self.assertEqual(index_at_value(array, 25, slice(25,26)), None)

    def test_index_at_value_slice_beyond_top_end_of_data(self):
        '''
        Returns None when there is only one value in the array since it cannot
        cross a threshold.
        '''
        array = np.ma.arange(50)
        self.assertEqual(index_at_value(array, 55, slice(40,60)), None)

    def test_index_at_value_slice_beyond_bottom_end_of_data(self):
        '''
        Returns None when there is only one value in the array since it cannot
        cross a threshold.
        '''
        array = np.ma.arange(50)
        self.assertEqual(index_at_value(array, 55, slice(-20,20)), None)


class TestIndexClosestValue(unittest.TestCase):
    def test_index_closest_value(self):
        array = np.ma.array([1,2,3,4,5,4,3])
        self.assertEqual(index_closest_value(array, 6, slice(0,6)), 4)

    def test_index_closest_value_at_start(self):
        array = np.ma.array([6,2,3,4,5,4,3])
        self.assertEqual(index_closest_value(array, 7, slice(0,6)), 0)

    def test_index_closest_value_at_end(self):
        array = np.ma.array([1,2,3,4,5,6,7])
        self.assertEqual(index_closest_value(array, 99, slice(0,6)), 6)

    def test_index_closest_value_negative(self):
        array = np.ma.array([3,2,1,4,5,6,7])
        self.assertEqual(index_closest_value(array, -9, slice(0,6)), 2)

    def test_index_closest_value_sliced(self):
        array = np.ma.array([1,2,3,4,5,4,3])
        self.assertEqual(index_closest_value(array, 6, slice(2,5)), 4)

    def test_index_closest_value_backwards(self):
        array = np.ma.array([3,2,1,4,5,6,7])
        self.assertEqual(index_closest_value(array, -9, slice(5,1,-1)), 2)



class TestIndexOfDatetime(unittest.TestCase):
    def test_index_of_datetime(self):
        start_datetime = datetime.now()
        difference = timedelta(seconds=40)
        index_datetime = start_datetime + difference
        frequency = 4
        index = index_of_datetime(start_datetime, index_datetime, frequency)
        self.assertEqual(index, 160)


class TestInterleave(unittest.TestCase):
    def test_interleave(self):
        param1 = P('A1',np.ma.array(range(4),dtype=float),1,0.2)
        param2 = P('A2',np.ma.array(range(4),dtype=float)+10,1,0.7)
        result = interleave(param1, param2)
        np.testing.assert_array_equal(result.data,[0,10,1,11,2,12,3,13])
        np.testing.assert_array_equal(result.mask, False)

    def test_merge_alternage_sensors_mask(self):
        param1 = P('A1',np.ma.array(range(4),dtype=float),1,0.2)
        param2 = P('A2',np.ma.array(range(4),dtype=float)+10,1,0.7)
        param1.array[1] = np.ma.masked
        param2.array[2] = np.ma.masked
        result = interleave(param1, param2)
        np.testing.assert_array_equal(result.data[0:2], [0,10])
        np.testing.assert_array_equal(result.data[3:5], [11,2])
        np.testing.assert_array_equal(result.data[6:], [3,13])
        np.testing.assert_array_equal(result.mask, [False,False,True,
                                                    False,False,True,
                                                    False,False])


"""
class TestInterpolateParams(unittest.TestCase):
    def test_interpolate_params(self):
        param1 = P('A1',np.ma.arange(10),
                   frequency=1,offset=0.2)
        param2 = P('A2',np.ma.arange(0.2, 10, 0.5),
                   frequency=2,offset=0.7)
        param1.array[1] = np.ma.masked
        param2.array[2] = np.ma.masked
        array, freq, off = interpolate_params(param1, param2)
        np.testing.assert_array_equal(array.data[:5], 
            [0.0, 0.27222222222222225, 0.49444444444444441, 0.71666666666666656,
             0.93888888888888866])
        np.testing.assert_array_equal(array[-5:], 
            [8.9047619047619033, 9.1481481481481435, 9.3833333333333311,
             9.6055555555555525, np.nan])
        array.mask[-1] = True
        self.assertEqual(freq, 3)
        self.assertEqual(off, 3 * param1.offset)
"""

class TestIsIndexWithinSlice(unittest.TestCase):
    def test_is_index_within_slice(self):
        self.assertTrue(is_index_within_slice(1, slice(0,2)))
        self.assertTrue(is_index_within_slice(5, slice(5,7)))
        # Slice is not inclusive of last index.
        self.assertFalse(is_index_within_slice(7, slice(5,7)))
        self.assertTrue(is_index_within_slice(10, slice(8,None)))
        self.assertTrue(is_index_within_slice(10, slice(None, 12)))
        

class TestIntegrate (unittest.TestCase):
    # Reminder: integrate(array, frequency, initial_value=0.0, scale=1.0, direction="forwards"):
    def test_integration_basic(self):
        result = integrate([10,0], 1.0)
        np.testing.assert_array_equal(result, [0.0,5.0])

    def test_integration_initial_value(self):
        result = integrate([0,0], 1.0, initial_value=3.0)
        np.testing.assert_array_equal(result, [3.0,3.0])

    def test_integration_frequency(self):
        result = integrate([0,10.0], 2.0)
        np.testing.assert_array_equal(result, [0.0,2.5])

    def test_integration_reverse(self):
        result = integrate([0,10,6], 1.0, initial_value=7, direction='reverse')
        np.testing.assert_array_equal(result, [20.0,15.0,7.0])

    def test_integration_scale(self):
        result = integrate([1,1,1], 1.0, scale=10)
        np.testing.assert_array_equal(result, [0.0,10.0,20.0])

    def test_integration_sinewave(self):
        # Double integration of a sine wave reverses phase, so result is just error terms.
        testwave = np.sin(np.arange(0,20.0,0.01))
        step_1 = integrate(testwave, 1.0, scale=0.01, initial_value=-1.0)
        step_2 = integrate(step_1, 1.0, scale=0.01)
        self.assertLess(np.max(np.abs(step_2+testwave)), 0.001)

class TestILSGSEstimate(unittest.TestCase):
    def test_ils_gs_estimate_basic(self):
        y = np.arange(800,100,-15, dtype=float)
        x = y*20.1
        gs = np.zeros_like(y)
        params = ils_gs_estimate(x,y,gs)
        th_dist = params[0]
        gs_slope = params[1]
        gs_gain = params[2]
        
        # print th_dist, gs_slope, gs_gain
        
        self.assertGreater(th_dist,120)
        self.assertLess(th_dist,122)
        self.assertGreater(gs_slope,2.75)
        self.assertLess(gs_slope,2.8)
        self.assertGreater(gs_gain,3.4)
        self.assertLess(gs_gain,3.5)

class TestIsSliceWithinSlice(unittest.TestCase):
    def test_is_slice_within_slice(self):
        self.assertTrue(is_slice_within_slice(slice(5,6), slice(4,7)))
        self.assertTrue(is_slice_within_slice(slice(4,6), slice(4,7)))
        self.assertTrue(is_slice_within_slice(slice(4,7), slice(4,7)))
        self.assertFalse(is_slice_within_slice(slice(4,8), slice(4,7)))
        self.assertFalse(is_slice_within_slice(slice(3,7), slice(4,7)))
        self.assertTrue(is_slice_within_slice(slice(None, None),
                                              slice(None, None)))
        self.assertFalse(is_slice_within_slice(slice(None, None),
                                               slice(None, 20)))
        self.assertFalse(is_slice_within_slice(slice(None, 15), slice(4, None)))
        self.assertTrue(is_slice_within_slice(slice(-1000, 15),
                                              slice(None, None)))
        self.assertTrue(is_slice_within_slice(slice(-1000, None),
                                              slice(None, None)))
        self.assertTrue(is_slice_within_slice(slice(None, 15),
                                              slice(None, None)))
        

class TestMaskInsideSlices(unittest.TestCase):
    def test_mask_inside_slices(self):
        slices = [slice(10, 20), slice(30, 40)]
        array = np.ma.arange(50)
        array.mask = np.array([True] * 5 + [False] * 45)
        expected_result = np.ma.arange(50)
        expected_result.mask = np.array([True] * 5 + [False] * 5 + [True] *  10 + [False] * 10 + [True] * 10)
        ma_test.assert_equal(mask_inside_slices(array, slices),
                             expected_result)


class TestMaxContinuousUnmasked(unittest.TestCase):
    def test_max_continuous_unmasked(self):
        data = np.ma.array(range(20),
                           mask=[1,0,1,1,1,0,0,0,0,1,
                                 0,0,0,0,0,0,0,1,1,1])
        _max = max_continuous_unmasked(data)
        # test duration
        self.assertEqual(_max.stop-_max.start, 7)
        self.assertEqual(_max.start, 10)
        self.assertEqual(_max.stop, 17)
        self.assertFalse(np.any(data[_max].mask)) # none should be masked
    
    def test_max_continuous_unmasked_no_mask(self):
        # no mask
        data = np.ma.array(range(20), mask=False)
        _max = max_continuous_unmasked(data)
        self.assertEqual(_max.stop-_max.start, 20)
        self.assertEqual(_max.start, 0)
        self.assertEqual(_max.stop, 20)
        
        # all masked
        data = np.ma.array(range(5), mask=[1,1,1,1,1])
        _max = max_continuous_unmasked(data)
        self.assertEqual(_max, None)
        
        # no data
        data = np.ma.array([])
        _max = max_continuous_unmasked(data, slice(110,120))
        self.assertEqual(_max, None)
        
    def test_max_continuous_unmasked_with_slice(self):
        data = np.ma.array(range(30),
                           mask=[0,1,0,0,0,1,1,1,1,0,
                                 1,1,1,1,1,1,1,0,0,0,
                                 1,1,1,1,1,0,0,1,1,1,])
        _max = max_continuous_unmasked(data, slice(20,30))
        # test duration
        self.assertEqual(_max.stop-_max.start, 2)
        self.assertEqual(_max.start, 25)
        self.assertEqual(_max.stop, 27)
                


class TestMaskOutsideSlices(unittest.TestCase):
    def test_mask_outside_slices(self):
        slices = [slice(10, 20), slice(30, 40)]
        array = np.ma.arange(50)
        array.mask = np.array([False] * 10 + [True] * 5 + [False] * 35)
        expected_result = np.ma.arange(50)
        expected_result.mask = np.array([True] * 15 + [False] * 5 + [True] * 10 + [False] * 10 + [True] * 10)
        ma_test.assert_equal(mask_outside_slices(array, slices),
                             expected_result)
        
        
class TestMaxValue(unittest.TestCase):
    def test_max_value(self):
        array = np.ma.array(range(50,100) + range(100,50,-1))
        i, v = max_value(array)
        self.assertEqual(i, 50)
        self.assertEqual(v, 100)
        
        subslice = slice(80, 90)
        res = max_value(array, subslice)
        self.assertEqual(res.index, 80)
        self.assertEqual(res.value, 70)
        
        neg_step = slice(100,65,-10)
        self.assertRaises(ValueError, max_value, array, neg_step)
        ##self.assertEqual(res, (69, 81)) # you can get this if you use slice.stop!
        
class TestMaxAbsValue(unittest.TestCase):
    def test_max_abs_value(self):
        array = np.ma.array(range(-20,30) + range(10,-41, -1) + range(10))
        self.assertEqual(max_abs_value(array), (100, -40))


class TestMinValue(unittest.TestCase):
    def test_min_value(self):
        array = np.ma.array(range(50,100) + range(100,50,-1))
        i, v = min_value(array)
        self.assertEqual(i, 0)
        self.assertEqual(v, 50)
        
        subslice = slice(80, 90)
        res = min_value(array, subslice)
        self.assertEqual(res.index, 89)
        self.assertEqual(res.value, 61)
        
        neg_step = slice(100,65,-10)
        self.assertRaises(ValueError, min_value, array, neg_step)

<<<<<<< HEAD
    def test_merge_alternage_sensors_mask(self):
        array = np.ma.array([0, 5, 0, 5, 1, 6, 1, 6],dtype=float)
        array[4] = np.ma.masked
        result = merge_alternate_sensors (array)
        np.testing.assert_array_equal(result.data[0:3], [2.5,2.5,2.5])
        np.testing.assert_array_equal(result.data[6:8], [3.5,3.5])
        np.testing.assert_array_equal(result.mask, [False,False,False,
                                                    True,True,True,False,False])


class TestNormalise(unittest.TestCase):
    def test_normalise_copy(self):
        md = np.ma.array([range(10), range(20,30)])
        res = normalise(md, copy=True)
        self.assertNotEqual(id(res), id(md))
        self.assertEqual(md.max(), 29)
        
        res = normalise(md, copy=False)
        self.assertEqual(id(res), id(md))
        self.assertEqual(md.max(), 1.0)
        
    def test_normalise_two_dims(self):
        # normalise over all axis
        md = np.ma.array([range(10), range(20,30)], dtype=np.float)
        res1 = normalise(md)
        # normalised to max val 30 means first 10 will be below 0.33 and second 10 above 0.66
        ma_test.assert_array_less(res1[0,:], 0.33)
        ma_test.assert_array_less(res1[1,:], 1.1)
            
        # normalise per axis
        res2 = normalise(md, axis=1)
        # each axis should be between 0 and 1
        self.assertEqual(res2[0,:].max(), 1.0)
        self.assertEqual(res2[1,:].max(), 1.0)
        
        # normalise per on all values across 0 axis
        res3 = normalise(md, axis=0)
        # each axis should be between 0 and 1
        self.assertEqual(res3.shape, (2,10))
        ##self.assertEqual(res3[0,:].max(), 1.0)
        ##self.assertEqual(res3[1,:].max(), 1.0)
        
    def test_normalise_masked(self):
        arr = np.ma.arange(10)
        arr[0] = 1000
        arr[0] = np.ma.masked
        arr[9] = np.ma.masked
        # mask the max value
        res = normalise(arr)
        index, value = max_value(arr)
        self.assertEqual(index, 8)
        self.assertEqual(value, 8)

=======
>>>>>>> f04bfb3b

class TestBlendTwoParameters(unittest.TestCase):
    def test_blend_two_parameters_offset_ordered_forward(self):
        p1 = P(array=[0]*4, frequency=1, offset=0.0)
        p2 = P(array=[1,2,3,4], frequency=1, offset=0.2)
        arr, freq, off = blend_two_parameters(p1, p2)
        self.assertEqual(arr[1], 0.5)
        self.assertEqual(freq, 2)
        self.assertEqual(off, 0.1)

    def test_blend_two_parameters_offset_ordered_backward(self):
        p1 = P(array=[5,10,7,8], frequency=2, offset=0.1)
        p2 = P(array=[1,2,3,4], frequency=2, offset=0.0)
        arr, freq, off = blend_two_parameters(p1, p2)
        self.assertEqual(arr[2], 3.5)
        self.assertEqual(freq, 4)
        self.assertEqual(off, 0.05)

    def test_blend_two_parameters_assertion_error(self):
        p1 = P(array=[0]*4, frequency=1, offset=0.0)
        p2 = P(array=[1]*4, frequency=2, offset=0.2)
        self.assertRaises(AssertionError, blend_two_parameters, p1, p2)

    def test_blend_two_parameters_array_mismatch_error(self):
        p1 = P(array=[0]*4, frequency=1, offset=0.0)
        p2 = P(array=[1]*3, frequency=2, offset=0.2)
        self.assertRaises(AssertionError, blend_two_parameters, p1, p2)

        
class TestPeakCurvature(unittest.TestCase):
    # Note: The results from the first two tests are in a range format as the
    # artificial data results in multiple maxima.

    def test_peak_curvature_basic(self):
        array = np.ma.array([0]*20+range(20))
        pc = peak_curvature(array)
        self.assertEqual(pc,18.5) 
        #  Very artificial case returns first location of many seconds of
        #  high curvature.

    def test_peak_curvature(self):
        array = np.ma.array([0]*40+range(40))
        pc = peak_curvature(array)
        self.assertGreaterEqual(pc,35)
        self.assertLessEqual(pc,45)

    def test_peak_curvature_no_peak(self):
        array = np.ma.array([0]*40+range(40))*(-1.0)
        pc = peak_curvature(array, curve_sense='Concave')
        self.assertEqual(pc,None)

    def test_peak_curvature_bipolar(self):
        array = np.ma.array([0]*40+range(40))*(-1.0)
        pc = peak_curvature(array, curve_sense='Bipolar')
        self.assertGreaterEqual(pc,35)
        self.assertLessEqual(pc,45)

    def test_peak_curvature_failure(self):
        array = np.ma.array([0]*2+range(2))
        self.assertRaises(ValueError, peak_curvature, array)
       
    def test_peak_curvature_real_data(self):
        array = np.ma.array([37.9,37.9,37.9,37.9,37.9,38.2,38.2,38.2,38.2,38.8,
                             38.2,38.8,39.1,39.7,40.6,41.5,42.7,43.6,44.5,46,
                             47.5,49.6,52,53.2,54.7,57.4,60.7,61.9,64.3,66.1,
                             69.4,70.6,74.2,74.8])
        pc = peak_curvature(array)
        self.assertGreaterEqual(pc,15.0)
        self.assertLessEqual(pc,15.1)
        
    def test_peak_curvature_with_slice(self):
        array = np.ma.array([0]*100)
        pc = peak_curvature(array, slice(10, 50))
        self.assertEqual(pc, 18)

class TestPeakIndex(unittest.TestCase):
    def test_peak_index_no_data(self):
        self.assertRaises(ValueError, peak_index, [])
        
    def test_peak_index_one_sample(self):
        self.assertEqual(peak_index([4]),0)
        
    def test_peak_index_two_samples_rising(self):
        self.assertEqual(peak_index([2,4]),1)
        
    def test_peak_index_two_samples_falling(self):
        self.assertEqual(peak_index([4,2]),0)
        
    def test_peak_index_three_samples_falling(self):
        self.assertEqual(peak_index([6,4,2]),0)
        
    def test_peak_index_three_samples_rising(self):
        self.assertEqual(peak_index([1,2,3]),2)
        
    def test_peak_index_three_samples_with_peak(self):
        self.assertEqual(peak_index([1,2,1]),1)
        
    def test_peak_index_three_samples_trap_linear(self):
        self.assertEqual(peak_index([0,0.0000001,0]),1)
        
    def test_peak_index_real_peak(self):
        peak=np.sin(np.arange(10)/3.)
        self.assertEqual(peak_index(peak),4.7141807866121832)
        
class TestPhaseMasking(unittest.TestCase):
    def test_phase_inside_basic(self):
        # Reminder: create_phase_inside(reference, a, b)
        array = np.ma.arange(8)
        result = create_phase_inside(array, 1.0,0.0,2,5)
        answer = np.ma.array(data = [0,1,2,3,4,5,6,7],
                             mask = [1,1,0,0,0,0,1,1])
        ma_test.assert_masked_array_approx_equal(result, answer)
        
    def test_phase_inside_reversed(self):
        # Reminder: create_phase_inside(reference, a, b)
        array = np.ma.arange(8)
        result = create_phase_inside(array, 1.0,0.1,5,2) # 2,5 > 5,2
        answer = np.ma.array(data = [0,1,2,3,4,5,6,7],
                             mask = [1,1,0,0,0,1,1,1])
        ma_test.assert_masked_array_approx_equal(result, answer)
        
    def test_phase_inside_positive_offset(self):
        # Reminder: create_phase_inside(reference, a, b)
        array = np.ma.arange(8)
        result = create_phase_inside(array, 1.0,0.1,2,5)
        answer = np.ma.array(data = [0,1,2,3,4,5,6,7],
                             mask = [1,1,0,0,0,1,1,1])
        ma_test.assert_masked_array_approx_equal(result, answer)
        
    def test_phase_inside_negative_offset(self):
        # Reminder: create_phase_inside(reference, a, b)
        array = np.ma.arange(8)
        result = create_phase_inside(array, 1.0,-0.1,2,5)
        answer = np.ma.array(data = [0,1,2,3,4,5,6,7],
                             mask = [1,1,1,0,0,0,1,1])
        ma_test.assert_masked_array_approx_equal(result, answer)
        
    def test_phase_inside_low_rate(self):
        # Reminder: create_phase_inside(reference, a, b)
        array = np.ma.arange(8)*4
        result = create_phase_inside(array, 0.25,0.0,12,25)
        answer = np.ma.array(data = [0,4,8,12,16,20,24,28],
                             mask = [1,1,1,0,0,0,0,1])
        ma_test.assert_masked_array_approx_equal(result, answer)
        
    def test_phase_outside_low_rate(self):
        # Reminder: create_phase_inside(reference, a, b)
        array = np.ma.arange(8)*4
        result = create_phase_outside(array, 0.25,0.0,7,21)
        answer = np.ma.array(data = [0,4,8,12,16,20,24,28],
                             mask = [0,0,1,1,1,1,0,0])
        ma_test.assert_masked_array_approx_equal(result, answer)
        
    def test_phase_inside_errors(self):
        # Reminder: create_phase_inside(reference, a, b)
        array = np.ma.arange(8)
        self.assertRaises(ValueError, create_phase_inside, array, 1,0, -1, 5)
        self.assertRaises(ValueError, create_phase_inside, array, 1,0, 10, 5)
        self.assertRaises(ValueError, create_phase_inside, array, 1,0, 2, -1)
        self.assertRaises(ValueError, create_phase_inside, array, 1,0, 2, 11)
    

class TestRateOfChange(unittest.TestCase):
    
    # Reminder: rate_of_change(to_diff, half_width, hz) - half width in seconds.
    
    def test_rate_of_change_basic(self):
        sloped = rate_of_change(P('Test', 
                                  np.ma.array([1, 0, -1, 2, 1, 3, 4, 6, 5, 7],
                                              dtype=float), 1), 2)
        answer = np.ma.array(data=[-1.0,-1.0,0.0,0.75,1.25,1.0,1.0,1.0,-1.0,2.0],
                             mask=False)
        ma_test.assert_mask_eqivalent(sloped, answer)
        
    def test_rate_of_change_increased_frequency(self):
        sloped = rate_of_change(P('Test', 
                                  np.ma.array([1, 0, -1, 2, 1, 3, 4, 6, 5, 7],
                                              dtype=float), 2), 2)
        answer = np.ma.array(data=[-2.0,-2.0,6.0,-2.0,1.0,1.75,2.0,4.0,-2.0,4.0],
                             mask=False)
        ma_test.assert_mask_eqivalent(sloped, answer)
        
    def test_rate_of_change_transfer_mask(self):
        sloped = rate_of_change(P('Test', 
                                  np.ma.array(data = [1, 0, -1, 2, 1, 3, 4, 6, 5, 7],dtype=float,
                            mask = [0, 1,  0, 0, 0, 1, 0, 0, 0, 1]), 1), 1)
        answer = np.ma.array(data = [0,-1.0,0,1.0,0,1.5,0,0.5,0,0],
             mask = [True,False,True,False,True,False,True,False,True,True])
        ma_test.assert_mask_eqivalent(sloped, answer)
        
    def test_rate_of_change_half_width_zero(self):
        self.assertRaises(ValueError, 
                          rate_of_change, 
                          P('Test',np.ma.array([0, 1, 0]), 1), 0)
        
    def test_rate_of_change_half_width_negative(self):
        self.assertRaises(ValueError, 
                          rate_of_change, 
                          P('Test',np.ma.array([0, 1, 0]), 1), -2)
        
    def test_rate_of_change_small_values(self):
        sloped = rate_of_change(P('Test',np.ma.arange(10)/100.0, 1), 2)
        answer = np.ma.array(data=[0.01]*10,mask=False)
        ma_test.assert_masked_array_approx_equal(sloped, answer)
        
        
class TestRepairMask(unittest.TestCase):
    def test_repair_mask_basic(self):
        array = np.ma.arange(10)
        array[3] = np.ma.masked
        self.assertTrue(np.ma.is_masked(array[3]))
        array[6:8] = np.ma.masked
        res = repair_mask(array)
        np.testing.assert_array_equal(res.data,range(10))
        # test mask is now unmasked
        self.assertFalse(np.ma.is_masked(res[3]))
        self.assertFalse(np.ma.is_masked(res[4]))
        self.assertFalse(np.ma.is_masked(res[5]))
        self.assertFalse(np.ma.is_masked(res[6]))
        self.assertFalse(np.ma.is_masked(res[7]))
        self.assertFalse(np.ma.is_masked(res[8]))
        
    def test_repair_mask_too_much_invalid(self):
        array = np.ma.arange(20)
        array[4:15] = np.ma.masked
        res = repair_mask(array)
        ma_test.assert_masked_array_approx_equal(res, array)
        
    def test_repair_mask_not_at_start(self):
        array = np.ma.arange(10)
        array[0] = np.ma.masked
        res = repair_mask(array)
        ma_test.assert_masked_array_approx_equal(res, array)
        
    def test_repair_mask_not_at_end(self):
        array = np.ma.arange(10)
        array[9] = np.ma.masked
        res = repair_mask(array)
        ma_test.assert_masked_array_approx_equal(res, array)

<<<<<<< HEAD

class TestRoundToNearest(unittest.TestCase):
    def test_round_to_nearest(self):
        array = np.ma.array(range(50))
        res = round_to_nearest(array, 5)
        
        self.assertEqual(list(res[:15]), 
                         [0,0,0,5,5,5,5,5,10,10,10,10,10,15,15])
        self.assertEqual(list(res[-7:]),
                         [45]*5 + [50]*2)
        
    def test_round_to_nearest_with_mask(self):
        array = np.ma.array(range(20), mask=[True]*10 + [False]*10)
        res = round_to_nearest(array, 5)
        self.assertEqual(list(np.ma.filled(res, fill_value=-1)),
                         [-1]*10 + [10,10,10,15,15,15,15,15,20,20])

=======
class test_rms_noise(unittest.TestCase):
    def test_rms_noise_basic(self):
        array = np.ma.array([0,0,1,0,0])
        result = rms_noise(array)
        expected = sqrt(6.0/5.0)
        self.assertAlmostEqual(result, expected)
        
    def test_rms_noise_masked(self):
        array = np.ma.array([0,0,1,0,0])
        array[2]=np.ma.masked
        result = rms_noise(array)
        expected = 0.0
        self.assertAlmostEqual(result, expected)
        
>>>>>>> f04bfb3b
class TestSlicesAbove(unittest.TestCase):
    def test_slices_above(self):
        array = np.ma.concatenate([np.ma.arange(10), np.ma.arange(10)])
        array.mask = [False] * 18 + [True] * 2
        repaired_array, slices = slices_above(array, 5)
        self.assertEqual(slices, [slice(5, 10, None), slice(15, 18, None)])


class TestSlicesBelow(unittest.TestCase):
    def test_slices_below(self):
        array = np.ma.concatenate([np.ma.arange(10), np.ma.arange(10)])
        array.mask = [True] * 2 + [False] * 18
        repaired_array, slices = slices_below(array, 5)
        self.assertEqual(slices, [slice(2, 6, None), slice(10, 16, None)])


class TestSlicesBetween(unittest.TestCase):
    def test_slices_between(self):
        array = np.ma.arange(20)
        array.mask = [True] * 10 + [False] * 10
        repaired_array, slices = slices_between(array, 5, 15)
        self.assertEqual(slices, [slice(10, 16)])


class TestSlicesFromTo(unittest.TestCase):
    def test_slices_from_to(self):
        array = np.ma.arange(20)
        array.mask = [True] * 10 + [False] * 10
        # Ascending.
        repaired_array, slices = slices_from_to(array, 5, 15)
        self.assertEqual(slices, [slice(10, 16)])
        # Descending.
        repaired_array, slices = slices_from_to(array, 18, 3)
        self.assertEqual(slices, [])
        array = np.ma.arange(20, 0, -1)
        array.mask = [True] * 10 + [False] * 10
        repaired_array, slices = slices_from_to(array, 18, 3)
        self.assertEqual(slices, [slice(10, 18)])

class TestStepValues(unittest.TestCase):
    def test_step_values(self):
        # borrowed from TestSlat
        array = np.ma.array(range(25) + range(-5,0))
        array[1] = np.ma.masked
        array = step_values(array, ( 0, 16, 20, 23))
        self.assertEqual(len(array), 30)
        self.assertEqual(
            list(np.ma.filled(array, fill_value=-999)), 
            [0, -999, 0, 0, 0, 0, 0, 0, 0, 
             16, 16, 16, 16, 16, 16, 16, 16, 16, 16,
             20, 20, 20, 
             23, 23, 23, 
             0, 0, 0, 0, 0])
        
class TestStraightenHeadings(unittest.TestCase):
    def test_straight_headings(self):
        data = np.ma.array([35.5,29.5,11.3,0.0,348.4,336.8,358.9,2.5,8.1,14.4])
        expected = np.ma.array([35.5,29.5,11.3,0.0,-11.6,-23.2,-1.1,2.5,8.1,14.4])
        np.testing.assert_array_almost_equal(straighten_headings(data),expected)

    def test_straight_headings_starting_masked(self):
        data=np.ma.array(data=[0]*10+[6]*8+[1]*4+[10,5,0,355,350]+[0]*4,
                         mask=[True]*10+[False]*8+[True]*4+[False]*5+[True]*4)
        expected=np.ma.array(data=[0]*10+[6]*8+[0]*4+[10,5,0,-5,-10]+[0]*4,
                         mask=[True]*10+[False]*8+[True]*4+[False]*5+[True]*4)
        ma_test.assert_masked_array_approx_equal(straighten_headings(data), expected)
            
class TestSmoothTrack(unittest.TestCase):
    def test_smooth_track_latitude(self):
        lat = np.ma.array([0,0,0,1,1,1], dtype=float)
        lon = np.ma.zeros(6, dtype=float)
        lat_s, lon_s, cost = smooth_track(lat, lon)
        self.assertLess (cost,26)
        
    def test_smooth_track_longitude(self):
        lon = np.ma.array([0,0,0,1,1,1], dtype=float)
        lat = np.ma.zeros(6, dtype=float)
        lat_s, lon_s, cost = smooth_track(lat, lon)
        self.assertLess (cost,26)
        
    def test_smooth_track_masked(self):
        lon = np.ma.array([0,0,0,1,1,1], dtype=float)
        lat = np.ma.zeros(6, dtype=float)
        lon[4]=np.ma.masked
        lat_s, lon_s, cost = smooth_track(lat, lon)
        self.assertLess (cost,26)
        
    def test_smooth_track_speed(self):
        from time import clock
        lon = np.ma.arange(10000, dtype=float)
        lon = lon%27
        lat = np.ma.zeros(10000, dtype=float)
        start = clock()
        lat_s, lon_s, cost = smooth_track(lat, lon)
        end = clock()      
        print end-start      
        self.assertLess (end-start,1.0)
            
        
class TestSubslice(unittest.TestCase):
    def test_subslice(self):
        """ Does not test using negative slice start/stop values e.g. (-2,2)
        """
        # test basic
        orig = slice(2,10)
        new = slice(2, 4)
        res = subslice(orig, new)
        self.assertEqual(res, slice(4, 6))
        fifty = range(50)
        self.assertEqual(fifty[orig][new], fifty[res])
        
        orig = slice(10,20,2)
        new = slice(2, 4, 1)
        res = subslice(orig, new)
        thirty = range(30)
        self.assertEqual(thirty[orig][new], thirty[res])
        self.assertEqual(res, slice(14, 18, 2))
        
        # test step
        orig = slice(100,200,10)
        new = slice(1, 5, 2)
        sub = subslice(orig, new)
        two_hundred = range(0,200)
        self.assertEqual(two_hundred[orig][new], two_hundred[sub])
        self.assertEqual(sub, slice(110, 150, 20))
        
        # test negative step
        orig = slice(200,100,-10)
        new = slice(1, 5, 2)
        sub = subslice(orig, new)
        two_hundred = range(201)
        self.assertEqual(two_hundred[orig][new], two_hundred[sub])
        self.assertEqual(sub, slice(190, 150, -20))
        
        orig = slice(100,200,10)
        new = slice(5, 1, -2)
        sub = subslice(orig, new)
        two_hundred = range(201)
        self.assertEqual(two_hundred[orig][new], two_hundred[sub])
        self.assertEqual(sub, slice(150, 110, -20))
        self.assertEqual(two_hundred[sub], [150, 130]) #fix
        
        # test invalid back step
        orig = slice(0,200,10)
        new = slice(1, 5, -2)
        sub = subslice(orig, new)
        two_hundred = range(201)
        self.assertEqual(two_hundred[orig][new], two_hundred[sub])
        self.assertEqual(two_hundred[sub], []) # invalid returns no data
        self.assertEqual(sub, slice(10, 50, -20))
        
        # test no start
        orig = slice(None,100,10)
        new = slice(5, 1, -2)
        sub = subslice(orig, new)
        two_hundred = range(200)
        self.assertEqual(two_hundred[orig][new], two_hundred[sub])
        self.assertEqual(two_hundred[sub], [50,30])
        self.assertEqual(sub, slice(50, 10, -20))

        orig = slice(0,10,2)
        new = slice(None, 4)
        sub = subslice(orig, new)
        two_hundred = range(5)
        self.assertEqual(two_hundred[orig][new], two_hundred[sub])
        self.assertEqual(two_hundred[sub], [0,2,4]) # also tests outside of range
        self.assertEqual(sub, slice(0, 8, 2))
        
        # test None start and invalid back step
        orig = slice(None,200,10)
        new = slice(1, 5, -2)
        sub = subslice(orig, new)
        two_hundred = range(201)
        self.assertEqual(two_hundred[orig][new], two_hundred[sub])
        self.assertEqual(two_hundred[sub], [])
        self.assertEqual(sub, slice(10, 50, -20))

        # test None at end of second slice
        orig = slice(0,10,2)
        new = slice(1, None)
        sub = subslice(orig, new)
        two_hundred = range(5)
        self.assertEqual(two_hundred[orig][new], two_hundred[sub])
        self.assertEqual(two_hundred[sub], [2,4])
        self.assertEqual(sub, slice(2, 20, 2))
        
        #TODO: test negative start, stop and step

"""
------------------------------------------------------------
Time functions replaced by index operations for consistency.
------------------------------------------------------------

class TestTimeAtValue(unittest.TestCase):
    
    # Reminder: time_at_value (array, hz, offset, scan_start, scan_end, threshold):

    def test_time_at_value_basic(self):
        array = np.ma.arange(4)
        self.assertEquals (time_at_value(array, 1, 0.0, 0, 3, 1.5), 1.5)
        
    def test_time_at_value_backwards(self):
        array = np.ma.arange(8)
        self.assertEquals (time_at_value(array, 1, 0.0, 6, 2, 2.5), 2.5)

    def test_time_at_value_right_at_start(self):
        array = np.ma.arange(4)
        self.assertEquals (time_at_value(array, 1, 0.0, 1, 3, 1.0), 1.0)
                           
    def test_time_at_value_right_at_end(self):
        array = np.ma.arange(4)
        self.assertEquals (time_at_value(array, 1, 0.0, 1, 3, 3.0), 3.0)
        
    def test_time_at_value_threshold_not_crossed(self):
        array = np.ma.arange(4)
        self.assertEquals (time_at_value(array, 1, 0.0, 0, 3, 7.5), None)
        
    def test_time_at_value_masked(self):
        array = np.ma.arange(4)
        array[1] = np.ma.masked
        self.assertEquals (time_at_value(array, 1, 0.0, 0, 3, 1.5), None)
      
        
class TestTimeAtValueWrapped(unittest.TestCase):
    # Reminder: time_at_value_wrapped(parameter, block, value):
  
    def test_time_at_value_wrapped_basic(self):
        test_param = P('TAVW_param',np.ma.array(range(4),dtype=float),1,0.0)
        test_section = Section('TAVW_section',slice(0,4))
        self.assertEquals(time_at_value_wrapped(test_param,test_section,2.5),2.5)

    def test_time_at_value_wrapped_backwards(self):
        test_param = P('TAVW_param',np.ma.array([0,4,0,4]),1,0.0)
        test_section = Section('TAVW_section',slice(0,4))
        self.assertEquals(time_at_value_wrapped(test_param,test_section,2,'Backwards'),2.5)
------------------------------------------------------------
Time functions replaced by index operations for consistency.
------------------------------------------------------------
"""
        
class TestValueAtTime(unittest.TestCase):

    # Reminder: value_at_time (array, hz, offset, time_index)
    
    def test_value_at_time_basic(self):
        array = np.ma.arange(4)
        self.assertEquals (value_at_time(array, 1, 0.0, 2.5), 2.5)
        
    def test_value_at_time_right_at_start_of_data(self):
        array = np.ma.arange(4) + 22.3
        self.assertEquals (value_at_time(array, 1, 0.0, 0.0), 22.3)
        
    def test_value_at_time_right_at_end_of_data(self):
        array = np.ma.arange(4) + 22.3
        self.assertEquals (value_at_time(array, 1.0, 0.0, 3.0), 25.3)
        
    def test_value_at_time_assertion_below_range(self):
        array = np.ma.arange(4)
        self.assertRaises (ValueError, value_at_time, array, 1, 0.1, 0.0)
        
    def test_value_at_time_assertion_above_range(self):
        array = np.ma.arange(4)
        self.assertRaises (ValueError, value_at_time, array, 1, 0.0, 7.0)
        
    def test_value_at_time_with_lower_value_masked(self):
        array = np.ma.arange(4) + 7.4
        array[1] = np.ma.masked
        self.assertEquals (value_at_time(array, 2.0, 0.2, 1.0), 9.4)
        
    def test_value_at_time_with_higher_value_masked(self):
        array = np.ma.arange(4) + 7.4
        array[2] = np.ma.masked
        self.assertEquals (value_at_time(array, 2.0, 0.2, 1.0), 8.4)
        
    def test_value_at_time_with_neither_value_masked(self):
        array = np.ma.arange(4) + 7.4
        array[3] = np.ma.masked
        self.assertEquals (value_at_time(array, 2.0, 0.2, 1.0), 9.0)
        
    def test_value_at_time_with_both_values_masked(self):
        array = np.ma.arange(4) + 7.4
        array[1] = np.ma.masked
        array[2] = np.ma.masked
        self.assertEquals (value_at_time(array, 2.0, 0.2, 1.0), None)


class TestValueAtDatetime(unittest.TestCase):
    @mock.patch('analysis_engine.library.value_at_time')
    def test_value_at_datetime(self, value_at_time):
        array = mock.Mock()
        hz = mock.Mock()
        offset = mock.Mock()
        start_datetime = datetime.now()
        seconds = 20
        value_datetime = start_datetime + timedelta(seconds=seconds)
        value = value_at_datetime(start_datetime, array, hz, offset,
                                  value_datetime)
        value_at_time.assert_called_once_with(array, hz, offset, seconds)
        self.assertEqual(value, value_at_time.return_value)
        
        
class TestValueAtIndex(unittest.TestCase):

    # Reminder: value_at_time (array, index) This function is thoroughly
    # tested by the higher level value_at_time function, so this single test
    # just establishes confidence in the ability to access the lower level
    # function directly.
    
    def test_value_at_index_basic(self):
        array = np.ma.arange(4)
        self.assertEquals (value_at_index(array, 1.5), 1.5)
        
    def test_value_at_index_above_range(self):
        array = np.ma.arange(4)
        self.assertRaises(ValueError, value_at_index, array, 7)
        
    def test_value_at_index_below_range(self):
        array = np.ma.arange(4)
        self.assertRaises(ValueError, value_at_index, array, -33)
        
    def test_value_at_index_masked(self):
        array = np.ma.arange(4)
        array[2]=np.ma.masked
        expected=np.ma.array(1)
        expected 
        self.assertEquals (value_at_index(array, 2), None)


class TestVstackParams(unittest.TestCase):
    def test_vstack_params(self):
        a = P('a', array=np.ma.array(range(0, 10)))
        b = np.ma.array(range(10,20))
        a.array[0] = np.ma.masked
        b[0] = np.ma.masked
        b[-1] = np.ma.masked
        c = None
        ma_test.assert_array_equal(
            np.ma.filled(vstack_params(a), 99), 
            np.array([[99, 1, 2, 3, 4, 5, 6, 7, 8, 9]])
        )
        # test mixed types (Parameter, Masked Array, None)
        ma_test.assert_array_equal(
            np.ma.filled(vstack_params(None, a, b, c), 99),
            np.array([[99,  1,  2,  3,  4,  5,  6,  7,  8,  9],
                      [99, 11, 12, 13, 14, 15, 16, 17, 18, 99]])
        )
        self.assertRaises(ValueError, vstack_params, None, None, None)
                              <|MERGE_RESOLUTION|>--- conflicted
+++ resolved
@@ -9,53 +9,9 @@
 # http://www.java2s.com/Open-Source/Python/Math/Numerical-Python/numpy/numpy/ma/testutils.py.htm
 import utilities.masked_array_testutils as ma_test
 
-<<<<<<< HEAD
-from datetime import datetime
-
-from analysis.node import A, KPV, KTI, Parameter, P, S, Section
-from analysis.library import *
-=======
-from analysis_engine.library import (align,
-                                     bearings_and_distances,
-                                     blend_alternate_sensors,
-                                     blend_two_parameters,
-                                     calculate_timebase, 
-                                     create_phase_inside,
-                                     create_phase_outside, 
-                                     duration, 
-                                     first_order_lag, 
-                                     first_order_washout, 
-                                     hash_array,
-                                     hysteresis,
-                                     ils_gs_estimate,
-                                     index_at_value, 
-                                     interleave,
-                                     is_index_within_slice, 
-                                     is_slice_within_slice,
-                                     mask_inside_slices,
-                                     mask_outside_slices, 
-                                     max_continuous_unmasked,
-                                     max_value, 
-                                     max_abs_value, 
-                                     min_value,
-                                     peak_curvature, 
-                                     peak_index, 
-                                     rate_of_change, 
-                                     repair_mask,
-                                     runway_distances,
-                                     rms_noise, 
-                                     slices_above, 
-                                     slices_below, 
-                                     slices_between, 
-                                     slices_from_to, 
-                                     straighten_headings,
-                                     value_at_time, 
-                                     vstack_params, 
-                                     InvalidDatetime)
-
-from analysis_engine.node import P, S
+from analysis_engine.node import A, KPV, KTI, Parameter, P, S, Section
 from analysis_engine.library import *
->>>>>>> f04bfb3b
+
 
 class TestAlign(unittest.TestCase):
     
@@ -1118,15 +1074,33 @@
         neg_step = slice(100,65,-10)
         self.assertRaises(ValueError, min_value, array, neg_step)
 
-<<<<<<< HEAD
-    def test_merge_alternage_sensors_mask(self):
-        array = np.ma.array([0, 5, 0, 5, 1, 6, 1, 6],dtype=float)
-        array[4] = np.ma.masked
-        result = merge_alternate_sensors (array)
-        np.testing.assert_array_equal(result.data[0:3], [2.5,2.5,2.5])
-        np.testing.assert_array_equal(result.data[6:8], [3.5,3.5])
-        np.testing.assert_array_equal(result.mask, [False,False,False,
-                                                    True,True,True,False,False])
+
+class TestBlendTwoParameters(unittest.TestCase):
+    def test_blend_two_parameters_offset_ordered_forward(self):
+        p1 = P(array=[0]*4, frequency=1, offset=0.0)
+        p2 = P(array=[1,2,3,4], frequency=1, offset=0.2)
+        arr, freq, off = blend_two_parameters(p1, p2)
+        self.assertEqual(arr[1], 0.5)
+        self.assertEqual(freq, 2)
+        self.assertEqual(off, 0.1)
+
+    def test_blend_two_parameters_offset_ordered_backward(self):
+        p1 = P(array=[5,10,7,8], frequency=2, offset=0.1)
+        p2 = P(array=[1,2,3,4], frequency=2, offset=0.0)
+        arr, freq, off = blend_two_parameters(p1, p2)
+        self.assertEqual(arr[2], 3.5)
+        self.assertEqual(freq, 4)
+        self.assertEqual(off, 0.05)
+
+    def test_blend_two_parameters_assertion_error(self):
+        p1 = P(array=[0]*4, frequency=1, offset=0.0)
+        p2 = P(array=[1]*4, frequency=2, offset=0.2)
+        self.assertRaises(AssertionError, blend_two_parameters, p1, p2)
+
+    def test_blend_two_parameters_array_mismatch_error(self):
+        p1 = P(array=[0]*4, frequency=1, offset=0.0)
+        p2 = P(array=[1]*3, frequency=2, offset=0.2)
+        self.assertRaises(AssertionError, blend_two_parameters, p1, p2)
 
 
 class TestNormalise(unittest.TestCase):
@@ -1172,37 +1146,7 @@
         self.assertEqual(index, 8)
         self.assertEqual(value, 8)
 
-=======
->>>>>>> f04bfb3b
-
-class TestBlendTwoParameters(unittest.TestCase):
-    def test_blend_two_parameters_offset_ordered_forward(self):
-        p1 = P(array=[0]*4, frequency=1, offset=0.0)
-        p2 = P(array=[1,2,3,4], frequency=1, offset=0.2)
-        arr, freq, off = blend_two_parameters(p1, p2)
-        self.assertEqual(arr[1], 0.5)
-        self.assertEqual(freq, 2)
-        self.assertEqual(off, 0.1)
-
-    def test_blend_two_parameters_offset_ordered_backward(self):
-        p1 = P(array=[5,10,7,8], frequency=2, offset=0.1)
-        p2 = P(array=[1,2,3,4], frequency=2, offset=0.0)
-        arr, freq, off = blend_two_parameters(p1, p2)
-        self.assertEqual(arr[2], 3.5)
-        self.assertEqual(freq, 4)
-        self.assertEqual(off, 0.05)
-
-    def test_blend_two_parameters_assertion_error(self):
-        p1 = P(array=[0]*4, frequency=1, offset=0.0)
-        p2 = P(array=[1]*4, frequency=2, offset=0.2)
-        self.assertRaises(AssertionError, blend_two_parameters, p1, p2)
-
-    def test_blend_two_parameters_array_mismatch_error(self):
-        p1 = P(array=[0]*4, frequency=1, offset=0.0)
-        p2 = P(array=[1]*3, frequency=2, offset=0.2)
-        self.assertRaises(AssertionError, blend_two_parameters, p1, p2)
-
-        
+
 class TestPeakCurvature(unittest.TestCase):
     # Note: The results from the first two tests are in a range format as the
     # artificial data results in multiple maxima.
@@ -1414,8 +1358,6 @@
         res = repair_mask(array)
         ma_test.assert_masked_array_approx_equal(res, array)
 
-<<<<<<< HEAD
-
 class TestRoundToNearest(unittest.TestCase):
     def test_round_to_nearest(self):
         array = np.ma.array(range(50))
@@ -1432,8 +1374,8 @@
         self.assertEqual(list(np.ma.filled(res, fill_value=-1)),
                          [-1]*10 + [10,10,10,15,15,15,15,15,20,20])
 
-=======
-class test_rms_noise(unittest.TestCase):
+
+class TestRMSNoise(unittest.TestCase):
     def test_rms_noise_basic(self):
         array = np.ma.array([0,0,1,0,0])
         result = rms_noise(array)
@@ -1447,7 +1389,7 @@
         expected = 0.0
         self.assertAlmostEqual(result, expected)
         
->>>>>>> f04bfb3b
+
 class TestSlicesAbove(unittest.TestCase):
     def test_slices_above(self):
         array = np.ma.concatenate([np.ma.arange(10), np.ma.arange(10)])
