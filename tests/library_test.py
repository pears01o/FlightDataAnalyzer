--- conflicted
+++ resolved
@@ -10,29 +10,7 @@
 # http://www.java2s.com/Open-Source/Python/Math/Numerical-Python/numpy/numpy/ma/testutils.py.htm
 import utilities.masked_array_testutils as ma_test
 
-<<<<<<< HEAD
-from analysis_engine.library import (align, calculate_timebase,
-                                     create_phase_inside, create_phase_outside,
-                                     duration, first_order_lag,
-                                     first_order_washout, hash_array,
-                                     hysteresis, index_at_value, interleave,
-                                     is_index_within_slice,
-                                     is_slice_within_slice, min_value,
-                                     mask_inside_slices, mask_outside_slices,
-                                     max_continuous_unmasked, max_value,
-                                     max_abs_value, merge_alternate_sensors,
-                                     peak_curvature, peak_index,
-                                     rate_of_change, repair_mask, slices_above,
-                                     slices_below, slices_between,
-                                     slices_from_to, straighten_headings,
-                                     #time_at_value, time_at_value_wrapped,
-                                     value_at_time, vstack_params,
-                                     InvalidDatetime)
-
-from analysis_engine.node import P, S
-from analysis_engine.library import *
-=======
-from analysis.library import (align, blend_alternate_sensors,
+from analysis_engine.library import (align, blend_alternate_sensors,
                               calculate_timebase, create_phase_inside,
                               create_phase_outside, duration, 
                               first_order_lag, first_order_washout, hash_array,
@@ -47,9 +25,8 @@
                               #time_at_value, time_at_value_wrapped,
                               value_at_time, vstack_params, InvalidDatetime)
 
-from analysis.node import P, S
-from analysis.library import *
->>>>>>> ed6a1769
+from analysis_engine.node import P, S
+from analysis_engine.library import *
 
 class TestAlign(unittest.TestCase):
     
