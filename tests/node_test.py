try:
    import unittest2 as unittest  # py2.6
except ImportError:
    import unittest
import mock
from random import shuffle
from datetime import datetime
import numpy as np

from analysis.node import (
    Attribute, DerivedParameterNode, get_verbose_name, KeyPointValue,
    KeyPointValueNode, KeyTimeInstance, KTI, KeyTimeInstanceNode, 
    FlightAttributeNode,FormattedNameNode, Node, NodeManager, P, Parameter,
    powerset, Section, SectionNode)


class TestAbstractNode(unittest.TestCase):
    
    def test_node(self):
        pass
    

class TestNode(unittest.TestCase):
    
    def test_name(self):
        """ Splits on CamelCase and title cases
        """
        NewNode = type('Camel4CaseName', (Node,), dict(derive=lambda x:x))
        self.assertEqual(NewNode.get_name(), 'Camel 4 Case Name')
        NewNode = type('ThisIsANode', (Node,), dict(derive=lambda x:x))
        self.assertEqual(NewNode.get_name(), 'This Is A Node')
        NewNode = type('My2BNode', (Node,), dict(derive=lambda x:x))
        self.assertEqual(NewNode.get_name(), 'My 2B Node')
        NewNode = type('_1000Ft', (Node,), dict(derive=lambda x:x))
        self.assertEqual(NewNode.get_name(), '1000 Ft')
        NewNode = type('TouchdownV2Max', (Node,), dict(derive=lambda x:x))
        self.assertEqual(NewNode.get_name(), 'Touchdown V2 Max')
        NewNode.name = 'MACH'
        self.assertEqual(NewNode.get_name(), 'MACH')

    def test_get_dependency_names(self):
        """ Check class names or strings return strings
        """            
        class RateOfClimb(DerivedParameterNode):
            def derive(self):
                pass
        
        class RateOfDescentHigh(KeyPointValueNode):
            def derive(self, rod=P('Rate Of Descent'), roc=RateOfClimb):
                pass
            
        self.assertEqual(RateOfDescentHigh.get_dependency_names(), 
                         ['Rate Of Descent', 'Rate Of Climb'])
        
    def test_can_operate(self):
        deps = ['a', 'b', 'c']
        class NewNode(Node):
            def derive(self, aa=P('a'), bb=P('b'), cc=P('c')):
                pass
            def get_derived(self, deps):
                pass
        self.assertTrue(NewNode.can_operate(deps))
        extra_deps = deps + ['d', 'e', 'f']
        self.assertTrue(NewNode.can_operate(extra_deps))
        # shuffle them about
        shuffle(extra_deps)
        self.assertTrue(NewNode.can_operate(extra_deps))
        shuffle(extra_deps)
        self.assertTrue(NewNode.can_operate(extra_deps))
        not_enough_deps = ['b', 'c']
        self.assertFalse(NewNode.can_operate(not_enough_deps))
        
    def test_can_operate_with_objects_and_string_dependencies(self):
        def deriveparent(self, one=P('a')):
            pass
        Parent = type('Parent', (Node,), dict(derive=deriveparent, 
                                              get_derived=lambda x:x))
        def derivenew(self, one=P('b'), two=Parent):
            pass
        NewNode = type('NewNode', (Node,), dict(derive=derivenew,
                                                get_derived=lambda x:x))
        
        available = ['a', 'Parent', 'b']
        self.assertTrue(NewNode.can_operate(available))
        
    def test_get_operational_combinations(self):
        """ NOTE: This shows a REALLY neat way to test all combinations of a
        derived Node class!
        """
        class Combo(Node):
            def derive(self, aa=P('a'), bb=P('b'), cc=P('c')): 
                # we require 'a' and 'b' and 'c' is a bonus
                assert aa == 'A'
                assert bb == 'B'
                return aa, bb, cc

            def get_derived(self, params):
                pass
            
            @classmethod
            def can_operate(cls, available):
                if 'a' in available and 'b' in available:
                    return True
                else:
                    return False
        
        options = Combo.get_operational_combinations()
        self.assertEqual(options, [('a', 'b'), ('a', 'b', 'c')])
        
        # get all operational options to test its derive method under
        options = Combo.get_operational_combinations()
        c = Combo()
            
        for args in options:
            # build ordered dependencies
            deps = []
            for param in c.get_dependency_names():
                if param in args:  # in expected combo
                    deps.append(param.upper())
                else:  # dependency not available
                    deps.append(None)
            # test derive method with this combination
            res = c.derive(*deps)
            self.assertEqual(res[:2], ('A', 'B'))
            
    def test_get_derived(self):
        def get_mock_params():
            param1 = mock.Mock()
            param1.name = 'PARAM1'
            param1.frequency = 2
            param1.offset = 0.5
            param1.get_aligned = mock.Mock()
            param1.get_aligned.return_value = 1
            param2 = mock.Mock()
            param2.name = 'PARAM2'
            param2.frequency = 0.5
            param2.offset = 1
            param2.get_aligned = mock.Mock()
            param2.get_aligned.return_value = 2
            return param1, param2
        param1, param2 = get_mock_params()
        class TestNode(Node):
            def derive(self, kwarg1=param1, kwarg2=param2):
                pass
        node = TestNode()
        node.derive = mock.Mock()
        node.derive.return_value = None
        node.get_derived([param1, param2])
        self.assertEqual(param1.get_aligned.call_args, None)
        self.assertEqual(param2.get_aligned.call_args,
                         ((param1,), {}))
        # check param1 is returned unchanged and param2 get_aligned is called (returns '2')
        self.assertEqual(node.derive.call_args, ((param1, 2), {}))
        param1, param2 = get_mock_params()
        param3 = FlightAttributeNode('Attr')
        node.get_derived([param3, param2])
        self.assertEqual(node.derive.call_args, ((param3, param2), {}))
        class NotImplementedNode(Node):
            def derive(self, kwarg1=param1, kwarg2=param2):
                return NotImplemented
        not_implemented_node = NotImplementedNode()
        self.assertRaises(NotImplementedError, not_implemented_node.get_derived,
                          [param1, param2])
        class UnalignedNode(Node):
            align_to_first_dependency = False
            def derive(self, kwarg1=param1, kwarg2=param2):
                pass
        node = UnalignedNode()
        param1, param2 = get_mock_params()
        node.get_derived([param1, param2])
        self.assertEqual(param1.method_calls, [])
        self.assertEqual(param2.method_calls, [])
        
        
        
                        
class TestNodeManager(unittest.TestCase):
    def test_operational(self):
        mock_node = mock.Mock('can_operate') # operable node
        mock_node.can_operate = mock.Mock(return_value=True)
        mock_inop = mock.Mock('can_operate') # inoperable node
        mock_inop.can_operate = mock.Mock(return_value=False)
        aci = {'n':1, 'o':2, 'p':3}
        afr = {'l':4, 'm':5}
        mgr = NodeManager(None, ['a', 'b', 'c', 'x'], ['a', 'x'], 
                          {'x': mock_inop, # note: derived node is not operational, but is already available in LFL - so this should return true!
                           'y': mock_node, 'z': mock_inop},
                          aci, afr)
        self.assertTrue(mgr.operational('a', []))
        self.assertTrue(mgr.operational('b', []))
        self.assertTrue(mgr.operational('c', []))
        # to ensure that if an lfl param is available, it's can_operate
        # returns True rather than calling the Derived node which may not
        # have all it's dependencies set. 'x' should return from the LFL!
        self.assertTrue(mgr.operational('x', []))
        self.assertTrue(mgr.operational('y', ['a']))
        self.assertTrue(mgr.operational('n', ['a'])) # achieved flight record
        self.assertTrue(mgr.operational('p', ['a'])) # aircraft info
        self.assertFalse(mgr.operational('z', ['a', 'b']))
        self.assertEqual(mgr.keys(), ['Start Datetime'] + list('abclmnopxyz'))
        
    def test_get_attribute(self):
        aci = {'a':'a_value', 'b':None}
        afr = {'x':'x_value', 'y':None}
        mgr = NodeManager(None, [],[],{},aci, afr)
        # test aircraft info
        a = mgr.get_attribute('a')
        self.assertEqual(a.__repr__(), Attribute('a', 'a_value').__repr__())
        b = mgr.get_attribute('b')
        self.assertEqual(b, None)
        c = mgr.get_attribute('c')
        self.assertEqual(c, None)
        # test afr
        x = mgr.get_attribute('x')
        self.assertEqual(x.__repr__(), Attribute('x', 'x_value').__repr__())
        y = mgr.get_attribute('y')
        self.assertEqual(y, None)
        z = mgr.get_attribute('z')
        self.assertEqual(z, None)
        
    def test_get_start_datetime(self):
        dt = datetime(2020,12,25)
        mgr = NodeManager(dt, [],[],{},{},{})
        self.assertTrue('Start Datetime' in mgr.keys())
        start_dt = mgr.get_attribute('Start Datetime')
        self.assertEqual(start_dt.name, 'Start Datetime')
        self.assertEqual(start_dt.value, dt)
                
        
class TestPowerset(unittest.TestCase):
    def test_powerset(self):
        deps = ['aaa',  'bbb', 'ccc']
        res = list(powerset(deps))
        expected = [(),
                    ('aaa',),
                    ('bbb',), 
                    ('ccc',), 
                    ('aaa', 'bbb'),
                    ('aaa', 'ccc'),
                    ('bbb', 'ccc'),
                    ('aaa', 'bbb', 'ccc')]
        self.assertEqual(res, expected)

class TestSectionNode(unittest.TestCase):
    def setUp(self):
        class ExampleSectionNode(SectionNode):
            def derive(self, a=P('a',[], 2, 0.4)):
                pass
            def get_derived(self):
                pass
        self.section_node_class = ExampleSectionNode
    
    def test_get_aligned(self):
        '''
        TODO: Test offset alignment.
        '''
        section_node = self.section_node_class(frequency=1, offset=0.5)
        section_node.create_section(slice(2,4))
        section_node.create_section(slice(5,7))
        param = Parameter('p', frequency=0.5, offset=0.1)
        aligned_node = section_node.get_aligned(param)
        self.assertEqual(aligned_node.frequency, param.frequency)
        self.assertEqual(aligned_node.offset, param.offset)
        self.assertEqual(list(aligned_node),
                         [Section(name='Example Section Node',
                                  slice=slice(1.2, 2.2, None)),
                          Section(name='Example Section Node',
                                  slice=slice(2.7, 3.7, None))])
        
    def test_get_aligned_with_slice_start_as_none(self):
        section_node = self.section_node_class(frequency=1, offset=0.5)
        section_node.create_section(slice(None,4))
        section_node.create_section(slice(5,None))
        param = Parameter('p', frequency=0.5, offset=0.1)
        aligned_node = section_node.get_aligned(param)
        self.assertEqual(list(aligned_node),
                         [Section(name='Example Section Node',
                                  slice=slice(None, 2.2, None)),
                          Section(name='Example Section Node',
                                  slice=slice(2.7, None, None))])
    
    def test_items(self):
        items = [Section('a', slice(0,10))]
        section_node = self.section_node_class(frequency=1, offset=0.5,
                                               items=items)
        self.assertEqual(section_node, items)
    
    def test_get(self):
        items = [Section('a', slice(4,10)),
                 Section('b', slice(14,17)),
                 Section('b', slice(19,21)),
                 Section('c', slice(30,34)),]
        section_node = self.section_node_class(frequency=1, offset=0.5,
                                               items=items)
        sections = section_node.get()
        self.assertEqual(items, sections)
        sections = section_node.get(name='b')
        self.assertEqual(items[1:3], sections)
        sections = section_node.get(name='c')
        self.assertEqual(items[-1:], sections)
        sections = section_node.get(within_slice=slice(12, 25))
        self.assertEqual(items[1:3], sections)
        sections = section_node.get(within_slice=slice(15, 40), name='b')
        self.assertEqual(items[2:3], sections)
    
    def test_get_first(self):
        items = [Section('a', slice(4,10)),
                 Section('b', slice(14,17)),
                 Section('b', slice(19,21)),
                 Section('c', slice(30,34)),]
        section_node = self.section_node_class(frequency=1, offset=0.5,
                                               items=items)
        first_section = section_node.get_first()
        self.assertEqual(items[0], first_section)
        first_b_section = section_node.get_first(name='b')
        self.assertEqual(items[1], first_b_section)
        first_c_section = section_node.get_first(name='c')
        self.assertEqual(items[3], first_c_section)
        first_section_within_slice = section_node.get_first(within_slice=
                                                            slice(12, 25))
        self.assertEqual(items[1], first_section_within_slice)
        first_b_section_within_slice = section_node.get_first(within_slice=
                                                              slice(15, 40),
                                                              name='b')
        self.assertEqual(items[2], first_b_section_within_slice)
    
    def test_get_last(self):
        items = [Section('a', slice(4,10)),
                 Section('b', slice(14,17)),
                 Section('b', slice(19,21)),
                 Section('c', slice(30,34)),]
        section_node = self.section_node_class(frequency=1, offset=0.5,
                                               items=items)
        last_section = section_node.get_last()
        self.assertEqual(items[3], last_section)
        last_b_section = section_node.get_last(name='b')
        self.assertEqual(items[2], last_b_section)
        last_c_section = section_node.get_last(name='c')
        self.assertEqual(items[3], last_c_section)
        last_section_within_slice = section_node.get_last(within_slice=
                                                          slice(12, 25))
        self.assertEqual(items[2], last_section_within_slice)
        last_b_section_within_slice = section_node.get_last(within_slice=
                                                            slice(15, 40),
                                                            name='b')
        self.assertEqual(items[2], last_section_within_slice)
    
    def test_get_ordered_by_index(self):
        items = [Section('a', slice(4,10)),
                 Section('b', slice(19,21)),
                 Section('b', slice(14,17)),
                 Section('c', slice(30,34)),]
        section_node = self.section_node_class(frequency=1, offset=0.5,
                                               items=items)
        sections = section_node.get_ordered_by_index()
        self.assertEqual([items[0], items[2], items[1], items[3]], sections)
        sections = section_node.get_ordered_by_index(name='b')
        self.assertEqual([items[2], items[1]], sections)
        sections = section_node.get_ordered_by_index(name='c')
        self.assertEqual([items[-1]], sections)
        sections = section_node.get_ordered_by_index(within_slice=slice(12, 25))
        self.assertEqual([items[2], items[1]], sections)
        sections = section_node.get_ordered_by_index(within_slice=slice(15, 40), name='b')
        self.assertEqual([items[1]], sections)


class TestFormattedNameNode(unittest.TestCase):
    def setUp(self):
        class ExampleNameFormatNode(FormattedNameNode):
            def derive(self, a=P('a',[], 2, 0.4)):
                pass
            def get_derived(self):
                pass
        self.formatted_name_node = ExampleNameFormatNode()
        
        
    def test_no_name_uses_node_name(self):
        names = self.formatted_name_node.names()
        self.assertEqual(names, ["Example Name Format Node"])
        #Q: Should this include name of node?
        name = self.formatted_name_node.format_name()
        self.assertEqual(name, "Example Name Format Node")
        
    
    def test_names(self):
        """ Using all RETURNS options, apply NAME_FORMAT to obtain a complete
        list of KPV names this class will create.
        """
        formatted_name_node = self.formatted_name_node
        formatted_name_node.NAME_FORMAT = 'Speed in %(phase)s at %(altitude)d ft'
        formatted_name_node.NAME_VALUES = {'altitude' : range(100, 701, 300),'phase' : ['ascent', 'descent']}
        names = formatted_name_node.names()
        
        self.assertEqual(names, ['Speed in ascent at 100 ft',
                                 'Speed in ascent at 400 ft',
                                 'Speed in ascent at 700 ft',
                                 'Speed in descent at 100 ft',
                                 'Speed in descent at 400 ft',
                                 'Speed in descent at 700 ft',
                                 ])
    
    def test__validate_name(self):
        """ Ensures that created names have a validated option
        """
        formatted_name_node = self.formatted_name_node
        formatted_name_node.NAME_FORMAT = 'Speed in %(phase)s at %(altitude)d ft'
        formatted_name_node.NAME_VALUES = {'altitude' : range(100,1000,100),
                                'phase' : ['ascent', 'descent']}
        self.assertTrue(formatted_name_node._validate_name('Speed in ascent at 500 ft'))
        self.assertTrue(formatted_name_node._validate_name('Speed in descent at 900 ft'))
        self.assertTrue(formatted_name_node._validate_name('Speed in descent at 100 ft'))
        self.assertRaises(ValueError, formatted_name_node._validate_name, 'Speed in ascent at -10 ft')       
        
    def test_get_first(self):
        kti_node = KeyTimeInstanceNode(items=[KeyTimeInstance(12, 'Slowest'), 
                                              KeyTimeInstance(342, 'Slowest'), 
                                              KeyTimeInstance(2, 'Slowest'), 
                                              KeyTimeInstance(50, 'Fast')])
        
        # no slice
        kti1 = kti_node.get_first()
        self.assertEqual(kti1.index, 2)
        # within a slice
        kti2 = kti_node.get_first(slice(15,100))
        self.assertEqual(kti2.index, 50)
        # with a particular name
        kti3 = kti_node.get_first(name='Slowest')
        self.assertEqual(kti3.index, 2)
        kti4 = kti_node.get_first(name='Fast')
        self.assertEqual(kti4.index, 50)
        # named within a slice
        kti5 = kti_node.get_first(slice(10,400), 'Slowest')
        self.assertEqual(kti5.index, 12)
        # does not exist
        kti6 = kti_node.get_first(name='Not Here')
        self.assertEqual(kti6, None)
        kti7 = kti_node.get_first(slice(500,600))
        self.assertEqual(kti7, None)
    
    def test_get_last(self):
        kti_node = KeyTimeInstanceNode(items=[KeyTimeInstance(12, 'Slowest'), 
                                              KeyTimeInstance(342, 'Slowest'), 
                                              KeyTimeInstance(2, 'Slowest'), 
                                              KeyTimeInstance(50, 'Fast')])
        
        # no slice
        kti1 = kti_node.get_last()
        self.assertEqual(kti1.index, 342)
        # within a slice
        kti2 = kti_node.get_last(slice(15,100))
        self.assertEqual(kti2.index, 50)
        # with a particular name
        kti3 = kti_node.get_last(name='Slowest')
        self.assertEqual(kti3.index, 342)
        kti4 = kti_node.get_last(name='Fast')
        self.assertEqual(kti4.index, 50)
        # named within a slice
        kti5 = kti_node.get_last(slice(10,400), 'Slowest')
        self.assertEqual(kti5.index, 342)
        # does not exist
        kti6 = kti_node.get_last(name='Not Here')
        self.assertEqual(kti6, None)
        kti7 = kti_node.get_last(slice(500,600))
        self.assertEqual(kti7, None)
    
    def test_get_named(self):
        kti_node = KeyTimeInstanceNode(items=[KeyTimeInstance(12, 'Slowest'), 
                                              KeyTimeInstance(342, 'Slowest'), 
                                              KeyTimeInstance(2, 'Slowest'), 
                                              KeyTimeInstance(50, 'Fast')])
        kti_node_returned1 = kti_node.get_named('Slowest')
        self.assertEqual(kti_node_returned1,
                         [KeyTimeInstance(12, 'Slowest'),
                          KeyTimeInstance(342, 'Slowest'),
                          KeyTimeInstance(2, 'Slowest'),])
        kti_node_returned2 = kti_node.get_named('Fast')
        self.assertEqual(kti_node_returned2, [KeyTimeInstance(50, 'Fast')])
        # named within a slice
        kti_node_returned3 = kti_node.get_named('Slowest',
                                                slice(10,400))
        self.assertEqual(kti_node_returned3,
                         [KeyTimeInstance(12, 'Slowest'),
                          KeyTimeInstance(342, 'Slowest')])
        # does not exist
        kti_node_returned4 = kti_node.get_named('Not Here')
        self.assertEqual(kti_node_returned4, [])
        kti_node_returned5 = kti_node.get_named('Slowest', slice(500,600))
        self.assertEqual(kti_node_returned5, [])

    
    def test_get_ordered_by_index(self):
        kti_node = KeyTimeInstanceNode(items=[KeyTimeInstance(12, 'Slowest'), 
                                              KeyTimeInstance(342, 'Slowest'), 
                                              KeyTimeInstance(2, 'Slowest'), 
                                              KeyTimeInstance(50, 'Fast')])
        
        # no slice
        kti_node_returned1 = kti_node.get_ordered_by_index()
        self.assertTrue(isinstance(kti_node_returned1, KeyTimeInstanceNode))
        self.assertEqual(kti_node.name, kti_node_returned1.name)
        self.assertEqual(kti_node.frequency, kti_node_returned1.frequency)
        self.assertEqual(kti_node.offset, kti_node_returned1.offset)
        self.assertEqual(kti_node_returned1,
                         [KeyTimeInstance(2, 'Slowest'), 
                          KeyTimeInstance(12, 'Slowest'), 
                          KeyTimeInstance(50, 'Fast'),
                          KeyTimeInstance(342, 'Slowest')])
        # within a slice
        kti_node_returned2 = kti_node.get_ordered_by_index(slice(15,100))
        self.assertEqual(kti_node_returned2, [KeyTimeInstance(50, 'Fast')])
        # with a particular name
        kti_node_returned3 = kti_node.get_ordered_by_index(name='Slowest')
        self.assertEqual(kti_node_returned3,
                         [KeyTimeInstance(2, 'Slowest'),
                          KeyTimeInstance(12, 'Slowest'), 
                          KeyTimeInstance(342, 'Slowest')])
        kti_node_returned4 = kti_node.get_ordered_by_index(name='Fast')
        self.assertEqual(kti_node_returned4, [KeyTimeInstance(50, 'Fast')])
        # named within a slice
        kti_node_returned5 = kti_node.get_ordered_by_index(slice(10,400),
                                                           'Slowest')
        self.assertEqual(kti_node_returned5,
                         [KeyTimeInstance(12, 'Slowest'),
                          KeyTimeInstance(342, 'Slowest')])
        # does not exist
        kti_node_returned6 = kti_node.get_ordered_by_index(name='Not Here')
        self.assertEqual(kti_node_returned6, [])
        kti_node_returned7 = kti_node.get_ordered_by_index(slice(500,600))
        self.assertEqual(kti_node_returned7, [])


class TestKeyPointValueNode(unittest.TestCase):
    
    def setUp(self):
        class KPV(KeyPointValueNode):
            def derive(self, a=P('a',[], 2, 0.4)):
                pass
        self.knode = KPV(frequency=2, offset=0.4)


    def test_create_kpv(self):
        """ Tests name format substitution and return type
        """
        knode = self.knode
        knode.NAME_FORMAT = 'Speed in %(phase)s at %(altitude)dft'
        knode.NAME_VALUES = {'phase':['ascent', 'descent'],
                             'altitude':[1000,1500],}
        
        self.assertEqual(knode.frequency, 2)
        self.assertEqual(knode.offset, 0.4)
        # use keyword arguments
        spd_kpv = knode.create_kpv(10, 12.5, phase='descent', altitude=1000.0)
        self.assertTrue(isinstance(knode[0], KeyPointValue))
        self.assertTrue(isinstance(spd_kpv, KeyPointValue))
        self.assertEqual(spd_kpv.index, 10)
        self.assertEqual(spd_kpv.value, 12.5)
        self.assertEqual(spd_kpv.name, 'Speed in descent at 1000ft')
        # use dictionary argument
        # and check interpolation value 'ignored' is indeed ignored
        spd_kpv2 = knode.create_kpv(10, 12.5, dict(phase='ascent', 
                                                   altitude=1500.0,
                                                   ignored='excuseme'))
        self.assertEqual(spd_kpv2.name, 'Speed in ascent at 1500ft')
        # missing interpolation value "altitude"
        self.assertRaises(KeyError, knode.create_kpv, 1, 2,
                          dict(phase='ascent'))
        # wrong type raises TypeError
        self.assertRaises(TypeError, knode.create_kpv, 2, '3', 
                          phase='', altitude='')
        # None index
        self.assertRaises(ValueError, knode.create_kpv, None, 'b')
        
    def test_create_kpvs_at_ktis(self):
        knode = self.knode
        param = P('Param', np.ma.arange(10))
        # value_at_time will interpolate masked values.
        param.array[3:7] = np.ma.masked
        ktis = KTI('KTI', items=[KeyTimeInstance(i, 'a') for i in range(0,10,2)])
        knode.create_kpvs_at_ktis(param, ktis)
        self.assertEqual(list(knode),
                         [KeyPointValue(index=0, value=0, name='Kpv'),
                          KeyPointValue(index=2, value=2, name='Kpv'),
                          KeyPointValue(index=4, value=4, name='Kpv'),
                          KeyPointValue(index=6, value=6, name='Kpv'),
                          KeyPointValue(index=8, value=8, name='Kpv')])
    
    def test_get_aligned(self):
        '''
        TODO: Test offset alignment.
        '''
        knode = self.knode
        knode.NAME_FORMAT = 'Speed at %(altitude)dft'
        knode.NAME_VALUES = {'altitude':[1000,1500]}
        param = Parameter('p', frequency=0.5, offset=1.5)
        knode.create_kpv(10, 12.5, altitude=1000.0)
        knode.create_kpv(24, 12.5, altitude=1000.0)
        aligned_node = self.knode.get_aligned(param)
        self.assertEqual(aligned_node.frequency, param.frequency)
        self.assertEqual(aligned_node.offset, param.offset)
        self.assertEqual(aligned_node,
                         [KeyPointValue(index=1.95, value=12.5, name='Speed at 1000ft'),
                          KeyPointValue(index=5.45, value=12.5, name='Speed at 1000ft')])
        
    def test_get_min(self):
        kpv_node = KeyPointValueNode(items=[KeyPointValue(12, 30, 'Slowest'), 
                                            KeyPointValue(342, 60, 'Slowest'), 
                                            KeyPointValue(2, 14, 'Slowest'), 
                                            KeyPointValue(50, 369, 'Fast')])
        
        # no slice
        kpv1 = kpv_node.get_min()
        self.assertEqual(kpv1.value, 14)
        # within a slice
        kpv2 = kpv_node.get_min(slice(15,100))
        self.assertEqual(kpv2.value, 369)
        # with a particular name
        kpv3 = kpv_node.get_min(name='Slowest')
        self.assertEqual(kpv3.value, 14)
        kpv4 = kpv_node.get_min(name='Fast')
        self.assertEqual(kpv4.value, 369)
        # named within a slice
        kpv5 = kpv_node.get_min(slice(10,400), 'Slowest')
        self.assertEqual(kpv5.value, 30)
        # does not exist
        kpv6 = kpv_node.get_min(name='Not Here')
        self.assertEqual(kpv6, None)
        kpv7 = kpv_node.get_min(slice(500,600))
        self.assertEqual(kpv7, None)
    
    def test_get_max(self):
        kpv_node = KeyPointValueNode(items=[KeyPointValue(12, 30, 'Slowest'), 
                                            KeyPointValue(342, 60, 'Slowest'), 
                                            KeyPointValue(2, 14, 'Slowest'), 
                                            KeyPointValue(50, 369, 'Fast')])
        
        # no slice
        kpv1 = kpv_node.get_max()
        self.assertEqual(kpv1.value, 369)
        # within a slice
        kpv2 = kpv_node.get_max(slice(15,100))
        self.assertEqual(kpv2.value, 369)
        # with a particular name
        kpv3 = kpv_node.get_max(name='Slowest')
        self.assertEqual(kpv3.value, 60)
        kpv4 = kpv_node.get_max(name='Fast')
        self.assertEqual(kpv4.value, 369)
        # named within a slice
        kpv5 = kpv_node.get_max(slice(10,400), 'Slowest')
        self.assertEqual(kpv5.value, 60)
        # does not exist
        kpv6 = kpv_node.get_max(name='Not Here')
        self.assertEqual(kpv6, None)
        kpv7 = kpv_node.get_max(slice(500,600))
        self.assertEqual(kpv7, None)
    
    def test_get_ordered_by_value(self):
        kpv_node = KeyPointValueNode(items=[KeyPointValue(12, 30, 'Slowest'), 
                                            KeyPointValue(342, 60, 'Slowest'), 
                                            KeyPointValue(2, 14, 'Slowest'), 
                                            KeyPointValue(50, 369, 'Fast')])
        
        # no slice
        kpv_node_returned1 = kpv_node.get_ordered_by_value()
        self.assertTrue(isinstance(kpv_node_returned1, KeyPointValueNode))
        self.assertEqual(kpv_node.name, kpv_node_returned1.name)
        self.assertEqual(kpv_node.frequency, kpv_node_returned1.frequency)
        self.assertEqual(kpv_node.offset, kpv_node_returned1.offset)
        self.assertEqual(kpv_node_returned1,
                         [KeyPointValue(2, 14, 'Slowest'), 
                          KeyPointValue(12, 30, 'Slowest'), 
                          KeyPointValue(342, 60, 'Slowest'), 
                          KeyPointValue(50, 369, 'Fast')])
        # within a slice
        kpv_node_returned2 = kpv_node.get_ordered_by_value(slice(15,100))
        self.assertEqual(kpv_node_returned2, [KeyPointValue(50, 369, 'Fast')])
        # with a particular name
        kpv_node_returned3 = kpv_node.get_ordered_by_value(name='Slowest')
        self.assertEqual(kpv_node_returned3,
                         [KeyPointValue(2, 14, 'Slowest'), 
                          KeyPointValue(12, 30, 'Slowest'), 
                          KeyPointValue(342, 60, 'Slowest')])
        kpv_node_returned4 = kpv_node.get_ordered_by_value(name='Fast')
        self.assertEqual(kpv_node_returned4, [KeyPointValue(50, 369, 'Fast')])
        # named within a slice
        kpv_node_returned5 = kpv_node.get_ordered_by_value(slice(10,400),
                                                           'Slowest')
        self.assertEqual(kpv_node_returned5,
                         [KeyPointValue(12, 30, 'Slowest'), 
                          KeyPointValue(342, 60, 'Slowest')])
        # does not exist
        kpv_node_returned6 = kpv_node.get_ordered_by_value(name='Not Here')
        self.assertEqual(kpv_node_returned6, [])
        kpv_node_returned7 = kpv_node.get_ordered_by_value(slice(500,600))
        self.assertEqual(kpv_node_returned7, [])

    
class TestKeyTimeInstanceNode(unittest.TestCase):
    def setUp(self):
        class KTI(KeyTimeInstanceNode):
            def derive(self, a=P('a')):
                pass
        self.kti = KTI(frequency=2, offset=0.4)
    
    def test_create_kti(self):
        kti = self.kti
        #KTI = type('MyKti', (KeyTimeInstanceNode,), dict(derive=lambda x:x,
                                                         #dependencies=['a']))
        #params = {'a':Parameter('a',[], 2, 0.4)}
        #kti = KTI(frequency=2, offset=0.4)
        kti.create_kti(12)
        self.assertEqual(list(kti), [KeyTimeInstance(index=12, name='Kti')])
        
        # NAME_FORMAT
        kti = KTI()
        kti.NAME_FORMAT = 'Flap %(setting)d'
        kti.NAME_VALUES = {'setting': [10, 25, 35]}
        kti.create_kti(24, setting=10)
        kti.create_kti(35, {'setting':25})
        self.assertEqual(list(kti), [KeyTimeInstance(index=24, name='Flap 10'),
                                     KeyTimeInstance(index=35, name='Flap 25'),])
        # None index
        self.assertRaises(ValueError, kti.create_kti, None)
    
    def test_get_aligned(self):
        '''
        TODO: Test offset alignment.
        '''
        kti = self.kti
        #KTI = type('MyKti', (KeyTimeInstanceNode,), dict(derive=lambda x:x,
                                                         #dependencies=['a']))
        #params = {'a':Parameter('a',[], 2, 0.4)}
        #kti = KTI(frequency=2, offset=0.4)
        kti.create_kti(16)
        kti.create_kti(18)
        param = Parameter('p', frequency=0.25, offset=2)
        aligned_kti = kti.get_aligned(param)
        self.assertEqual(aligned_kti,
                         [KeyTimeInstance(index=1.6, name='Kti'),
                          KeyTimeInstance(index=1.85, name='Kti')])


class TestDerivedParameterNode(unittest.TestCase):
    def setUp(self):
        class ExampleDerivedParameterNode(DerivedParameterNode):
            def derive(self, alt_std=P('Altitude STD'),
                       pitch=P('Pitch')):
                pass
        class UnalignedDerivedParameterNode(DerivedParameterNode):
            align_to_first_dependency = False
            def derive(self, alt_std=P('Altitude STD'),
                       pitch=P('Pitch')):
                pass
        self.derived_class = ExampleDerivedParameterNode
        self.unaligned_class = UnalignedDerivedParameterNode
    
    @unittest.skip('Not Implemented')
    def test_frequency(self):
        self.assertTrue(False)
        # assert that Frequency MUST be set
        
        # assert that Derived masked array is of the correct length given the frequency
        # given a sample set of data for 10 seconds, assert that a 2 Hz param has len 20
        
        
        # Q: Have an aceessor on the DerivedParameter.get_result() which asserts the correct length of data returned.
        
    @unittest.skip('Not Implemented')
    def test_offset(self):
        self.assertTrue(False)
        # assert that offset MUST be set
    
    def test_get_derived_aligns(self):
        '''
        Tests get_derived returns a Parameter object rather than a
        DerivedParameterNode aligned to the frequency and offset of the first
        parameter passed to get_derived()
        '''
        param1 = Parameter('Altitude STD', frequency=1, offset=0)
        param2 = Parameter('Pitch', frequency=0.5, offset=1)
        # use first available param's freq and offset.
        derive_param = self.derived_class(frequency=param1.frequency, 
                                          offset=param1.offset)
        result = derive_param.get_derived([param1, param2])
        self.assertIsInstance(result, DerivedParameterNode)
        self.assertEqual(result.frequency, param1.frequency)
        self.assertEqual(result.offset, param1.offset)
        
    def test_get_derived_unaligned(self):
        """
        Set the class attribute align_to_first_dependency = False
        """
        param1 = Parameter('Altitude STD', frequency=1, offset=0)
        param2 = Parameter('Pitch', frequency=0.5, offset=1)
        unaligned_param = self.unaligned_class(frequency=param1.frequency, 
                                               offset=param1.offset)
        result = unaligned_param.get_derived([param1, param2])
        self.assertIsInstance(result, DerivedParameterNode)
        self.assertEqual(result.frequency, unaligned_param.frequency)
        self.assertEqual(result.offset, unaligned_param.offset)
<<<<<<< HEAD
        
    def test_parameter_at(self):
        # using a plain range as the parameter array, the results are equal to 
        # the index used to get the value (cool)
        spd = Parameter('Airspeed', np.ma.array(range(20)), 2, 0.75)
        self.assertEqual(spd.at(0.75), 0) # min val possible to return
        self.assertEqual(spd.at(1.75), 1*2) # one second in (*2Hz)
        self.assertEqual(spd.at(2.5), 1.75*2) # interpolates
        self.assertEqual(spd.at(9.75), 9*2) # max val possible to return
        
        #Q: Is this the desired behaivour to give an IndexError at second 0?
        # ... it would be misleading to use interpolation.
        self.assertRaises(ValueError, spd.at, 0)
        self.assertRaises(ValueError, spd.at, 11)
=======
    
    @mock.patch('analysis.node.slices_above')
    def test_slices_above(self, slices_above):
        '''
        Ensure slices_above is called with the expected arguments.
        '''
        array = np.ma.arange(10)
        slices_above.return_value = (array, [slice(0,10)])
        param = DerivedParameterNode('Param', array=array)
        slices = param.slices_above(5)
        self.assertEqual(slices_above.call_args, ((array, 5), {}))
        self.assertEqual(slices, slices_above.return_value[1])
        
    @mock.patch('analysis.node.slices_below')
    def test_slices_below(self, slices_below):
        '''
        Ensure slices_below is called with the expected arguments.
        '''
        array = np.ma.arange(10)
        slices_below.return_value = (array, [slice(0,10)])
        param = DerivedParameterNode('Param', array=array)
        slices = param.slices_below(5)
        self.assertEqual(slices_below.call_args, ((array, 5), {}))
        self.assertEqual(slices, slices_below.return_value[1]) 
    
    @mock.patch('analysis.node.slices_between')
    def test_slices_between(self, slices_between):
        '''
        Ensure slices_between is called with the expected arguments.
        '''
        array = np.ma.arange(10)
        slices_between.return_value = (array, [slice(0, 10)])
        param = DerivedParameterNode('Param', array=array)
        slices = param.slices_between(5, 15)
        self.assertEqual(slices_between.call_args, ((array, 5, 15), {}))
        self.assertEqual(slices, slices_between.return_value[1])
    
    @mock.patch('analysis.node.slices_from_to')
    def test_slices_from_to(self, slices_from_to):
        '''
        Ensure slices_from_to is called with the expected arguments.
        '''
        array = np.ma.arange(10)
        slices_from_to.return_value = (array, [slice(0, 10)])
        param = DerivedParameterNode('Param', array=array)
        slices = param.slices_from_to(5, 15)
        self.assertEqual(slices_from_to.call_args, ((array, 5, 15), {}))
        self.assertEqual(slices, slices_from_to.return_value[1])
>>>>>>> 8ba9f790
<|MERGE_RESOLUTION|>--- conflicted
+++ resolved
@@ -797,7 +797,6 @@
         self.assertIsInstance(result, DerivedParameterNode)
         self.assertEqual(result.frequency, unaligned_param.frequency)
         self.assertEqual(result.offset, unaligned_param.offset)
-<<<<<<< HEAD
         
     def test_parameter_at(self):
         # using a plain range as the parameter array, the results are equal to 
@@ -812,8 +811,7 @@
         # ... it would be misleading to use interpolation.
         self.assertRaises(ValueError, spd.at, 0)
         self.assertRaises(ValueError, spd.at, 11)
-=======
-    
+        
     @mock.patch('analysis.node.slices_above')
     def test_slices_above(self, slices_above):
         '''
@@ -860,5 +858,4 @@
         param = DerivedParameterNode('Param', array=array)
         slices = param.slices_from_to(5, 15)
         self.assertEqual(slices_from_to.call_args, ((array, 5, 15), {}))
-        self.assertEqual(slices, slices_from_to.return_value[1])
->>>>>>> 8ba9f790
+        self.assertEqual(slices, slices_from_to.return_value[1])